--- conflicted
+++ resolved
@@ -1,233 +1,229 @@
-/// <reference path='harness.ts' />
-/// <reference path='runnerbase.ts' />
-/// <reference path='syntacticCleaner.ts' />
-
-class Test262BaselineRunner extends RunnerBase {
-    private static basePath = 'tests/cases/test262';
-    private static helpersFilePath = 'tests/cases/test262-harness/helpers.d.ts';
-    private static helperFile = {
-        unitName: Test262BaselineRunner.helpersFilePath,
-        content: Harness.IO.readFile(Test262BaselineRunner.helpersFilePath)
-    };
-    private static testFileExtensionRegex = /\.js$/;
-    private static options: ts.CompilerOptions = {
-        allowNonTsExtensions: true,
-        target: ts.ScriptTarget.Latest,
-        module: ts.ModuleKind.CommonJS
-    };
-    private static baselineOptions: Harness.Baseline.BaselineOptions = { Subfolder: 'test262' };
-
-    private static getTestFilePath(filename: string): string {
-        return Test262BaselineRunner.basePath + "/" + filename;
-    }
-
-    private static checkInvariants(node: ts.Node, parent: ts.Node): void {
-        if (node) {
-            if (node.pos < 0) {
-                throw new Error("node.pos < 0");
-            }
-            if (node.end < 0) {
-                throw new Error("node.end < 0");
-            }
-            if (node.end < node.pos) {
-                throw new Error("node.end < node.pos");
-            }
-            if (node.parent !== parent) {
-                throw new Error("node.parent !== parent");
-            }
-            ts.forEachChild(node, child => {
-                Test262BaselineRunner.checkInvariants(child, node);
-            });
-
-            var childNodesAndArrays: any[] = [];
-            ts.forEachChild(node, child => { childNodesAndArrays.push(child) }, array => { childNodesAndArrays.push(array) });
-
-            for (var childName in node) {
-                var child = (<any>node)[childName];
-                if (Test262BaselineRunner.isNodeOrArray(child)) {
-                    if (childNodesAndArrays.indexOf(child) < 0) {
-                        throw new Error("Child when forEach'ing over node. " + (<any>ts).SyntaxKind[node.kind] + "-" + childName);
-                    }
-                }
-            }
-        }
-    }
-
-    private static serializeSourceFile(file: ts.SourceFile): string {
-        function getKindName(k: number): string {
-            return (<any>ts).SyntaxKind[k]
-        }
-
-        function getFlagName(flags: any, f: number): any {
-            if (f === 0) {
-                return 0;
-            }
-
-            var result = "";
-            ts.forEach(Object.getOwnPropertyNames(flags), (v: any) => {
-                if (isFinite(v)) {
-                    v = +v;
-                    if (f === +v) {
-                        result = flags[v];
-                        return true;
-                    }
-                    else if ((f & v) > 0) {
-                        if (result.length)
-                            result += " | ";
-                        result += flags[v];
-                        return false;
-                    }
-                }
-            });
-            return result;
-        }
-
-        function getNodeFlagName(f: number) { return getFlagName((<any>ts).NodeFlags, f); }
-        function getParserContextFlagName(f: number) { return getFlagName((<any>ts).ParserContextFlags, f); }
-
-        function serializeNode(n: ts.Node): any {
-            var o: any = { kind: getKindName(n.kind) };
-
-            ts.forEach(Object.getOwnPropertyNames(n), propertyName => {
-                switch (propertyName) {
-                    case "parent":
-                    case "symbol":
-                    case "locals":
-                    case "localSymbol":
-                    case "kind":
-                    case "semanticDiagnostics":
-                    case "id":
-                    case "nodeCount":
-                    case "symbolCount":
-                    case "identifierCount":
-                        // Blacklist of items we never put in the baseline file.
-                        break;
-
-                    case "flags":
-                        // Print out flags with their enum names.
-                        o[propertyName] = getNodeFlagName(n.flags);
-                        break;
-
-                    case "parserContextFlags":
-                        o[propertyName] = getParserContextFlagName(n.parserContextFlags);
-                        break;
-
-                    case "nextContainer":
-                        if (n.nextContainer) {
-                            o[propertyName] = { kind: n.nextContainer.kind, pos: n.nextContainer.pos, end: n.nextContainer.end };
-                        }
-                        break;
-
-                    case "text":
-                        // Include 'text' field for identifiers/literals, but not for source files.
-                        if (n.kind !== ts.SyntaxKind.SourceFile) {
-                            o[propertyName] = (<any>n)[propertyName];
-                        }
-                        break;
-
-                    default:
-                        o[propertyName] = (<any>n)[propertyName];
-                }
-
-                return undefined;
-            });
-
-            return o;
-        }
-
-        return JSON.stringify(file, (k, v) => {
-<<<<<<< HEAD
-            return (v && typeof v.pos === "number") ? serializeNode(v) : v;
-=======
-            return Test262BaselineRunner.isNodeOrArray(v) ? serializeNode(v) : v;
->>>>>>> 9351fc19
-        }, "    ");
-    }
-
-    private static isNodeOrArray(a: any): boolean {
-        return a !== undefined && typeof a.pos === "number";
-    }
-
-    private runTest(filePath: string) {
-        describe('test262 test for ' + filePath, () => {
-            // Mocha holds onto the closure environment of the describe callback even after the test is done.
-            // Everything declared here should be cleared out in the "after" callback.
-            var testState: {
-                filename: string;
-                compilerResult: Harness.Compiler.CompilerResult;
-                inputFiles: { unitName: string; content: string }[];
-                checker: ts.TypeChecker;
-            };
-
-            before(() => {
-                var content = Harness.IO.readFile(filePath);
-                var testFilename = ts.removeFileExtension(filePath).replace(/\//g, '_') + ".test";
-                var testCaseContent = Harness.TestCaseParser.makeUnitsFromTest(content, testFilename);
-
-                var inputFiles = testCaseContent.testUnitData.map(unit => {
-                    return { unitName: Test262BaselineRunner.getTestFilePath(unit.name), content: unit.content };
-                });
-
-                // Emit the results
-                testState = {
-                    filename: testFilename,
-                    inputFiles: inputFiles,
-                    compilerResult: undefined,
-                    checker: undefined,
-                };
-
-                Harness.Compiler.getCompiler().compileFiles([Test262BaselineRunner.helperFile].concat(inputFiles), /*otherFiles*/ [], (compilerResult, checker) => {
-                    testState.compilerResult = compilerResult;
-                    testState.checker = checker;
-                }, /*settingsCallback*/ undefined, Test262BaselineRunner.options);
-            });
-
-            after(() => {
-                testState = undefined;
-            });
-
-            it('has the expected emitted code', () => {
-                Harness.Baseline.runBaseline('has the expected emitted code', testState.filename + '.output.js', () => {
-                    var files = testState.compilerResult.files.filter(f=> f.fileName !== Test262BaselineRunner.helpersFilePath);
-                    return Harness.Compiler.collateOutputs(files, s => SyntacticCleaner.clean(s));
-                }, false, Test262BaselineRunner.baselineOptions);
-            });
-
-            it('has the expected errors', () => {
-                Harness.Baseline.runBaseline('has the expected errors', testState.filename + '.errors.txt', () => {
-                    var errors = testState.compilerResult.errors;
-                    if (errors.length === 0) {
-                        return null;
-                    }
-
-                    return Harness.Compiler.getErrorBaseline(testState.inputFiles, errors);
-                }, false, Test262BaselineRunner.baselineOptions);
-            });
-
-            it('satisfies invariants', () => {
-                var sourceFile = testState.checker.getProgram().getSourceFile(Test262BaselineRunner.getTestFilePath(testState.filename));
-                Test262BaselineRunner.checkInvariants(sourceFile, /*parent:*/ undefined);
-            });
-
-            it('has the expected AST',() => {
-                Harness.Baseline.runBaseline('has the expected AST', testState.filename + '.AST.txt',() => {
-                    var sourceFile = testState.checker.getProgram().getSourceFile(Test262BaselineRunner.getTestFilePath(testState.filename));
-                    return Test262BaselineRunner.serializeSourceFile(sourceFile);
-                }, false, Test262BaselineRunner.baselineOptions);
-            });
-        });
-    }
-
-    public initializeTests() {
-        // this will set up a series of describe/it blocks to run between the setup and cleanup phases
-        if (this.tests.length === 0) {
-            var testFiles = this.enumerateFiles(Test262BaselineRunner.basePath, Test262BaselineRunner.testFileExtensionRegex, { recursive: true });
-            testFiles.forEach(fn => {
-                this.runTest(ts.normalizePath(fn));
-            });
-        }
-        else {
-            this.tests.forEach(test => this.runTest(test));
-        }
-    }
+/// <reference path='harness.ts' />
+/// <reference path='runnerbase.ts' />
+/// <reference path='syntacticCleaner.ts' />
+
+class Test262BaselineRunner extends RunnerBase {
+    private static basePath = 'tests/cases/test262';
+    private static helpersFilePath = 'tests/cases/test262-harness/helpers.d.ts';
+    private static helperFile = {
+        unitName: Test262BaselineRunner.helpersFilePath,
+        content: Harness.IO.readFile(Test262BaselineRunner.helpersFilePath)
+    };
+    private static testFileExtensionRegex = /\.js$/;
+    private static options: ts.CompilerOptions = {
+        allowNonTsExtensions: true,
+        target: ts.ScriptTarget.Latest,
+        module: ts.ModuleKind.CommonJS
+    };
+    private static baselineOptions: Harness.Baseline.BaselineOptions = { Subfolder: 'test262' };
+
+    private static getTestFilePath(filename: string): string {
+        return Test262BaselineRunner.basePath + "/" + filename;
+    }
+
+    private static checkInvariants(node: ts.Node, parent: ts.Node): void {
+        if (node) {
+            if (node.pos < 0) {
+                throw new Error("node.pos < 0");
+            }
+            if (node.end < 0) {
+                throw new Error("node.end < 0");
+            }
+            if (node.end < node.pos) {
+                throw new Error("node.end < node.pos");
+            }
+            if (node.parent !== parent) {
+                throw new Error("node.parent !== parent");
+            }
+            ts.forEachChild(node, child => {
+                Test262BaselineRunner.checkInvariants(child, node);
+            });
+
+            var childNodesAndArrays: any[] = [];
+            ts.forEachChild(node, child => { childNodesAndArrays.push(child) }, array => { childNodesAndArrays.push(array) });
+
+            for (var childName in node) {
+                var child = (<any>node)[childName];
+                if (Test262BaselineRunner.isNodeOrArray(child)) {
+                    if (childNodesAndArrays.indexOf(child) < 0) {
+                        throw new Error("Child when forEach'ing over node. " + (<any>ts).SyntaxKind[node.kind] + "-" + childName);
+                    }
+                }
+            }
+        }
+    }
+
+    private static serializeSourceFile(file: ts.SourceFile): string {
+        function getKindName(k: number): string {
+            return (<any>ts).SyntaxKind[k]
+        }
+
+        function getFlagName(flags: any, f: number): any {
+            if (f === 0) {
+                return 0;
+            }
+
+            var result = "";
+            ts.forEach(Object.getOwnPropertyNames(flags), (v: any) => {
+                if (isFinite(v)) {
+                    v = +v;
+                    if (f === +v) {
+                        result = flags[v];
+                        return true;
+                    }
+                    else if ((f & v) > 0) {
+                        if (result.length)
+                            result += " | ";
+                        result += flags[v];
+                        return false;
+                    }
+                }
+            });
+            return result;
+        }
+
+        function getNodeFlagName(f: number) { return getFlagName((<any>ts).NodeFlags, f); }
+        function getParserContextFlagName(f: number) { return getFlagName((<any>ts).ParserContextFlags, f); }
+
+        function serializeNode(n: ts.Node): any {
+            var o: any = { kind: getKindName(n.kind) };
+
+            ts.forEach(Object.getOwnPropertyNames(n), propertyName => {
+                switch (propertyName) {
+                    case "parent":
+                    case "symbol":
+                    case "locals":
+                    case "localSymbol":
+                    case "kind":
+                    case "semanticDiagnostics":
+                    case "id":
+                    case "nodeCount":
+                    case "symbolCount":
+                    case "identifierCount":
+                        // Blacklist of items we never put in the baseline file.
+                        break;
+
+                    case "flags":
+                        // Print out flags with their enum names.
+                        o[propertyName] = getNodeFlagName(n.flags);
+                        break;
+
+                    case "parserContextFlags":
+                        o[propertyName] = getParserContextFlagName(n.parserContextFlags);
+                        break;
+
+                    case "nextContainer":
+                        if (n.nextContainer) {
+                            o[propertyName] = { kind: n.nextContainer.kind, pos: n.nextContainer.pos, end: n.nextContainer.end };
+                        }
+                        break;
+
+                    case "text":
+                        // Include 'text' field for identifiers/literals, but not for source files.
+                        if (n.kind !== ts.SyntaxKind.SourceFile) {
+                            o[propertyName] = (<any>n)[propertyName];
+                        }
+                        break;
+
+                    default:
+                        o[propertyName] = (<any>n)[propertyName];
+                }
+
+                return undefined;
+            });
+
+            return o;
+        }
+
+        return JSON.stringify(file, (k, v) => {
+            return Test262BaselineRunner.isNodeOrArray(v) ? serializeNode(v) : v;
+        }, "    ");
+    }
+
+    private static isNodeOrArray(a: any): boolean {
+        return a !== undefined && typeof a.pos === "number";
+    }
+
+    private runTest(filePath: string) {
+        describe('test262 test for ' + filePath, () => {
+            // Mocha holds onto the closure environment of the describe callback even after the test is done.
+            // Everything declared here should be cleared out in the "after" callback.
+            var testState: {
+                filename: string;
+                compilerResult: Harness.Compiler.CompilerResult;
+                inputFiles: { unitName: string; content: string }[];
+                checker: ts.TypeChecker;
+            };
+
+            before(() => {
+                var content = Harness.IO.readFile(filePath);
+                var testFilename = ts.removeFileExtension(filePath).replace(/\//g, '_') + ".test";
+                var testCaseContent = Harness.TestCaseParser.makeUnitsFromTest(content, testFilename);
+
+                var inputFiles = testCaseContent.testUnitData.map(unit => {
+                    return { unitName: Test262BaselineRunner.getTestFilePath(unit.name), content: unit.content };
+                });
+
+                // Emit the results
+                testState = {
+                    filename: testFilename,
+                    inputFiles: inputFiles,
+                    compilerResult: undefined,
+                    checker: undefined,
+                };
+
+                Harness.Compiler.getCompiler().compileFiles([Test262BaselineRunner.helperFile].concat(inputFiles), /*otherFiles*/ [], (compilerResult, checker) => {
+                    testState.compilerResult = compilerResult;
+                    testState.checker = checker;
+                }, /*settingsCallback*/ undefined, Test262BaselineRunner.options);
+            });
+
+            after(() => {
+                testState = undefined;
+            });
+
+            it('has the expected emitted code', () => {
+                Harness.Baseline.runBaseline('has the expected emitted code', testState.filename + '.output.js', () => {
+                    var files = testState.compilerResult.files.filter(f=> f.fileName !== Test262BaselineRunner.helpersFilePath);
+                    return Harness.Compiler.collateOutputs(files, s => SyntacticCleaner.clean(s));
+                }, false, Test262BaselineRunner.baselineOptions);
+            });
+
+            it('has the expected errors', () => {
+                Harness.Baseline.runBaseline('has the expected errors', testState.filename + '.errors.txt', () => {
+                    var errors = testState.compilerResult.errors;
+                    if (errors.length === 0) {
+                        return null;
+                    }
+
+                    return Harness.Compiler.getErrorBaseline(testState.inputFiles, errors);
+                }, false, Test262BaselineRunner.baselineOptions);
+            });
+
+            it('satisfies invariants', () => {
+                var sourceFile = testState.checker.getProgram().getSourceFile(Test262BaselineRunner.getTestFilePath(testState.filename));
+                Test262BaselineRunner.checkInvariants(sourceFile, /*parent:*/ undefined);
+            });
+
+            it('has the expected AST',() => {
+                Harness.Baseline.runBaseline('has the expected AST', testState.filename + '.AST.txt',() => {
+                    var sourceFile = testState.checker.getProgram().getSourceFile(Test262BaselineRunner.getTestFilePath(testState.filename));
+                    return Test262BaselineRunner.serializeSourceFile(sourceFile);
+                }, false, Test262BaselineRunner.baselineOptions);
+            });
+        });
+    }
+
+    public initializeTests() {
+        // this will set up a series of describe/it blocks to run between the setup and cleanup phases
+        if (this.tests.length === 0) {
+            var testFiles = this.enumerateFiles(Test262BaselineRunner.basePath, Test262BaselineRunner.testFileExtensionRegex, { recursive: true });
+            testFiles.forEach(fn => {
+                this.runTest(ts.normalizePath(fn));
+            });
+        }
+        else {
+            this.tests.forEach(test => this.runTest(test));
+        }
+    }
 }  