--- conflicted
+++ resolved
@@ -1,2340 +1,2293 @@
-
-//
-// Copyright (c) Microsoft Corporation.  All rights reserved.
-//
-// Licensed under the Apache License, Version 2.0 (the "License");
-// you may not use this file except in compliance with the License.
-// You may obtain a copy of the License at
-//   http://www.apache.org/licenses/LICENSE-2.0
-//
-// Unless required by applicable law or agreed to in writing, software
-// distributed under the License is distributed on an "AS IS" BASIS,
-// WITHOUT WARRANTIES OR CONDITIONS OF ANY KIND, either express or implied.
-// See the License for the specific language governing permissions and
-// limitations under the License.
-//
-
-/// <reference path="..\services\services.ts" />
-/// <reference path="..\services\shims.ts" />
-/// <reference path="..\server\session.ts" />
-/// <reference path="..\server\client.ts" />
-/// <reference path="sourceMapRecorder.ts"/>
-/// <reference path="runnerbase.ts"/>
-/// <reference path="vfs.ts" />
-/// <reference types="node" />
-/// <reference types="mocha" />
-/// <reference types="chai" />
-
-
-// Block scoped definitions work poorly for global variables, temporarily enable var
-/* tslint:disable:no-var-keyword */
-
-// this will work in the browser via browserify
-var _chai: typeof chai = require("chai");
-var assert: typeof _chai.assert = _chai.assert;
-<<<<<<< HEAD
-=======
-// chai's builtin `assert.isFalse` is featureful but slow - we don't use those features,
-// so we'll just overwrite it as an alterative to migrating a bunch of code off of chai
-assert.isFalse = (expr, msg) => { if (expr as any as boolean !== false) throw new Error(msg); };
-declare var __dirname: string; // Node-specific
->>>>>>> fe408736
-var global: NodeJS.Global = <any>Function("return this").call(undefined);
-
-declare var window: {};
-declare var XMLHttpRequest: {
-    new(): XMLHttpRequest;
-};
-interface XMLHttpRequest  {
-    readonly readyState: number;
-    readonly responseText: string;
-    readonly status: number;
-    readonly statusText: string;
-    open(method: string, url: string, async?: boolean, user?: string, password?: string): void;
-    send(data?: string): void;
-    setRequestHeader(header: string, value: string): void;
-    getAllResponseHeaders(): string;
-    getResponseHeader(header: string): string | null;
-    overrideMimeType(mime: string): void;
-}
-/* tslint:enable:no-var-keyword */
-
-namespace Utils {
-    // Setup some globals based on the current environment
-    export const enum ExecutionEnvironment {
-        Node,
-        Browser,
-    }
-
-    export function getExecutionEnvironment() {
-        if (typeof window !== "undefined") {
-            return ExecutionEnvironment.Browser;
-        }
-        else {
-            return ExecutionEnvironment.Node;
-        }
-    }
-
-    export let currentExecutionEnvironment = getExecutionEnvironment();
-
-    // Thanks to browserify, Buffer is always available nowadays
-    const Buffer: typeof global.Buffer = require("buffer").Buffer;
-
-    export function encodeString(s: string): string {
-        return Buffer.from(s).toString("utf8");
-    }
-
-    export function byteLength(s: string, encoding?: string): number {
-        // stub implementation if Buffer is not available (in-browser case)
-        return Buffer.byteLength(s, encoding);
-    }
-
-    export function evalFile(fileContents: string, fileName: string, nodeContext?: any) {
-        const environment = getExecutionEnvironment();
-        switch (environment) {
-            case ExecutionEnvironment.Browser:
-                eval(fileContents);
-                break;
-            case ExecutionEnvironment.Node:
-                const vm = require("vm");
-                if (nodeContext) {
-                    vm.runInNewContext(fileContents, nodeContext, fileName);
-                }
-                else {
-                    vm.runInThisContext(fileContents, fileName);
-                }
-                break;
-            default:
-                throw new Error("Unknown context");
-        }
-    }
-
-    /** Splits the given string on \r\n, or on only \n if that fails, or on only \r if *that* fails. */
-    export function splitContentByNewlines(content: string) {
-        // Split up the input file by line
-        // Note: IE JS engine incorrectly handles consecutive delimiters here when using RegExp split, so
-        // we have to use string-based splitting instead and try to figure out the delimiting chars
-        let lines = content.split("\r\n");
-        if (lines.length === 1) {
-            lines = content.split("\n");
-
-            if (lines.length === 1) {
-                lines = content.split("\r");
-            }
-        }
-        return lines;
-    }
-
-    /** Reads a file under /tests */
-    export function readTestFile(path: string) {
-        if (path.indexOf("tests") < 0) {
-            path = "tests/" + path;
-        }
-
-        let content: string = undefined;
-        try {
-            content = Harness.IO.readFile(Harness.userSpecifiedRoot + path);
-        }
-        catch (err) {
-            return undefined;
-        }
-
-        return content;
-    }
-
-    export function memoize<T extends Function>(f: T, memoKey: (...anything: any[]) => string): T {
-        const cache = ts.createMap<any>();
-
-        return <any>(function(this: any, ...args: any[]) {
-            const key = memoKey(...args);
-            if (cache.has(key)) {
-                return cache.get(key);
-            }
-            else {
-                const value = f.apply(this, args);
-                cache.set(key, value);
-                return value;
-            }
-        });
-    }
-
-    export const canonicalizeForHarness = ts.createGetCanonicalFileName(/*caseSensitive*/ false); // This is done so tests work on windows _and_ linux
-
-    export function assertInvariants(node: ts.Node, parent: ts.Node): void {
-        if (node) {
-            assert.isFalse(node.pos < 0, "node.pos < 0");
-            assert.isFalse(node.end < 0, "node.end < 0");
-            assert.isFalse(node.end < node.pos, "node.end < node.pos");
-            assert.equal(node.parent, parent, "node.parent !== parent");
-
-            if (parent) {
-                // Make sure each child is contained within the parent.
-                assert.isFalse(node.pos < parent.pos, "node.pos < parent.pos");
-                assert.isFalse(node.end > parent.end, "node.end > parent.end");
-            }
-
-            ts.forEachChild(node, child => {
-                assertInvariants(child, node);
-            });
-
-            // Make sure each of the children is in order.
-            let currentPos = 0;
-            ts.forEachChild(node,
-                child => {
-                    assert.isFalse(child.pos < currentPos, "child.pos < currentPos");
-                    currentPos = child.end;
-                },
-                array => {
-                    assert.isFalse(array.pos < node.pos, "array.pos < node.pos");
-                    assert.isFalse(array.end > node.end, "array.end > node.end");
-                    assert.isFalse(array.pos < currentPos, "array.pos < currentPos");
-
-                    for (const item of array) {
-                        assert.isFalse(item.pos < currentPos, "array[i].pos < currentPos");
-                        currentPos = item.end;
-                    }
-
-                    currentPos = array.end;
-                });
-
-            const childNodesAndArrays: any[] = [];
-            ts.forEachChild(node, child => { childNodesAndArrays.push(child); }, array => { childNodesAndArrays.push(array); });
-
-            for (const childName in node) {
-                if (childName === "parent" || childName === "nextContainer" || childName === "modifiers" || childName === "externalModuleIndicator" ||
-                    // for now ignore jsdoc comments
-                    childName === "jsDocComment" || childName === "checkJsDirective") {
-                    continue;
-                }
-                const child = (<any>node)[childName];
-                if (isNodeOrArray(child)) {
-                    assert.isFalse(childNodesAndArrays.indexOf(child) < 0,
-                        "Missing child when forEach'ing over node: " + (<any>ts).SyntaxKind[node.kind] + "-" + childName);
-                }
-            }
-        }
-    }
-
-    function isNodeOrArray(a: any): boolean {
-        return a !== undefined && typeof a.pos === "number";
-    }
-
-    export function convertDiagnostics(diagnostics: ReadonlyArray<ts.Diagnostic>) {
-        return diagnostics.map(convertDiagnostic);
-    }
-
-    function convertDiagnostic(diagnostic: ts.Diagnostic) {
-        return {
-            start: diagnostic.start,
-            length: diagnostic.length,
-            messageText: ts.flattenDiagnosticMessageText(diagnostic.messageText, Harness.IO.newLine()),
-            category: (<any>ts).DiagnosticCategory[diagnostic.category],
-            code: diagnostic.code
-        };
-    }
-
-    export function sourceFileToJSON(file: ts.Node): string {
-        return JSON.stringify(file, (_, v) => isNodeOrArray(v) ? serializeNode(v) : v, "    ");
-
-        function getKindName(k: number | string): string {
-            if (ts.isString(k)) {
-                return k;
-            }
-
-            // For some markers in SyntaxKind, we should print its original syntax name instead of
-            // the marker name in tests.
-            if (k === (<any>ts).SyntaxKind.FirstJSDocNode ||
-                k === (<any>ts).SyntaxKind.LastJSDocNode ||
-                k === (<any>ts).SyntaxKind.FirstJSDocTagNode ||
-                k === (<any>ts).SyntaxKind.LastJSDocTagNode) {
-                for (const kindName in (<any>ts).SyntaxKind) {
-                    if ((<any>ts).SyntaxKind[kindName] === k) {
-                        return kindName;
-                    }
-                }
-            }
-
-            return (<any>ts).SyntaxKind[k];
-        }
-
-        function getFlagName(flags: any, f: number): any {
-            if (f === 0) {
-                return 0;
-            }
-
-            let result = "";
-            ts.forEach(Object.getOwnPropertyNames(flags), (v: any) => {
-                if (isFinite(v)) {
-                    v = +v;
-                    if (f === +v) {
-                        result = flags[v];
-                        return true;
-                    }
-                    else if ((f & v) > 0) {
-                        if (result.length) {
-                            result += " | ";
-                        }
-                        result += flags[v];
-                        return false;
-                    }
-                }
-            });
-            return result;
-        }
-
-        function getNodeFlagName(f: number) { return getFlagName((<any>ts).NodeFlags, f); }
-
-        function serializeNode(n: ts.Node): any {
-            const o: any = { kind: getKindName(n.kind) };
-            if (ts.containsParseError(n)) {
-                o.containsParseError = true;
-            }
-
-            ts.forEach(Object.getOwnPropertyNames(n), propertyName => {
-                switch (propertyName) {
-                    case "parent":
-                    case "symbol":
-                    case "locals":
-                    case "localSymbol":
-                    case "kind":
-                    case "semanticDiagnostics":
-                    case "id":
-                    case "nodeCount":
-                    case "symbolCount":
-                    case "identifierCount":
-                    case "scriptSnapshot":
-                        // Blacklist of items we never put in the baseline file.
-                        break;
-
-                    case "originalKeywordKind":
-                        o[propertyName] = getKindName((<any>n)[propertyName]);
-                        break;
-
-                    case "flags":
-                        // Clear the flags that are produced by aggregating child values. That is ephemeral
-                        // data we don't care about in the dump. We only care what the parser set directly
-                        // on the AST.
-                        const flags = n.flags & ~(ts.NodeFlags.JavaScriptFile | ts.NodeFlags.HasAggregatedChildData);
-                        if (flags) {
-                            o[propertyName] = getNodeFlagName(flags);
-                        }
-                        break;
-
-                    case "referenceDiagnostics":
-                    case "parseDiagnostics":
-                        o[propertyName] = Utils.convertDiagnostics((<any>n)[propertyName]);
-                        break;
-
-                    case "nextContainer":
-                        if (n.nextContainer) {
-                            o[propertyName] = { kind: n.nextContainer.kind, pos: n.nextContainer.pos, end: n.nextContainer.end };
-                        }
-                        break;
-
-                    case "text":
-                        // Include 'text' field for identifiers/literals, but not for source files.
-                        if (n.kind !== ts.SyntaxKind.SourceFile) {
-                            o[propertyName] = (<any>n)[propertyName];
-                        }
-                        break;
-
-                    default:
-                        o[propertyName] = (<any>n)[propertyName];
-                }
-
-                return undefined;
-            });
-
-            return o;
-        }
-    }
-
-    export function assertDiagnosticsEquals(array1: ReadonlyArray<ts.Diagnostic>, array2: ReadonlyArray<ts.Diagnostic>) {
-        if (array1 === array2) {
-            return;
-        }
-
-        assert(array1, "array1");
-        assert(array2, "array2");
-
-        assert.equal(array1.length, array2.length, "array1.length !== array2.length");
-
-        for (let i = 0; i < array1.length; i++) {
-            const d1 = array1[i];
-            const d2 = array2[i];
-
-            assert.equal(d1.start, d2.start, "d1.start !== d2.start");
-            assert.equal(d1.length, d2.length, "d1.length !== d2.length");
-            assert.equal(
-                ts.flattenDiagnosticMessageText(d1.messageText, Harness.IO.newLine()),
-                ts.flattenDiagnosticMessageText(d2.messageText, Harness.IO.newLine()), "d1.messageText !== d2.messageText");
-            assert.equal(d1.category, d2.category, "d1.category !== d2.category");
-            assert.equal(d1.code, d2.code, "d1.code !== d2.code");
-        }
-    }
-
-    export function assertStructuralEquals(node1: ts.Node, node2: ts.Node) {
-        if (node1 === node2) {
-            return;
-        }
-
-        assert(node1, "node1");
-        assert(node2, "node2");
-        assert.equal(node1.pos, node2.pos, "node1.pos !== node2.pos");
-        assert.equal(node1.end, node2.end, "node1.end !== node2.end");
-        assert.equal(node1.kind, node2.kind, "node1.kind !== node2.kind");
-
-        // call this on both nodes to ensure all propagated flags have been set (and thus can be
-        // compared).
-        assert.equal(ts.containsParseError(node1), ts.containsParseError(node2));
-        assert.equal(node1.flags & ~ts.NodeFlags.ReachabilityAndEmitFlags, node2.flags & ~ts.NodeFlags.ReachabilityAndEmitFlags, "node1.flags !== node2.flags");
-
-        ts.forEachChild(node1,
-            child1 => {
-                const childName = findChildName(node1, child1);
-                const child2: ts.Node = (<any>node2)[childName];
-
-                assertStructuralEquals(child1, child2);
-            },
-            array1 => {
-                const childName = findChildName(node1, array1);
-                const array2: ts.NodeArray<ts.Node> = (<any>node2)[childName];
-
-                assertArrayStructuralEquals(array1, array2);
-            });
-    }
-
-    function assertArrayStructuralEquals(array1: ts.NodeArray<ts.Node>, array2: ts.NodeArray<ts.Node>) {
-        if (array1 === array2) {
-            return;
-        }
-
-        assert(array1, "array1");
-        assert(array2, "array2");
-        assert.equal(array1.pos, array2.pos, "array1.pos !== array2.pos");
-        assert.equal(array1.end, array2.end, "array1.end !== array2.end");
-        assert.equal(array1.length, array2.length, "array1.length !== array2.length");
-
-        for (let i = 0; i < array1.length; i++) {
-            assertStructuralEquals(array1[i], array2[i]);
-        }
-    }
-
-    function findChildName(parent: any, child: any) {
-        for (const name in parent) {
-            if (parent.hasOwnProperty(name) && parent[name] === child) {
-                return name;
-            }
-        }
-
-        throw new Error("Could not find child in parent");
-    }
-
-    const maxHarnessFrames = 1;
-
-    export function filterStack(error: Error, stackTraceLimit = Infinity) {
-        const stack = <string>(<any>error).stack;
-        if (stack) {
-            const lines = stack.split(/\r\n?|\n/g);
-            const filtered: string[] = [];
-            let frameCount = 0;
-            let harnessFrameCount = 0;
-            for (let line of lines) {
-                if (isStackFrame(line)) {
-                    if (frameCount >= stackTraceLimit
-                        || isMocha(line)
-                        || isNode(line)) {
-                        continue;
-                    }
-
-                    if (isHarness(line)) {
-                        if (harnessFrameCount >= maxHarnessFrames) {
-                            continue;
-                        }
-
-                        harnessFrameCount++;
-                    }
-
-                    line = line.replace(/\bfile:\/\/\/(.*?)(?=(:\d+)*($|\)))/, (_, path) => ts.sys.resolvePath(path));
-                    frameCount++;
-                }
-
-                filtered.push(line);
-            }
-
-            (<any>error).stack = filtered.join(Harness.IO.newLine());
-        }
-
-        return error;
-    }
-
-    function isStackFrame(line: string) {
-        return /^\s+at\s/.test(line);
-    }
-
-    function isMocha(line: string) {
-        return /[\\/](node_modules|components)[\\/]mocha(js)?[\\/]|[\\/]mocha\.js/.test(line);
-    }
-
-    function isNode(line: string) {
-        return /\((timers|events|node|module)\.js:/.test(line);
-    }
-
-    function isHarness(line: string) {
-        return /[\\/]src[\\/]harness[\\/]|[\\/]run\.js/.test(line);
-    }
-}
-
-namespace Harness {
-    export interface Io {
-        newLine(): string;
-        getCurrentDirectory(): string;
-        useCaseSensitiveFileNames(): boolean;
-        resolvePath(path: string): string;
-        readFile(path: string): string | undefined;
-        writeFile(path: string, contents: string): void;
-        directoryName(path: string): string;
-        getDirectories(path: string): string[];
-        createDirectory(path: string): void;
-        fileExists(fileName: string): boolean;
-        directoryExists(path: string): boolean;
-        deleteFile(fileName: string): void;
-        listFiles(path: string, filter?: RegExp, options?: { recursive?: boolean }): string[];
-        log(text: string): void;
-        args(): string[];
-        getExecutingFilePath(): string;
-        exit(exitCode?: number): void;
-        readDirectory(path: string, extension?: ReadonlyArray<string>, exclude?: ReadonlyArray<string>, include?: ReadonlyArray<string>, depth?: number): string[];
-        getAccessibleFileSystemEntries(dirname: string): FileSystemEntries;
-        tryEnableSourceMapsForHost?(): void;
-        getEnvironmentVariable?(name: string): string;
-        getMemoryUsage?(): number;
-    }
-<<<<<<< HEAD
-
-    export interface FileSystemEntries {
-        files: string[];
-        directories: string[];
-    }
-
-    export let IO: IO;
-=======
-    export let IO: Io;
->>>>>>> fe408736
-
-    // harness always uses one kind of new line
-    // But note that `parseTestData` in `fourslash.ts` uses "\n"
-    export const harnessNewLine = "\r\n";
-
-    // Root for file paths that are stored in a virtual file system
-    export const virtualFileSystemRoot = "/";
-
-    function createNodeIO(): IO {
-        let fs: any, pathModule: any;
-        if (require) {
-            fs = require("fs");
-            pathModule = require("path");
-        }
-        else {
-            fs = pathModule = {};
-        }
-
-        function deleteFile(path: string) {
-            try {
-                fs.unlinkSync(path);
-            }
-            catch (e) {
-            }
-        }
-
-        function directoryName(path: string) {
-            const dirPath = pathModule.dirname(path);
-            // Node will just continue to repeat the root path, rather than return null
-            return dirPath === path ? undefined : dirPath;
-        }
-
-        function listFiles(path: string, spec: RegExp, options?: { recursive?: boolean }) {
-            options = options || {};
-
-            function filesInFolder(folder: string): string[] {
-                let paths: string[] = [];
-
-<<<<<<< HEAD
-                const files = fs.readdirSync(folder);
-                for (let i = 0; i < files.length; i++) {
-                    const pathToFile = pathModule.join(folder, files[i]);
-                    const stat = fs.statSync(pathToFile);
-                    if (options.recursive && stat.isDirectory()) {
-                        paths = paths.concat(filesInFolder(pathToFile));
-                    }
-                    else if (stat.isFile() && (!spec || files[i].match(spec))) {
-                        paths.push(pathToFile);
-                    }
-                }
-=======
-            export function createDirectory(path: string) {
-                if (!directoryExists(path)) {
-                    fs.mkdirSync(path);
-                }
-            }
-
-            export function deleteFile(path: string) {
-                try {
-                    fs.unlinkSync(path);
-                }
-                catch { /*ignore*/ }
-            }
-
-            export function directoryExists(path: string): boolean {
-                return fs.existsSync(path) && fs.statSync(path).isDirectory();
-            }
->>>>>>> fe408736
-
-                return paths;
-            }
-
-            return filesInFolder(path);
-        }
-
-<<<<<<< HEAD
-        function getAccessibleFileSystemEntries(dirname: string): FileSystemEntries {
-            try {
-                const entries: string[] = fs.readdirSync(dirname || ".").sort(ts.sys.useCaseSensitiveFileNames ? ts.compareStrings : ts.compareStringsCaseInsensitive);
-                const files: string[] = [];
-                const directories: string[] = [];
-                for (const entry of entries) {
-                    if (entry === "." || entry === "..") continue;
-                    const name = vpath.combine(dirname, entry);
-                    try {
-                        const stat = fs.statSync(name);
-                        if (!stat) continue;
-                        if (stat.isFile()) {
-                            files.push(entry);
-                        }
-                        else if (stat.isDirectory()) {
-                            directories.push(entry);
-=======
-                    for (const file of fs.readdirSync(folder)) {
-                        const pathToFile = pathModule.join(folder, file);
-                        const stat = fs.statSync(pathToFile);
-                        if (options.recursive && stat.isDirectory()) {
-                            paths = paths.concat(filesInFolder(pathToFile));
-                        }
-                        else if (stat.isFile() && (!spec || file.match(spec))) {
-                            paths.push(pathToFile);
->>>>>>> fe408736
-                        }
-                    }
-                    catch (e) { }
-                }
-                return { files, directories };
-            }
-            catch (e) {
-                return { files: [], directories: [] };
-            }
-        }
-
-        return {
-            newLine: () => harnessNewLine,
-            getCurrentDirectory: () => ts.sys.getCurrentDirectory(),
-            useCaseSensitiveFileNames: () => ts.sys.useCaseSensitiveFileNames,
-            resolvePath: (path: string) => ts.sys.resolvePath(path),
-            readFile: path => ts.sys.readFile(path),
-            writeFile: (path, content) => ts.sys.writeFile(path, content),
-            directoryName,
-            getDirectories: path => ts.sys.getDirectories(path),
-            createDirectory: path => ts.sys.createDirectory(path),
-            fileExists: path => ts.sys.fileExists(path),
-            directoryExists: path => ts.sys.directoryExists(path),
-            deleteFile,
-            listFiles,
-            log: s => console.log(s),
-            args: () => ts.sys.args,
-            getExecutingFilePath: () => ts.sys.getExecutingFilePath(),
-            exit: exitCode => ts.sys.exit(exitCode),
-            readDirectory: (path, extension, exclude, include, depth) => ts.sys.readDirectory(path, extension, exclude, include, depth),
-            getAccessibleFileSystemEntries,
-            tryEnableSourceMapsForHost: () => ts.sys.tryEnableSourceMapsForHost && ts.sys.tryEnableSourceMapsForHost(),
-            getMemoryUsage: () => ts.sys.getMemoryUsage && ts.sys.getMemoryUsage(),
-            getEnvironmentVariable: name => ts.sys.getEnvironmentVariable(name),
-        };
-    }
-
-    interface URL {
-        hash: string;
-        host: string;
-        hostname: string;
-        href: string;
-        password: string;
-        pathname: string;
-        port: string;
-        protocol: string;
-        search: string;
-        username: string;
-        toString(): string;
-    }
-
-<<<<<<< HEAD
-    declare var URL: {
-        prototype: URL;
-        new(url: string, base?: string | URL): URL;
-    };
-=======
-            namespace Http {
-                function waitForXHR(xhr: XMLHttpRequest) {
-                    while (xhr.readyState !== 4) { } // tslint:disable-line no-empty
-                    return { status: xhr.status, responseText: xhr.responseText };
-                }
->>>>>>> fe408736
-
-    function createBrowserIO(): IO {
-        const serverRoot = new URL("http://localhost:8888/");
-
-        interface HttpHeaders {
-            [key: string]: string | string[] | undefined;
-        }
-
-        const HttpHeaders = {
-            combine(left: HttpHeaders | undefined, right: HttpHeaders | undefined): HttpHeaders {
-                return left && right ? { ...left, ...right } :
-                    left ? { ...left } :
-                    right ? { ...right } :
-                    {};
-            },
-            writeRequestHeaders(xhr: XMLHttpRequest, headers: HttpHeaders) {
-                for (const key in headers) {
-                    if (!headers.hasOwnProperty(key)) continue;
-                    const keyLower = key.toLowerCase();
-
-                    if (keyLower === "access-control-allow-origin" || keyLower === "content-length") continue;
-                    const values = headers[key];
-                    const value = Array.isArray(values) ? values.join(",") : values;
-                    if (keyLower === "content-type") {
-                        xhr.overrideMimeType(value);
-                        continue;
-                    }
-
-                    xhr.setRequestHeader(key, value);
-                }
-            },
-            readResponseHeaders(xhr: XMLHttpRequest): HttpHeaders {
-                const allHeaders = xhr.getAllResponseHeaders();
-                const headers: HttpHeaders = {};
-                for (const header of allHeaders.split(/\r\n/g)) {
-                    const colonIndex = header.indexOf(":");
-                    if (colonIndex >= 0) {
-                        const key = header.slice(0, colonIndex).trim();
-                        const value = header.slice(colonIndex + 1).trim();
-                        const values = value.split(",");
-                        headers[key] = values.length > 1 ? values : value;
-                    }
-                }
-                return headers;
-            }
-        };
-
-        interface HttpContent {
-            headers: HttpHeaders;
-            content: string;
-        }
-
-        const HttpContent = {
-            create(headers: HttpHeaders, content: string): HttpContent {
-                return { headers, content };
-            },
-            fromMediaType(mediaType: string, content: string) {
-                return HttpContent.create({ "Content-Type": mediaType }, content);
-            },
-            text(content: string) {
-                return HttpContent.fromMediaType("text/plain", content);
-            },
-            json(content: object) {
-                return HttpContent.fromMediaType("application/json", JSON.stringify(content));
-            },
-            readResponseContent(xhr: XMLHttpRequest) {
-                if (typeof xhr.responseText === "string") {
-                    return HttpContent.create({
-                        "Content-Type": xhr.getResponseHeader("Content-Type") || undefined,
-                        "Content-Length": xhr.getResponseHeader("Content-Length") || undefined
-                    }, xhr.responseText);
-                }
-                return undefined;
-            }
-        };
-
-        interface HttpRequestMessage {
-            method: string;
-            url: URL;
-            headers: HttpHeaders;
-            content?: HttpContent;
-        }
-
-        const HttpRequestMessage = {
-            create(method: string, url: string | URL, headers: HttpHeaders = {}, content?: HttpContent): HttpRequestMessage {
-                if (typeof url === "string") url = new URL(url);
-                return { method, url, headers, content };
-            },
-            options(url: string | URL) {
-                return HttpRequestMessage.create("OPTIONS", url);
-            },
-            head(url: string | URL) {
-                return HttpRequestMessage.create("HEAD", url);
-            },
-            get(url: string | URL) {
-                return HttpRequestMessage.create("GET", url);
-            },
-            delete(url: string | URL) {
-                return HttpRequestMessage.create("DELETE", url);
-            },
-            put(url: string | URL, content: HttpContent) {
-                return HttpRequestMessage.create("PUT", url, {}, content);
-            },
-            post(url: string | URL, content: HttpContent) {
-                return HttpRequestMessage.create("POST", url, {}, content);
-            },
-        };
-
-        interface HttpResponseMessage {
-            statusCode: number;
-            statusMessage: string;
-            headers: HttpHeaders;
-            content?: HttpContent;
-        }
-
-        const HttpResponseMessage = {
-            create(statusCode: number, statusMessage: string, headers: HttpHeaders = {}, content?: HttpContent): HttpResponseMessage {
-                return { statusCode, statusMessage, headers, content };
-            },
-            notFound(): HttpResponseMessage {
-                return HttpResponseMessage.create(404, "Not Found");
-            },
-            hasSuccessStatusCode(response: HttpResponseMessage) {
-                return response.statusCode === 304 || (response.statusCode >= 200 && response.statusCode < 300);
-            },
-            readResponseMessage(xhr: XMLHttpRequest) {
-                return HttpResponseMessage.create(
-                    xhr.status,
-                    xhr.statusText,
-                    HttpHeaders.readResponseHeaders(xhr),
-                    HttpContent.readResponseContent(xhr));
-            }
-        };
-
-        function send(request: HttpRequestMessage): HttpResponseMessage {
-            const xhr = new XMLHttpRequest();
-            try {
-                HttpHeaders.writeRequestHeaders(xhr, request.headers);
-                HttpHeaders.writeRequestHeaders(xhr, request.content && request.content.headers);
-                xhr.setRequestHeader("Access-Control-Allow-Origin", "*");
-                xhr.open(request.method, request.url.toString(), /*async*/ false);
-                xhr.send(request.content && request.content.content);
-                while (xhr.readyState !== 4); // block until ready
-                return HttpResponseMessage.readResponseMessage(xhr);
-            }
-            catch (e) {
-                return HttpResponseMessage.notFound();
-            }
-        }
-
-        let caseSensitivity: "CI" | "CS" | undefined;
-
-        function useCaseSensitiveFileNames() {
-            if (!caseSensitivity) {
-                const response = send(HttpRequestMessage.options(new URL("*", serverRoot)));
-                const xCaseSensitivity = response.headers["X-Case-Sensitivity"];
-                caseSensitivity = xCaseSensitivity === "CS" ? "CS" : "CI";
-            }
-            return caseSensitivity === "CS";
-        }
-
-        function resolvePath(path: string) {
-            const response = send(HttpRequestMessage.post(new URL("/api/resolve", serverRoot), HttpContent.text(path)));
-            return HttpResponseMessage.hasSuccessStatusCode(response) && response.content ? response.content.content : undefined;
-        }
-
-        function readFile(path: string): string | undefined {
-            const response = send(HttpRequestMessage.get(new URL(path, serverRoot)));
-            return HttpResponseMessage.hasSuccessStatusCode(response) && response.content ? response.content.content : undefined;
-        }
-
-        function writeFile(path: string, contents: string) {
-            send(HttpRequestMessage.put(new URL(path, serverRoot), HttpContent.text(contents)));
-        }
-
-        function fileExists(path: string): boolean {
-            const response = send(HttpRequestMessage.head(new URL(path, serverRoot)));
-            return HttpResponseMessage.hasSuccessStatusCode(response);
-        }
-
-        function directoryExists(path: string): boolean {
-            const response = send(HttpRequestMessage.post(new URL("/api/directoryExists", serverRoot), HttpContent.text(path)));
-            return HttpResponseMessage.hasSuccessStatusCode(response)
-                && (response.content && response.content.content) === "true";
-        }
-
-        function deleteFile(path: string) {
-            send(HttpRequestMessage.delete(new URL(path, serverRoot)));
-        }
-
-        function directoryName(path: string) {
-            const url = new URL(path, serverRoot);
-            return ts.getDirectoryPath(ts.normalizeSlashes(url.pathname || "/"));
-        }
-
-        function listFiles(dirname: string, spec?: RegExp, options?: { recursive?: boolean }): string[] {
-            if (spec || (options && !options.recursive)) {
-                let results = IO.listFiles(dirname);
-                if (spec) {
-                    results = results.filter(file => spec.test(file));
-                }
-                if (options && !options.recursive) {
-                    results = results.filter(file => ts.getDirectoryPath(ts.normalizeSlashes(file)) === dirname);
-                }
-                return results;
-            }
-
-            const response = send(HttpRequestMessage.post(new URL("/api/listFiles", serverRoot), HttpContent.text(dirname)));
-            return HttpResponseMessage.hasSuccessStatusCode(response)
-                && response.content
-                && response.content.headers["Content-Type"] === "application/json"
-                    ? JSON.parse(response.content.content)
-                    : [];
-        }
-
-        function readDirectory(path: string, extension?: string[], exclude?: string[], include?: string[], depth?: number) {
-            const fs = new vfs.VirtualFileSystem(path, useCaseSensitiveFileNames());
-            fs.addFiles(IO.listFiles(path));
-            return ts.matchFiles(path, extension, exclude, include, useCaseSensitiveFileNames(), /*currentDirectory*/ "", depth, path => getAccessibleVirtualFileSystemEntries(fs, path));
-        }
-
-        function getAccessibleFileSystemEntries(dirname: string): FileSystemEntries {
-            const fs = new vfs.VirtualFileSystem(dirname, useCaseSensitiveFileNames());
-            fs.addFiles(IO.listFiles(dirname));
-            return getAccessibleVirtualFileSystemEntries(fs, dirname);
-        }
-
-        function getAccessibleVirtualFileSystemEntries(fs: vfs.VirtualFileSystem, dirname: string): FileSystemEntries {
-            const directory = fs.getDirectory(dirname);
-            return directory
-                ? { files: directory.getFileNames(), directories: directory.getDirectoryNames() }
-                : { files: [], directories: [] };
-        }
-
-        return {
-            newLine: () => harnessNewLine,
-            getCurrentDirectory: () => "",
-            useCaseSensitiveFileNames,
-            resolvePath,
-            readFile,
-            writeFile,
-            directoryName: Utils.memoize(directoryName, path => path),
-            getDirectories: () => [],
-            createDirectory: () => {},
-            fileExists,
-            directoryExists,
-            deleteFile,
-            listFiles: Utils.memoize(listFiles, (path, spec, options) => `${path}|${spec}|${options ? options.recursive === true : true}`),
-            log: s => console.log(s),
-            args: () => [],
-            getExecutingFilePath: () => "",
-            exit: () => {},
-            readDirectory,
-            getAccessibleFileSystemEntries
-        };
-    }
-
-    export function mockHash(s: string): string {
-        return `hash-${s}`;
-    }
-
-    const environment = Utils.getExecutionEnvironment();
-    switch (environment) {
-        case Utils.ExecutionEnvironment.Node:
-            IO = createNodeIO();
-            break;
-        case Utils.ExecutionEnvironment.Browser:
-            IO = createBrowserIO();
-            break;
-        default:
-            throw new Error(`Unknown value '${environment}' for ExecutionEnvironment.`);
-    }
-}
-
-namespace Harness {
-    export const libFolder = "built/local/";
-    const tcServicesFileName = ts.combinePaths(libFolder, Utils.getExecutionEnvironment() === Utils.ExecutionEnvironment.Browser ? "typescriptServicesInBrowserTest.js" : "typescriptServices.js");
-    export const tcServicesFile = IO.readFile(tcServicesFileName) + (Utils.getExecutionEnvironment() !== Utils.ExecutionEnvironment.Browser
-        ? IO.newLine() + `//# sourceURL=${IO.resolvePath(tcServicesFileName)}`
-        : "");
-
-    export type SourceMapEmitterCallback = (
-        emittedFile: string,
-        emittedLine: number,
-        emittedColumn: number,
-        sourceFile: string,
-        sourceLine: number,
-        sourceColumn: number,
-        sourceName: string,
-    ) => void;
-
-    // Settings
-    export let userSpecifiedRoot = "";
-    export let lightMode = false;
-
-    /** Functionality for compiling TypeScript code */
-    export namespace Compiler {
-        /** Aggregate various writes into a single array of lines. Useful for passing to the
-         *  TypeScript compiler to fill with source code or errors.
-         */
-        export class WriterAggregator {
-            public lines: string[] = [];
-            public currentLine = <string>undefined;
-
-            public Write(str: string) {
-                // out of memory usage concerns avoid using + or += if we're going to do any manipulation of this string later
-                this.currentLine = [(this.currentLine || ""), str].join("");
-            }
-
-            public WriteLine(str: string) {
-                // out of memory usage concerns avoid using + or += if we're going to do any manipulation of this string later
-                this.lines.push([(this.currentLine || ""), str].join(""));
-                this.currentLine = undefined;
-            }
-
-            public Close() {
-                if (this.currentLine !== undefined) { this.lines.push(this.currentLine); }
-                this.currentLine = undefined;
-            }
-
-            public reset() {
-                this.lines = [];
-                this.currentLine = undefined;
-            }
-        }
-
-        export function createSourceFileAndAssertInvariants(
-            fileName: string,
-            sourceText: string,
-            languageVersion: ts.ScriptTarget) {
-            // We'll only assert invariants outside of light mode.
-            const shouldAssertInvariants = !Harness.lightMode;
-
-            // Only set the parent nodes if we're asserting invariants.  We don't need them otherwise.
-            const result = ts.createSourceFile(fileName, sourceText, languageVersion, /*setParentNodes:*/ shouldAssertInvariants);
-
-            if (shouldAssertInvariants) {
-                Utils.assertInvariants(result, /*parent:*/ undefined);
-            }
-
-            return result;
-        }
-
-        const carriageReturnLineFeed = "\r\n";
-        const lineFeed = "\n";
-
-        export const defaultLibFileName = "lib.d.ts";
-        export const es2015DefaultLibFileName = "lib.es2015.d.ts";
-
-        // Cache of lib files from "built/local"
-        let libFileNameSourceFileMap: ts.Map<ts.SourceFile> | undefined;
-
-        // Cache of lib files from  "tests/lib/"
-        const testLibFileNameSourceFileMap = ts.createMap<ts.SourceFile>();
-        const es6TestLibFileNameSourceFileMap = ts.createMap<ts.SourceFile>();
-
-        export function getDefaultLibrarySourceFile(fileName = defaultLibFileName): ts.SourceFile {
-            if (!isDefaultLibraryFile(fileName)) {
-                return undefined;
-            }
-
-            if (!libFileNameSourceFileMap) {
-                libFileNameSourceFileMap = ts.createMapFromTemplate({
-                    [defaultLibFileName]: createSourceFileAndAssertInvariants(defaultLibFileName, IO.readFile(libFolder + "lib.es5.d.ts"), /*languageVersion*/ ts.ScriptTarget.Latest)
-                });
-            }
-
-            let sourceFile = libFileNameSourceFileMap.get(fileName);
-            if (!sourceFile) {
-                libFileNameSourceFileMap.set(fileName, sourceFile = createSourceFileAndAssertInvariants(fileName, IO.readFile(libFolder + fileName), ts.ScriptTarget.Latest));
-            }
-            return sourceFile;
-        }
-
-        export function getDefaultLibFileName(options: ts.CompilerOptions): string {
-            switch (options.target) {
-                case ts.ScriptTarget.ESNext:
-                case ts.ScriptTarget.ES2017:
-                    return "lib.es2017.d.ts";
-                case ts.ScriptTarget.ES2016:
-                    return "lib.es2016.d.ts";
-                case ts.ScriptTarget.ES2015:
-                    return es2015DefaultLibFileName;
-
-                default:
-                    return defaultLibFileName;
-            }
-        }
-
-        // Cache these between executions so we don't have to re-parse them for every test
-        export const fourslashFileName = "fourslash.ts";
-        export let fourslashSourceFile: ts.SourceFile;
-
-        export function getCanonicalFileName(fileName: string): string {
-            return fileName;
-        }
-
-        export function createCompilerHost(
-            inputFiles: TestFile[],
-            writeFile: (fn: string, contents: string, writeByteOrderMark: boolean) => void,
-            scriptTarget: ts.ScriptTarget,
-            useCaseSensitiveFileNames: boolean,
-            // the currentDirectory is needed for rwcRunner to passed in specified current directory to compiler host
-            currentDirectory: string,
-            newLineKind?: ts.NewLineKind,
-            libFiles?: string): ts.CompilerHost {
-
-            // Local get canonical file name function, that depends on passed in parameter for useCaseSensitiveFileNames
-            const getCanonicalFileName = ts.createGetCanonicalFileName(useCaseSensitiveFileNames);
-
-            /** Maps a symlink name to a realpath. Used only for exposing `realpath`. */
-            const realPathMap = ts.createMap<string>();
-            /**
-             * Maps a file name to a source file.
-             * This will have a different SourceFile for every symlink pointing to that file;
-             * if the program resolves realpaths then symlink entries will be ignored.
-             */
-            const fileMap = ts.createMap<ts.SourceFile>();
-            for (const file of inputFiles) {
-                if (file.content !== undefined) {
-                    const fileName = ts.normalizePath(file.unitName);
-                    const path = ts.toPath(file.unitName, currentDirectory, getCanonicalFileName);
-                    if (file.fileOptions && file.fileOptions.symlink) {
-                        const links = file.fileOptions.symlink.split(",");
-                        for (const link of links) {
-                            const linkPath = ts.toPath(link, currentDirectory, getCanonicalFileName);
-                            realPathMap.set(linkPath, fileName);
-                            // Create a different SourceFile for every symlink.
-                            const sourceFile = createSourceFileAndAssertInvariants(linkPath, file.content, scriptTarget);
-                            fileMap.set(linkPath, sourceFile);
-                        }
-                    }
-                    const sourceFile = createSourceFileAndAssertInvariants(fileName, file.content, scriptTarget);
-                    fileMap.set(path, sourceFile);
-                }
-            }
-
-            if (libFiles) {
-                // Because @libFiles don't change between execution. We would cache the result of the files and reuse it to speed help compilation
-                for (const fileName of libFiles.split(",")) {
-                    const libFileName = "tests/lib/" + fileName;
-
-                    if (scriptTarget <= ts.ScriptTarget.ES5) {
-                        if (!testLibFileNameSourceFileMap.get(libFileName)) {
-                            testLibFileNameSourceFileMap.set(libFileName, createSourceFileAndAssertInvariants(libFileName, IO.readFile(libFileName), scriptTarget));
-                        }
-                    }
-                    else {
-                        if (!es6TestLibFileNameSourceFileMap.get(libFileName)) {
-                            es6TestLibFileNameSourceFileMap.set(libFileName, createSourceFileAndAssertInvariants(libFileName, IO.readFile(libFileName), scriptTarget));
-                        }
-                    }
-                }
-            }
-
-            function getSourceFile(fileName: string) {
-                fileName = ts.normalizePath(fileName);
-                const fromFileMap = fileMap.get(toPath(fileName));
-                if (fromFileMap) {
-                    return fromFileMap;
-                }
-                else if (fileName === fourslashFileName) {
-                    const tsFn = "tests/cases/fourslash/" + fourslashFileName;
-                    fourslashSourceFile = fourslashSourceFile || createSourceFileAndAssertInvariants(tsFn, Harness.IO.readFile(tsFn), scriptTarget);
-                    return fourslashSourceFile;
-                }
-                else if (ts.startsWith(fileName, "tests/lib/")) {
-                    return scriptTarget <= ts.ScriptTarget.ES5 ? testLibFileNameSourceFileMap.get(fileName) : es6TestLibFileNameSourceFileMap.get(fileName);
-                }
-                else {
-                    // Don't throw here -- the compiler might be looking for a test that actually doesn't exist as part of the TC
-                    // Return if it is other library file, otherwise return undefined
-                    return getDefaultLibrarySourceFile(fileName);
-                }
-            }
-
-            const newLine =
-                newLineKind === ts.NewLineKind.CarriageReturnLineFeed ? carriageReturnLineFeed :
-                    newLineKind === ts.NewLineKind.LineFeed ? lineFeed :
-                        Harness.IO.newLine();
-
-            function toPath(fileName: string): ts.Path {
-                return ts.toPath(fileName, currentDirectory, getCanonicalFileName);
-            }
-
-            return {
-                getCurrentDirectory: () => currentDirectory,
-                getSourceFile,
-                getDefaultLibFileName,
-                writeFile,
-                getCanonicalFileName,
-                useCaseSensitiveFileNames: () => useCaseSensitiveFileNames,
-                getNewLine: () => newLine,
-                fileExists: fileName => fileMap.has(toPath(fileName)),
-                readFile(fileName: string): string | undefined {
-                    const file = fileMap.get(toPath(fileName));
-                    if (ts.endsWith(fileName, "json")) {
-                        // strip comments
-                        return file.getText();
-                    }
-                    return file.text;
-                },
-                realpath: (fileName: string): ts.Path => {
-                    const path = toPath(fileName);
-                    return (realPathMap.get(path) as ts.Path) || path;
-                },
-                directoryExists: dir => {
-                    let path = ts.toPath(dir, currentDirectory, getCanonicalFileName);
-                    // Strip trailing /, which may exist if the path is a drive root
-                    if (path[path.length - 1] === "/") {
-                        path = <ts.Path>path.substr(0, path.length - 1);
-                    }
-                    return mapHasFileInDirectory(path, fileMap);
-                },
-                getDirectories: d => {
-                    const path = ts.toPath(d, currentDirectory, getCanonicalFileName);
-                    const result: string[] = [];
-                    ts.forEachKey(fileMap, key => {
-                        if (key.indexOf(path) === 0 && key.lastIndexOf("/") > path.length) {
-                            let dirName = key.substr(path.length, key.indexOf("/", path.length + 1) - path.length);
-                            if (dirName[0] === "/") {
-                                dirName = dirName.substr(1);
-                            }
-                            if (result.indexOf(dirName) < 0) {
-                                result.push(dirName);
-                            }
-                        }
-                    });
-                    return result;
-                }
-            };
-        }
-
-        function mapHasFileInDirectory(directoryPath: ts.Path, map: ts.Map<{}>): boolean {
-            if (!map) {
-                return false;
-            }
-            let exists = false;
-            ts.forEachKey(map, fileName => {
-                if (!exists && ts.startsWith(fileName, directoryPath) && fileName[directoryPath.length] === "/") {
-                    exists = true;
-                }
-            });
-            return exists;
-        }
-
-        interface HarnessOptions {
-            useCaseSensitiveFileNames?: boolean;
-            includeBuiltFile?: string;
-            baselineFile?: string;
-            libFiles?: string;
-        }
-
-        // Additional options not already in ts.optionDeclarations
-        const harnessOptionDeclarations: ts.CommandLineOption[] = [
-            { name: "allowNonTsExtensions", type: "boolean" },
-            { name: "useCaseSensitiveFileNames", type: "boolean" },
-            { name: "baselineFile", type: "string" },
-            { name: "includeBuiltFile", type: "string" },
-            { name: "fileName", type: "string" },
-            { name: "libFiles", type: "string" },
-            { name: "noErrorTruncation", type: "boolean" },
-            { name: "suppressOutputPathCheck", type: "boolean" },
-            { name: "noImplicitReferences", type: "boolean" },
-            { name: "currentDirectory", type: "string" },
-            { name: "symlink", type: "string" },
-            // Emitted js baseline will print full paths for every output file
-            { name: "fullEmitPaths", type: "boolean" }
-        ];
-
-        let optionsIndex: ts.Map<ts.CommandLineOption>;
-        function getCommandLineOption(name: string): ts.CommandLineOption | undefined {
-            if (!optionsIndex) {
-                optionsIndex = ts.createMap<ts.CommandLineOption>();
-                const optionDeclarations = harnessOptionDeclarations.concat(ts.optionDeclarations);
-                for (const option of optionDeclarations) {
-                    optionsIndex.set(option.name.toLowerCase(), option);
-                }
-            }
-            return optionsIndex.get(name.toLowerCase());
-        }
-
-        export function setCompilerOptionsFromHarnessSetting(settings: Harness.TestCaseParser.CompilerSettings, options: ts.CompilerOptions & HarnessOptions): void {
-            for (const name in settings) {
-                if (settings.hasOwnProperty(name)) {
-                    const value = settings[name];
-                    if (value === undefined) {
-                        throw new Error(`Cannot have undefined value for compiler option '${name}'.`);
-                    }
-                    const option = getCommandLineOption(name);
-                    if (option) {
-                        const errors: ts.Diagnostic[] = [];
-                        options[option.name] = optionValue(option, value, errors);
-                        if (errors.length > 0) {
-                            throw new Error(`Unknown value '${value}' for compiler option '${name}'.`);
-                        }
-                    }
-                    else {
-                        throw new Error(`Unknown compiler option '${name}'.`);
-                    }
-                }
-            }
-        }
-
-        function optionValue(option: ts.CommandLineOption, value: string, errors: ts.Diagnostic[]): any {
-            switch (option.type) {
-                case "boolean":
-                    return value.toLowerCase() === "true";
-                case "string":
-                    return value;
-                case "number": {
-                    const numverValue = parseInt(value, 10);
-                    if (isNaN(numverValue)) {
-                        throw new Error(`Value must be a number, got: ${JSON.stringify(value)}`);
-                    }
-                    return numverValue;
-                }
-                // If not a primitive, the possible types are specified in what is effectively a map of options.
-                case "list":
-                    return ts.parseListTypeOption(<ts.CommandLineOptionOfListType>option, value, errors);
-                default:
-                    return ts.parseCustomTypeOption(<ts.CommandLineOptionOfCustomType>option, value, errors);
-            }
-        }
-
-        export interface TestFile {
-            unitName: string;
-            content: string;
-            fileOptions?: any;
-        }
-
-        export interface CompilationOutput {
-            result: CompilerResult;
-            options: ts.CompilerOptions & HarnessOptions;
-        }
-
-        export function compileFiles(
-            inputFiles: TestFile[],
-            otherFiles: TestFile[],
-            harnessSettings: TestCaseParser.CompilerSettings,
-            compilerOptions: ts.CompilerOptions,
-            // Current directory is needed for rwcRunner to be able to use currentDirectory defined in json file
-            currentDirectory: string): CompilationOutput {
-            const options: ts.CompilerOptions & HarnessOptions = compilerOptions ? ts.cloneCompilerOptions(compilerOptions) : { noResolve: false };
-            options.target = options.target || ts.ScriptTarget.ES3;
-            options.newLine = options.newLine || ts.NewLineKind.CarriageReturnLineFeed;
-            options.noErrorTruncation = true;
-            options.skipDefaultLibCheck = typeof options.skipDefaultLibCheck === "undefined" ? true : options.skipDefaultLibCheck;
-
-            if (typeof currentDirectory === "undefined") {
-                currentDirectory = Harness.IO.getCurrentDirectory();
-            }
-
-            // Parse settings
-            if (harnessSettings) {
-                setCompilerOptionsFromHarnessSetting(harnessSettings, options);
-            }
-            if (options.rootDirs) {
-                options.rootDirs = ts.map(options.rootDirs, d => ts.getNormalizedAbsolutePath(d, currentDirectory));
-            }
-
-            const useCaseSensitiveFileNames = options.useCaseSensitiveFileNames !== undefined ? options.useCaseSensitiveFileNames : Harness.IO.useCaseSensitiveFileNames();
-            const programFiles: TestFile[] = inputFiles.slice();
-            // Files from built\local that are requested by test "@includeBuiltFiles" to be in the context.
-            // Treat them as library files, so include them in build, but not in baselines.
-            if (options.includeBuiltFile) {
-                const builtFileName = ts.combinePaths(libFolder, options.includeBuiltFile);
-                const builtFile: TestFile = {
-                    unitName: builtFileName,
-                    content: normalizeLineEndings(IO.readFile(builtFileName), Harness.IO.newLine()),
-                };
-                programFiles.push(builtFile);
-            }
-
-            const fileOutputs: GeneratedFile[] = [];
-
-            // Files from tests\lib that are requested by "@libFiles"
-            if (options.libFiles) {
-                for (const fileName of options.libFiles.split(",")) {
-                    const libFileName = "tests/lib/" + fileName;
-                    // Content is undefined here because in createCompilerHost we will create sourceFile for the lib file and cache the result
-                    programFiles.push({ unitName: libFileName, content: undefined });
-                }
-            }
-
-
-            const programFileNames = programFiles.map(file => file.unitName);
-
-            const compilerHost = createCompilerHost(
-                programFiles.concat(otherFiles),
-                (fileName, code, writeByteOrderMark) => fileOutputs.push({ fileName, code, writeByteOrderMark }),
-                options.target,
-                useCaseSensitiveFileNames,
-                currentDirectory,
-                options.newLine,
-                options.libFiles);
-
-            let traceResults: string[];
-            if (options.traceResolution) {
-                traceResults = [];
-                compilerHost.trace = text => traceResults.push(text);
-            }
-            else {
-                compilerHost.directoryExists = () => true; // This only visibly affects resolution traces, so to save time we always return true where possible
-            }
-            const program = ts.createProgram(programFileNames, options, compilerHost);
-
-            const emitResult = program.emit();
-
-            const errors = ts.getPreEmitDiagnostics(program);
-
-            const result = new CompilerResult(fileOutputs, errors, program, Harness.IO.getCurrentDirectory(), emitResult.sourceMaps, traceResults);
-            return { result, options };
-        }
-
-        export interface DeclarationCompilationContext {
-            declInputFiles: TestFile[];
-            declOtherFiles: TestFile[];
-            harnessSettings: TestCaseParser.CompilerSettings & HarnessOptions;
-            options: ts.CompilerOptions;
-            currentDirectory: string;
-        }
-
-        export function prepareDeclarationCompilationContext(inputFiles: TestFile[],
-            otherFiles: TestFile[],
-            result: CompilerResult,
-            harnessSettings: TestCaseParser.CompilerSettings & HarnessOptions,
-            options: ts.CompilerOptions,
-            // Current directory is needed for rwcRunner to be able to use currentDirectory defined in json file
-            currentDirectory: string): DeclarationCompilationContext | undefined {
-            if (options.declaration && result.errors.length === 0 && result.declFilesCode.length !== result.files.length) {
-                throw new Error("There were no errors and declFiles generated did not match number of js files generated");
-            }
-
-            const declInputFiles: TestFile[] = [];
-            const declOtherFiles: TestFile[] = [];
-
-            // if the .d.ts is non-empty, confirm it compiles correctly as well
-            if (options.declaration && result.errors.length === 0 && result.declFilesCode.length > 0) {
-                ts.forEach(inputFiles, file => addDtsFile(file, declInputFiles));
-                ts.forEach(otherFiles, file => addDtsFile(file, declOtherFiles));
-                return { declInputFiles, declOtherFiles, harnessSettings, options, currentDirectory: currentDirectory || harnessSettings.currentDirectory };
-            }
-
-            function addDtsFile(file: TestFile, dtsFiles: TestFile[]) {
-                if (isDTS(file.unitName)) {
-                    dtsFiles.push(file);
-                }
-                else if (isTS(file.unitName)) {
-                    const declFile = findResultCodeFile(file.unitName);
-                    if (declFile && !findUnit(declFile.fileName, declInputFiles) && !findUnit(declFile.fileName, declOtherFiles)) {
-                        dtsFiles.push({ unitName: declFile.fileName, content: declFile.code });
-                    }
-                }
-            }
-
-            function findResultCodeFile(fileName: string) {
-                const sourceFile = result.program.getSourceFile(fileName);
-                assert(sourceFile, "Program has no source file with name '" + fileName + "'");
-                // Is this file going to be emitted separately
-                let sourceFileName: string;
-                const outFile = options.outFile || options.out;
-                if (!outFile) {
-                    if (options.outDir) {
-                        let sourceFilePath = ts.getNormalizedAbsolutePath(sourceFile.fileName, result.currentDirectoryForProgram);
-                        sourceFilePath = sourceFilePath.replace(result.program.getCommonSourceDirectory(), "");
-                        sourceFileName = ts.combinePaths(options.outDir, sourceFilePath);
-                    }
-                    else {
-                        sourceFileName = sourceFile.fileName;
-                    }
-                }
-                else {
-                    // Goes to single --out file
-                    sourceFileName = outFile;
-                }
-
-                const dTsFileName = ts.removeFileExtension(sourceFileName) + ts.Extension.Dts;
-
-                return ts.forEach(result.declFilesCode, declFile => declFile.fileName === dTsFileName ? declFile : undefined);
-            }
-
-            function findUnit(fileName: string, units: TestFile[]) {
-                return ts.forEach(units, unit => unit.unitName === fileName ? unit : undefined);
-            }
-        }
-
-        export function compileDeclarationFiles(context: DeclarationCompilationContext | undefined) {
-            if (!context) {
-                return;
-            }
-            const { declInputFiles, declOtherFiles, harnessSettings, options, currentDirectory } = context;
-            const output = compileFiles(declInputFiles, declOtherFiles, harnessSettings, options, currentDirectory);
-            return { declInputFiles, declOtherFiles, declResult: output.result };
-        }
-
-        function normalizeLineEndings(text: string, lineEnding: string): string {
-            let normalized = text.replace(/\r\n?/g, "\n");
-            if (lineEnding !== "\n") {
-                normalized = normalized.replace(/\n/g, lineEnding);
-            }
-            return normalized;
-        }
-
-        export function minimalDiagnosticsToString(diagnostics: ReadonlyArray<ts.Diagnostic>, pretty?: boolean) {
-            const host = { getCanonicalFileName, getCurrentDirectory: () => "", getNewLine: () => Harness.IO.newLine() };
-            return (pretty ? ts.formatDiagnosticsWithColorAndContext : ts.formatDiagnostics)(diagnostics, host);
-        }
-
-        export function getErrorBaseline(inputFiles: ReadonlyArray<TestFile>, diagnostics: ReadonlyArray<ts.Diagnostic>, pretty?: boolean) {
-            let outputLines = "";
-            const gen = iterateErrorBaseline(inputFiles, diagnostics, pretty);
-            for (let {done, value} = gen.next(); !done; { done, value } = gen.next()) {
-                const [, content] = value;
-                outputLines += content;
-            }
-            return outputLines;
-        }
-
-        export const diagnosticSummaryMarker = "__diagnosticSummary";
-        export const globalErrorsMarker = "__globalErrors";
-        export function *iterateErrorBaseline(inputFiles: ReadonlyArray<TestFile>, diagnostics: ReadonlyArray<ts.Diagnostic>, pretty?: boolean): IterableIterator<[string, string, number]> {
-            diagnostics = ts.sort(diagnostics, ts.compareDiagnostics);
-            let outputLines = "";
-            // Count up all errors that were found in files other than lib.d.ts so we don't miss any
-            let totalErrorsReportedInNonLibraryFiles = 0;
-
-            let errorsReported = 0;
-
-            let firstLine = true;
-            function newLine() {
-                if (firstLine) {
-                    firstLine = false;
-                    return "";
-                }
-                return "\r\n";
-            }
-
-            function outputErrorText(error: ts.Diagnostic) {
-                const message = ts.flattenDiagnosticMessageText(error.messageText, Harness.IO.newLine());
-
-                const errLines = RunnerBase.removeFullPaths(message)
-                    .split("\n")
-                    .map(s => s.length > 0 && s.charAt(s.length - 1) === "\r" ? s.substr(0, s.length - 1) : s)
-                    .filter(s => s.length > 0)
-                    .map(s => "!!! " + ts.DiagnosticCategory[error.category].toLowerCase() + " TS" + error.code + ": " + s);
-                errLines.forEach(e => outputLines += (newLine() + e));
-                errorsReported++;
-
-                // do not count errors from lib.d.ts here, they are computed separately as numLibraryDiagnostics
-                // if lib.d.ts is explicitly included in input files and there are some errors in it (i.e. because of duplicate identifiers)
-                // then they will be added twice thus triggering 'total errors' assertion with condition
-                // 'totalErrorsReportedInNonLibraryFiles + numLibraryDiagnostics + numTest262HarnessDiagnostics, diagnostics.length
-
-                if (!error.file || !isDefaultLibraryFile(error.file.fileName)) {
-                    totalErrorsReportedInNonLibraryFiles++;
-                }
-            }
-
-            yield [diagnosticSummaryMarker, minimalDiagnosticsToString(diagnostics, pretty) + Harness.IO.newLine() + Harness.IO.newLine(), diagnostics.length];
-
-            // Report global errors
-            const globalErrors = diagnostics.filter(err => !err.file);
-            globalErrors.forEach(outputErrorText);
-            yield [globalErrorsMarker, outputLines, errorsReported];
-            outputLines = "";
-            errorsReported = 0;
-
-            // 'merge' the lines of each input file with any errors associated with it
-            const dupeCase = ts.createMap<number>();
-            for (const inputFile of inputFiles.filter(f => f.content !== undefined)) {
-                // Filter down to the errors in the file
-                const fileErrors = diagnostics.filter(e => {
-                    const errFn = e.file;
-                    return errFn && errFn.fileName === inputFile.unitName;
-                });
-
-
-                // Header
-                outputLines += (newLine() + "==== " + inputFile.unitName + " (" + fileErrors.length + " errors) ====");
-
-                // Make sure we emit something for every error
-                let markedErrorCount = 0;
-                // For each line, emit the line followed by any error squiggles matching this line
-                // Note: IE JS engine incorrectly handles consecutive delimiters here when using RegExp split, so
-                // we have to string-based splitting instead and try to figure out the delimiting chars
-
-                const lineStarts = ts.computeLineStarts(inputFile.content);
-                let lines = inputFile.content.split("\n");
-                if (lines.length === 1) {
-                    lines = lines[0].split("\r");
-                }
-
-                lines.forEach((line, lineIndex) => {
-                    if (line.length > 0 && line.charAt(line.length - 1) === "\r") {
-                        line = line.substr(0, line.length - 1);
-                    }
-
-                    const thisLineStart = lineStarts[lineIndex];
-                    let nextLineStart: number;
-                    // On the last line of the file, fake the next line start number so that we handle errors on the last character of the file correctly
-                    if (lineIndex === lines.length - 1) {
-                        nextLineStart = inputFile.content.length;
-                    }
-                    else {
-                        nextLineStart = lineStarts[lineIndex + 1];
-                    }
-                    // Emit this line from the original file
-                    outputLines += (newLine() + "    " + line);
-                    fileErrors.forEach(err => {
-                        // Does any error start or continue on to this line? Emit squiggles
-                        const end = ts.textSpanEnd(err);
-                        if ((end >= thisLineStart) && ((err.start < nextLineStart) || (lineIndex === lines.length - 1))) {
-                            // How many characters from the start of this line the error starts at (could be positive or negative)
-                            const relativeOffset = err.start - thisLineStart;
-                            // How many characters of the error are on this line (might be longer than this line in reality)
-                            const length = (end - err.start) - Math.max(0, thisLineStart - err.start);
-                            // Calculate the start of the squiggle
-                            const squiggleStart = Math.max(0, relativeOffset);
-                            // TODO/REVIEW: this doesn't work quite right in the browser if a multi file test has files whose names are just the right length relative to one another
-                            outputLines += (newLine() + "    " + line.substr(0, squiggleStart).replace(/[^\s]/g, " ") + new Array(Math.min(length, line.length - squiggleStart) + 1).join("~"));
-
-                            // If the error ended here, or we're at the end of the file, emit its message
-                            if ((lineIndex === lines.length - 1) || nextLineStart > end) {
-                                // Just like above, we need to do a split on a string instead of on a regex
-                                // because the JS engine does regexes wrong
-
-                                outputErrorText(err);
-                                markedErrorCount++;
-                            }
-                        }
-                    });
-                });
-
-                // Verify we didn't miss any errors in this file
-                assert.equal(markedErrorCount, fileErrors.length, "count of errors in " + inputFile.unitName);
-                yield [checkDuplicatedFileName(inputFile.unitName, dupeCase), outputLines, errorsReported];
-                outputLines = "";
-                errorsReported = 0;
-            }
-
-            const numLibraryDiagnostics = ts.countWhere(diagnostics, diagnostic => {
-                return diagnostic.file && (isDefaultLibraryFile(diagnostic.file.fileName) || isBuiltFile(diagnostic.file.fileName));
-            });
-
-            const numTest262HarnessDiagnostics = ts.countWhere(diagnostics, diagnostic => {
-                // Count an error generated from tests262-harness folder.This should only apply for test262
-                return diagnostic.file && diagnostic.file.fileName.indexOf("test262-harness") >= 0;
-            });
-
-            // Verify we didn't miss any errors in total
-            assert.equal(totalErrorsReportedInNonLibraryFiles + numLibraryDiagnostics + numTest262HarnessDiagnostics, diagnostics.length, "total number of errors");
-        }
-
-        export function doErrorBaseline(baselinePath: string, inputFiles: TestFile[], errors: ts.Diagnostic[], pretty?: boolean) {
-            Harness.Baseline.runBaseline(baselinePath.replace(/\.tsx?$/, ".errors.txt"), (): string => {
-                if (!errors || (errors.length === 0)) {
-                    /* tslint:disable:no-null-keyword */
-                    return null;
-                    /* tslint:enable:no-null-keyword */
-                }
-                return getErrorBaseline(inputFiles, errors, pretty);
-            });
-        }
-
-        export function doTypeAndSymbolBaseline(baselinePath: string, program: ts.Program, allFiles: {unitName: string, content: string}[], opts?: Harness.Baseline.BaselineOptions, multifile?: boolean, skipTypeBaselines?: boolean, skipSymbolBaselines?: boolean) {
-            // The full walker simulates the types that you would get from doing a full
-            // compile.  The pull walker simulates the types you get when you just do
-            // a type query for a random node (like how the LS would do it).  Most of the
-            // time, these will be the same.  However, occasionally, they can be different.
-            // Specifically, when the compiler internally depends on symbol IDs to order
-            // things, then we may see different results because symbols can be created in a
-            // different order with 'pull' operations, and thus can produce slightly differing
-            // output.
-            //
-            // For example, with a full type check, we may see a type displayed as: number | string
-            // But with a pull type check, we may see it as:                        string | number
-            //
-            // These types are equivalent, but depend on what order the compiler observed
-            // certain parts of the program.
-
-            const fullWalker = new TypeWriterWalker(program, /*fullTypeCheck*/ true);
-
-            // Produce baselines.  The first gives the types for all expressions.
-            // The second gives symbols for all identifiers.
-            let typesError: Error, symbolsError: Error;
-            try {
-                checkBaseLines(/*isSymbolBaseLine*/ false);
-            }
-            catch (e) {
-                typesError = e;
-            }
-
-            try {
-                checkBaseLines(/*isSymbolBaseLine*/ true);
-            }
-            catch (e) {
-                symbolsError = e;
-            }
-
-            if (typesError && symbolsError) {
-                throw new Error(typesError.message + Harness.IO.newLine() + symbolsError.message);
-            }
-
-            if (typesError) {
-                throw typesError;
-            }
-
-            if (symbolsError) {
-                throw symbolsError;
-            }
-
-            return;
-
-            function checkBaseLines(isSymbolBaseLine: boolean) {
-                const fullExtension = isSymbolBaseLine ? ".symbols" : ".types";
-                // When calling this function from rwc-runner, the baselinePath will have no extension.
-                // As rwc test- file is stored in json which ".json" will get stripped off.
-                // When calling this function from compiler-runner, the baselinePath will then has either ".ts" or ".tsx" extension
-                const outputFileName = ts.endsWith(baselinePath, ts.Extension.Ts) || ts.endsWith(baselinePath, ts.Extension.Tsx) ?
-                    baselinePath.replace(/\.tsx?/, "") : baselinePath;
-
-                if (!multifile) {
-                    const fullBaseLine = generateBaseLine(isSymbolBaseLine, isSymbolBaseLine ? skipSymbolBaselines : skipTypeBaselines);
-                    Harness.Baseline.runBaseline(outputFileName + fullExtension, () => fullBaseLine, opts);
-                }
-                else {
-                    Harness.Baseline.runMultifileBaseline(outputFileName, fullExtension, () => {
-                        return iterateBaseLine(isSymbolBaseLine, isSymbolBaseLine ? skipSymbolBaselines : skipTypeBaselines);
-                    }, opts);
-                }
-            }
-
-            function generateBaseLine(isSymbolBaseline: boolean, skipBaseline?: boolean): string {
-                let result = "";
-                const gen = iterateBaseLine(isSymbolBaseline, skipBaseline);
-                for (let {done, value} = gen.next(); !done; { done, value } = gen.next()) {
-                    const [, content] = value;
-                    result += content;
-                }
-                /* tslint:disable:no-null-keyword */
-                return result || null;
-                /* tslint:enable:no-null-keyword */
-            }
-
-            function *iterateBaseLine(isSymbolBaseline: boolean, skipBaseline?: boolean): IterableIterator<[string, string]> {
-                if (skipBaseline) {
-                    return;
-                }
-                const dupeCase = ts.createMap<number>();
-
-                for (const file of allFiles) {
-                    const { unitName } = file;
-                    let typeLines = "=== " + unitName + " ===\r\n";
-                    const codeLines = ts.flatMap(file.content.split(/\r?\n/g), e => e.split(/[\r\u2028\u2029]/g));
-                    const gen: IterableIterator<TypeWriterResult> = isSymbolBaseline ? fullWalker.getSymbols(unitName) : fullWalker.getTypes(unitName);
-                    let lastIndexWritten: number | undefined;
-                    for (let {done, value: result} = gen.next(); !done; { done, value: result } = gen.next()) {
-                        if (isSymbolBaseline && !result.symbol) {
-                            return;
-                        }
-                        if (lastIndexWritten === undefined) {
-                            typeLines += codeLines.slice(0, result.line + 1).join("\r\n") + "\r\n";
-                        }
-                        else if (result.line !== lastIndexWritten) {
-                            if (!((lastIndexWritten + 1 < codeLines.length) && (codeLines[lastIndexWritten + 1].match(/^\s*[{|}]\s*$/) || codeLines[lastIndexWritten + 1].trim() === ""))) {
-                                typeLines += "\r\n";
-                            }
-                            typeLines += codeLines.slice(lastIndexWritten + 1, result.line + 1).join("\r\n") + "\r\n";
-                        }
-                        lastIndexWritten = result.line;
-                        const typeOrSymbolString = isSymbolBaseline ? result.symbol : result.type;
-                        const formattedLine = result.sourceText.replace(/\r?\n/g, "") + " : " + typeOrSymbolString;
-                        typeLines += ">" + formattedLine + "\r\n";
-                    }
-
-                    // Preserve legacy behavior
-                    if (lastIndexWritten === undefined) {
-                        for (const codeLine of codeLines) {
-                            typeLines += codeLine + "\r\nNo type information for this code.";
-                        }
-                    }
-                    else {
-                        if (lastIndexWritten + 1 < codeLines.length) {
-                            if (!((lastIndexWritten + 1 < codeLines.length) && (codeLines[lastIndexWritten + 1].match(/^\s*[{|}]\s*$/) || codeLines[lastIndexWritten + 1].trim() === ""))) {
-                                typeLines += "\r\n";
-                            }
-                            typeLines += codeLines.slice(lastIndexWritten + 1).join("\r\n");
-                        }
-                        typeLines += "\r\n";
-                    }
-                    yield [checkDuplicatedFileName(unitName, dupeCase), typeLines];
-                }
-            }
-        }
-
-        function getByteOrderMarkText(file: Harness.Compiler.GeneratedFile): string {
-            return file.writeByteOrderMark ? "\u00EF\u00BB\u00BF" : "";
-        }
-
-        export function doSourcemapBaseline(baselinePath: string, options: ts.CompilerOptions, result: CompilerResult, harnessSettings: Harness.TestCaseParser.CompilerSettings) {
-            if (options.inlineSourceMap) {
-                if (result.sourceMaps.length > 0) {
-                    throw new Error("No sourcemap files should be generated if inlineSourceMaps was set.");
-                }
-                return;
-            }
-            else if (options.sourceMap) {
-                if (result.sourceMaps.length !== result.files.length) {
-                    throw new Error("Number of sourcemap files should be same as js files.");
-                }
-
-                Harness.Baseline.runBaseline(baselinePath.replace(/\.tsx?/, ".js.map"), () => {
-                    if ((options.noEmitOnError && result.errors.length !== 0) || result.sourceMaps.length === 0) {
-                        // We need to return null here or the runBaseLine will actually create a empty file.
-                        // Baselining isn't required here because there is no output.
-                        /* tslint:disable:no-null-keyword */
-                        return null;
-                        /* tslint:enable:no-null-keyword */
-                    }
-
-                    let sourceMapCode = "";
-                    for (const sourceMap of result.sourceMaps) {
-                        sourceMapCode += fileOutput(sourceMap, harnessSettings);
-                    }
-
-                    return sourceMapCode;
-                });
-            }
-        }
-
-        export function doJsEmitBaseline(baselinePath: string, header: string, options: ts.CompilerOptions, result: CompilerResult, tsConfigFiles: Harness.Compiler.TestFile[], toBeCompiled: Harness.Compiler.TestFile[], otherFiles: Harness.Compiler.TestFile[], harnessSettings: Harness.TestCaseParser.CompilerSettings) {
-            if (!options.noEmit && result.files.length === 0 && result.errors.length === 0) {
-                throw new Error("Expected at least one js file to be emitted or at least one error to be created.");
-            }
-
-            // check js output
-            Harness.Baseline.runBaseline(baselinePath.replace(/\.tsx?/, ts.Extension.Js), () => {
-                let tsCode = "";
-                const tsSources = otherFiles.concat(toBeCompiled);
-                if (tsSources.length > 1) {
-                    tsCode += "//// [" + header + "] ////\r\n\r\n";
-                }
-                for (let i = 0; i < tsSources.length; i++) {
-                    tsCode += "//// [" + ts.getBaseFileName(tsSources[i].unitName) + "]\r\n";
-                    tsCode += tsSources[i].content + (i < (tsSources.length - 1) ? "\r\n" : "");
-                }
-
-                let jsCode = "";
-                for (const file of result.files) {
-                    jsCode += fileOutput(file, harnessSettings);
-                }
-
-                if (result.declFilesCode.length > 0) {
-                    jsCode += "\r\n\r\n";
-                    for (const declFile of result.declFilesCode) {
-                        jsCode += fileOutput(declFile, harnessSettings);
-                    }
-                }
-
-                const declFileContext = Harness.Compiler.prepareDeclarationCompilationContext(
-                    toBeCompiled, otherFiles, result, harnessSettings, options, /*currentDirectory*/ undefined
-                );
-                const declFileCompilationResult = Harness.Compiler.compileDeclarationFiles(declFileContext);
-
-                if (declFileCompilationResult && declFileCompilationResult.declResult.errors.length) {
-                    jsCode += "\r\n\r\n//// [DtsFileErrors]\r\n";
-                    jsCode += "\r\n\r\n";
-                    jsCode += Harness.Compiler.getErrorBaseline(tsConfigFiles.concat(declFileCompilationResult.declInputFiles, declFileCompilationResult.declOtherFiles), declFileCompilationResult.declResult.errors);
-                }
-
-                if (jsCode.length > 0) {
-                    return tsCode + "\r\n\r\n" + jsCode;
-                }
-                else {
-                    /* tslint:disable:no-null-keyword */
-                    return null;
-                    /* tslint:enable:no-null-keyword */
-                }
-            });
-        }
-
-        function fileOutput(file: GeneratedFile, harnessSettings: Harness.TestCaseParser.CompilerSettings): string {
-            const fileName = harnessSettings.fullEmitPaths ? file.fileName : ts.getBaseFileName(file.fileName);
-            return "//// [" + fileName + "]\r\n" + getByteOrderMarkText(file) + file.code;
-        }
-
-        export function collateOutputs(outputFiles: Harness.Compiler.GeneratedFile[]): string {
-            const gen = iterateOutputs(outputFiles);
-            // Emit them
-            let result = "";
-            for (let {done, value} = gen.next(); !done; { done, value } = gen.next()) {
-                // Some extra spacing if this isn't the first file
-                if (result.length) {
-                    result += "\r\n\r\n";
-                }
-                // FileName header + content
-                const [, content] = value;
-                result += content;
-            }
-            return result;
-        }
-
-        export function *iterateOutputs(outputFiles: Harness.Compiler.GeneratedFile[]): IterableIterator<[string, string]> {
-            // Collect, test, and sort the fileNames
-            outputFiles.sort((a, b) => ts.compareStringsCaseSensitive(cleanName(a.fileName), cleanName(b.fileName)));
-            const dupeCase = ts.createMap<number>();
-            // Yield them
-            for (const outputFile of outputFiles) {
-                yield [checkDuplicatedFileName(outputFile.fileName, dupeCase), "/*====== " + outputFile.fileName + " ======*/\r\n" + outputFile.code];
-            }
-
-            function cleanName(fn: string) {
-                const lastSlash = ts.normalizeSlashes(fn).lastIndexOf("/");
-                return fn.substr(lastSlash + 1).toLowerCase();
-            }
-        }
-
-        function checkDuplicatedFileName(resultName: string, dupeCase: ts.Map<number>): string {
-            resultName = sanitizeTestFilePath(resultName);
-            if (dupeCase.has(resultName)) {
-                // A different baseline filename should be manufactured if the names differ only in case, for windows compat
-                const count = 1 + dupeCase.get(resultName);
-                dupeCase.set(resultName, count);
-                resultName = `${resultName}.dupe${count}`;
-            }
-            else {
-                dupeCase.set(resultName, 0);
-            }
-            return resultName;
-        }
-
-        export function sanitizeTestFilePath(name: string) {
-            const path = ts.toPath(ts.normalizeSlashes(name.replace(/[\^<>:"|?*%]/g, "_")).replace(/\.\.\//g, "__dotdot/"), "", Utils.canonicalizeForHarness);
-            if (ts.startsWith(path, "/")) {
-                return path.substring(1);
-            }
-            return path;
-        }
-
-        // This does not need to exist strictly speaking, but many tests will need to be updated if it's removed
-        export function compileString(_code: string, _unitName: string, _callback: (result: CompilerResult) => void) {
-            // NEWTODO: Re-implement 'compileString'
-            return ts.notImplemented();
-        }
-
-        export interface GeneratedFile {
-            fileName: string;
-            code: string;
-            writeByteOrderMark: boolean;
-        }
-
-        export function isTS(fileName: string) {
-            return ts.endsWith(fileName, ts.Extension.Ts);
-        }
-
-        export function isTSX(fileName: string) {
-            return ts.endsWith(fileName, ts.Extension.Tsx);
-        }
-
-        export function isDTS(fileName: string) {
-            return ts.endsWith(fileName, ts.Extension.Dts);
-        }
-
-        export function isJS(fileName: string) {
-            return ts.endsWith(fileName, ts.Extension.Js);
-        }
-        export function isJSX(fileName: string) {
-            return ts.endsWith(fileName, ts.Extension.Jsx);
-        }
-
-        export function isJSMap(fileName: string) {
-            return ts.endsWith(fileName, ".js.map") || ts.endsWith(fileName, ".jsx.map");
-        }
-
-        /** Contains the code and errors of a compilation and some helper methods to check its status. */
-        export class CompilerResult {
-            public files: GeneratedFile[] = [];
-            public errors: ts.Diagnostic[] = [];
-            public declFilesCode: GeneratedFile[] = [];
-            public sourceMaps: GeneratedFile[] = [];
-
-            /** @param fileResults an array of strings for the fileName and an ITextWriter with its code */
-            constructor(fileResults: GeneratedFile[], errors: ts.Diagnostic[], public program: ts.Program,
-                public currentDirectoryForProgram: string, private sourceMapData: ts.SourceMapData[], public traceResults: string[]) {
-
-                for (const emittedFile of fileResults) {
-                    if (isDTS(emittedFile.fileName)) {
-                        // .d.ts file, add to declFiles emit
-                        this.declFilesCode.push(emittedFile);
-                    }
-                    else if (isJS(emittedFile.fileName) || isJSX(emittedFile.fileName)) {
-                        // .js file, add to files
-                        this.files.push(emittedFile);
-                    }
-                    else if (isJSMap(emittedFile.fileName)) {
-                        this.sourceMaps.push(emittedFile);
-                    }
-                    else {
-                        throw new Error("Unrecognized file extension for file " + emittedFile.fileName);
-                    }
-                }
-
-                this.errors = errors;
-            }
-
-            public getSourceMapRecord() {
-                if (this.sourceMapData && this.sourceMapData.length > 0) {
-                    return Harness.SourceMapRecorder.getSourceMapRecord(this.sourceMapData, this.program, this.files);
-                }
-            }
-        }
-    }
-
-    export namespace TestCaseParser {
-        /** all the necessary information to set the right compiler settings */
-        export interface CompilerSettings {
-            [name: string]: string;
-        }
-
-        /** All the necessary information to turn a multi file test into useful units for later compilation */
-        export interface TestUnitData {
-            content: string;
-            name: string;
-            fileOptions: any;
-            originalFilePath: string;
-            references: string[];
-        }
-
-        // Regex for parsing options in the format "@Alpha: Value of any sort"
-        const optionRegex = /^[\/]{2}\s*@(\w+)\s*:\s*([^\r\n]*)/gm;  // multiple matches on multiple lines
-
-        function extractCompilerSettings(content: string): CompilerSettings {
-            const opts: CompilerSettings = {};
-
-            let match: RegExpExecArray;
-            /* tslint:disable:no-null-keyword */
-            while ((match = optionRegex.exec(content)) !== null) {
-            /* tslint:enable:no-null-keyword */
-                opts[match[1]] = match[2].trim();
-            }
-
-            return opts;
-        }
-
-        /** Given a test file containing // @FileName directives, return an array of named units of code to be added to an existing compiler instance */
-        export function makeUnitsFromTest(code: string, fileName: string, rootDir?: string): {
-            settings: CompilerSettings;
-            testUnitData: TestUnitData[];
-            tsConfig: ts.ParsedCommandLine;
-            tsConfigFileUnitData: TestUnitData;
-        } {
-            const settings = extractCompilerSettings(code);
-
-            // List of all the subfiles we've parsed out
-            const testUnitData: TestUnitData[] = [];
-
-            const lines = Utils.splitContentByNewlines(code);
-
-            // Stuff related to the subfile we're parsing
-            let currentFileContent: string = undefined;
-            let currentFileOptions: any = {};
-            let currentFileName: any = undefined;
-            let refs: string[] = [];
-
-            for (const line of lines) {
-                const testMetaData = optionRegex.exec(line);
-                if (testMetaData) {
-                    // Comment line, check for global/file @options and record them
-                    optionRegex.lastIndex = 0;
-                    const metaDataName = testMetaData[1].toLowerCase();
-                    currentFileOptions[testMetaData[1]] = testMetaData[2].trim();
-                    if (metaDataName !== "filename") {
-                        continue;
-                    }
-
-                    // New metadata statement after having collected some code to go with the previous metadata
-                    if (currentFileName) {
-                        // Store result file
-                        const newTestFile = {
-                            content: currentFileContent,
-                            name: currentFileName,
-                            fileOptions: currentFileOptions,
-                            originalFilePath: fileName,
-                            references: refs
-                        };
-                        testUnitData.push(newTestFile);
-
-                        // Reset local data
-                        currentFileContent = undefined;
-                        currentFileOptions = {};
-                        currentFileName = testMetaData[2].trim();
-                        refs = [];
-                    }
-                    else {
-                        // First metadata marker in the file
-                        currentFileName = testMetaData[2].trim();
-                    }
-                }
-                else {
-                    // Subfile content line
-                    // Append to the current subfile content, inserting a newline needed
-                    if (currentFileContent === undefined) {
-                        currentFileContent = "";
-                    }
-                    else if (currentFileContent !== "") {
-                        // End-of-line
-                        currentFileContent = currentFileContent + "\n";
-                    }
-                    currentFileContent = currentFileContent + line;
-                }
-            }
-
-            // normalize the fileName for the single file case
-            currentFileName = testUnitData.length > 0 || currentFileName ? currentFileName : ts.getBaseFileName(fileName);
-
-            // EOF, push whatever remains
-            const newTestFile2 = {
-                content: currentFileContent || "",
-                name: currentFileName,
-                fileOptions: currentFileOptions,
-                originalFilePath: fileName,
-                references: refs
-            };
-            testUnitData.push(newTestFile2);
-
-            // unit tests always list files explicitly
-            const parseConfigHost: ts.ParseConfigHost = {
-                useCaseSensitiveFileNames: false,
-                readDirectory: () => [],
-                fileExists: () => true,
-                readFile: (name) => ts.forEach(testUnitData, data => data.name.toLowerCase() === name.toLowerCase() ? data.content : undefined)
-            };
-
-            // check if project has tsconfig.json in the list of files
-            let tsConfig: ts.ParsedCommandLine;
-            let tsConfigFileUnitData: TestUnitData;
-            for (let i = 0; i < testUnitData.length; i++) {
-                const data = testUnitData[i];
-                if (ts.getBaseFileName(data.name).toLowerCase() === "tsconfig.json") {
-                    const configJson = ts.parseJsonText(data.name, data.content);
-                    assert.isTrue(configJson.endOfFileToken !== undefined);
-                    let baseDir = ts.normalizePath(ts.getDirectoryPath(data.name));
-                    if (rootDir) {
-                        baseDir = ts.getNormalizedAbsolutePath(baseDir, rootDir);
-                    }
-                    tsConfig = ts.parseJsonSourceFileConfigFileContent(configJson, parseConfigHost, baseDir);
-                    tsConfig.options.configFilePath = data.name;
-                    tsConfigFileUnitData = data;
-
-                    // delete entry from the list
-                    ts.orderedRemoveItemAt(testUnitData, i);
-
-                    break;
-                }
-            }
-            return { settings, testUnitData, tsConfig, tsConfigFileUnitData };
-        }
-    }
-
-    /** Support class for baseline files */
-    export namespace Baseline {
-        const noContent = "<no content>";
-
-        export interface BaselineOptions {
-            Subfolder?: string;
-            Baselinefolder?: string;
-        }
-
-        export function localPath(fileName: string, baselineFolder?: string, subfolder?: string) {
-            if (baselineFolder === undefined) {
-                return baselinePath(fileName, "local", "tests/baselines", subfolder);
-            }
-            else {
-                return baselinePath(fileName, "local", baselineFolder, subfolder);
-            }
-        }
-
-        function referencePath(fileName: string, baselineFolder?: string, subfolder?: string) {
-            if (baselineFolder === undefined) {
-                return baselinePath(fileName, "reference", "tests/baselines", subfolder);
-            }
-            else {
-                return baselinePath(fileName, "reference", baselineFolder, subfolder);
-            }
-        }
-
-        function baselinePath(fileName: string, type: string, baselineFolder: string, subfolder?: string) {
-            if (subfolder !== undefined) {
-                return Harness.userSpecifiedRoot + baselineFolder + "/" + subfolder + "/" + type + "/" + fileName;
-            }
-            else {
-                return Harness.userSpecifiedRoot + baselineFolder + "/" + type + "/" + fileName;
-            }
-        }
-
-        const fileCache: { [idx: string]: boolean } = {};
-        function generateActual(generateContent: () => string): string {
-
-            const actual = generateContent();
-
-            if (actual === undefined) {
-                throw new Error("The generated content was \"undefined\". Return \"null\" if no baselining is required.\"");
-            }
-
-            return actual;
-        }
-
-        function compareToBaseline(actual: string, relativeFileName: string, opts: BaselineOptions) {
-            // actual is now either undefined (the generator had an error), null (no file requested),
-            // or some real output of the function
-            if (actual === undefined) {
-                // Nothing to do
-                return;
-            }
-
-            const refFileName = referencePath(relativeFileName, opts && opts.Baselinefolder, opts && opts.Subfolder);
-
-            /* tslint:disable:no-null-keyword */
-            if (actual === null) {
-            /* tslint:enable:no-null-keyword */
-                actual = noContent;
-            }
-
-            let expected = "<no content>";
-            if (IO.fileExists(refFileName)) {
-                expected = IO.readFile(refFileName);
-            }
-
-            return { expected, actual };
-        }
-
-        function writeComparison(expected: string, actual: string, relativeFileName: string, actualFileName: string) {
-            // For now this is written using TypeScript, because sys is not available when running old test cases.
-            // But we need to move to sys once we have
-            // Creates the directory including its parent if not already present
-            function createDirectoryStructure(dirName: string) {
-                if (fileCache[dirName] || IO.directoryExists(dirName)) {
-                    fileCache[dirName] = true;
-                    return;
-                }
-
-                const parentDirectory = IO.directoryName(dirName);
-                if (parentDirectory !== "") {
-                    createDirectoryStructure(parentDirectory);
-                }
-                IO.createDirectory(dirName);
-                fileCache[dirName] = true;
-            }
-
-            // Create folders if needed
-            createDirectoryStructure(Harness.IO.directoryName(actualFileName));
-
-            // Delete the actual file in case it fails
-            if (IO.fileExists(actualFileName)) {
-                IO.deleteFile(actualFileName);
-            }
-
-            const encodedActual = Utils.encodeString(actual);
-            if (expected !== encodedActual) {
-                if (actual === noContent) {
-                    IO.writeFile(actualFileName + ".delete", "");
-                }
-                else {
-                    IO.writeFile(actualFileName, encodedActual);
-                }
-                throw new Error(`The baseline file ${relativeFileName} has changed.`);
-            }
-        }
-
-        export function runBaseline(relativeFileName: string, generateContent: () => string, opts?: BaselineOptions): void {
-            const actualFileName = localPath(relativeFileName, opts && opts.Baselinefolder, opts && opts.Subfolder);
-            const actual = generateActual(generateContent);
-            const comparison = compareToBaseline(actual, relativeFileName, opts);
-            writeComparison(comparison.expected, comparison.actual, relativeFileName, actualFileName);
-        }
-
-        export function runMultifileBaseline(relativeFileBase: string, extension: string, generateContent: () => IterableIterator<[string, string, number]> | IterableIterator<[string, string]>, opts?: BaselineOptions, referencedExtensions?: string[]): void {
-            const gen = generateContent();
-            const writtenFiles = ts.createMap<true>();
-            const errors: Error[] = [];
-            // tslint:disable-next-line:no-null-keyword
-            if (gen !== null) {
-                for (let {done, value} = gen.next(); !done; { done, value } = gen.next()) {
-                    const [name, content, count] = value as [string, string, number | undefined];
-                    if (count === 0) continue; // Allow error reporter to skip writing files without errors
-                    const relativeFileName = relativeFileBase + "/" + name + extension;
-                    const actualFileName = localPath(relativeFileName, opts && opts.Baselinefolder, opts && opts.Subfolder);
-                    const comparison = compareToBaseline(content, relativeFileName, opts);
-                    try {
-                        writeComparison(comparison.expected, comparison.actual, relativeFileName, actualFileName);
-                    }
-                    catch (e) {
-                        errors.push(e);
-                    }
-                    writtenFiles.set(relativeFileName, true);
-                }
-            }
-
-            const referenceDir = referencePath(relativeFileBase, opts && opts.Baselinefolder, opts && opts.Subfolder);
-            let existing = Harness.IO.readDirectory(referenceDir, referencedExtensions || [extension]);
-            if (extension === ".ts" || referencedExtensions && referencedExtensions.indexOf(".ts") > -1 && referencedExtensions.indexOf(".d.ts") === -1) {
-                // special-case and filter .d.ts out of .ts results
-                existing = existing.filter(f => !ts.endsWith(f, ".d.ts"));
-            }
-            const missing: string[] = [];
-            for (const name of existing) {
-                const localCopy = name.substring(referenceDir.length - relativeFileBase.length);
-                if (!writtenFiles.has(localCopy)) {
-                    missing.push(localCopy);
-                }
-            }
-            if (missing.length) {
-                for (const file of missing) {
-                    IO.writeFile(localPath(file + ".delete", opts && opts.Baselinefolder, opts && opts.Subfolder), "");
-                }
-            }
-
-            if (errors.length || missing.length) {
-                let errorMsg = "";
-                if (errors.length) {
-                    errorMsg += `The baseline for ${relativeFileBase} in ${errors.length} files has changed:${"\n    " + errors.slice(0, 5).map(e => e.message).join("\n    ") + (errors.length > 5 ? "\n" + `    and ${errors.length - 5} more` : "")}`;
-                }
-                if (errors.length && missing.length) {
-                    errorMsg += "\n";
-                }
-                if (missing.length) {
-                    const writtenFilesArray = ts.arrayFrom(writtenFiles.keys());
-                    errorMsg += `Baseline missing ${missing.length} files:${"\n    " + missing.slice(0, 5).join("\n    ") + (missing.length > 5 ? "\n" + `    and ${missing.length - 5} more` : "") + "\n"}Written ${writtenFiles.size} files:${"\n    " + writtenFilesArray.slice(0, 5).join("\n    ") + (writtenFilesArray.length > 5 ? "\n" + `    and ${writtenFilesArray.length - 5} more` : "")}`;
-                }
-                throw new Error(errorMsg);
-            }
-        }
-    }
-
-    export function isDefaultLibraryFile(filePath: string): boolean {
-        // We need to make sure that the filePath is prefixed with "lib." not just containing "lib." and end with ".d.ts"
-        const fileName = ts.getBaseFileName(ts.normalizeSlashes(filePath));
-        return ts.startsWith(fileName, "lib.") && ts.endsWith(fileName, ts.Extension.Dts);
-    }
-
-    export function isBuiltFile(filePath: string): boolean {
-        return filePath.indexOf(Harness.libFolder) === 0;
-    }
-
-    export function getDefaultLibraryFile(io: Harness.Io): Harness.Compiler.TestFile {
-        const libFile = Harness.userSpecifiedRoot + Harness.libFolder + Harness.Compiler.defaultLibFileName;
-        return { unitName: libFile, content: io.readFile(libFile) };
-    }
-
-    if (Error) (<any>Error).stackTraceLimit = 100;
-}
+
+//
+// Copyright (c) Microsoft Corporation.  All rights reserved.
+//
+// Licensed under the Apache License, Version 2.0 (the "License");
+// you may not use this file except in compliance with the License.
+// You may obtain a copy of the License at
+//   http://www.apache.org/licenses/LICENSE-2.0
+//
+// Unless required by applicable law or agreed to in writing, software
+// distributed under the License is distributed on an "AS IS" BASIS,
+// WITHOUT WARRANTIES OR CONDITIONS OF ANY KIND, either express or implied.
+// See the License for the specific language governing permissions and
+// limitations under the License.
+//
+
+/// <reference path="..\services\services.ts" />
+/// <reference path="..\services\shims.ts" />
+/// <reference path="..\server\session.ts" />
+/// <reference path="..\server\client.ts" />
+/// <reference path="sourceMapRecorder.ts"/>
+/// <reference path="runnerbase.ts"/>
+/// <reference path="vfs.ts" />
+/// <reference types="node" />
+/// <reference types="mocha" />
+/// <reference types="chai" />
+
+
+// Block scoped definitions work poorly for global variables, temporarily enable var
+/* tslint:disable:no-var-keyword */
+
+// this will work in the browser via browserify
+var _chai: typeof chai = require("chai");
+var assert: typeof _chai.assert = _chai.assert;
+// chai's builtin `assert.isFalse` is featureful but slow - we don't use those features,
+// so we'll just overwrite it as an alterative to migrating a bunch of code off of chai
+assert.isFalse = (expr, msg) => { if (expr as any as boolean !== false) throw new Error(msg); };
+var global: NodeJS.Global = <any>Function("return this").call(undefined);
+
+declare var window: {};
+declare var XMLHttpRequest: {
+    new(): XMLHttpRequest;
+};
+interface XMLHttpRequest  {
+    readonly readyState: number;
+    readonly responseText: string;
+    readonly status: number;
+    readonly statusText: string;
+    open(method: string, url: string, async?: boolean, user?: string, password?: string): void;
+    send(data?: string): void;
+    setRequestHeader(header: string, value: string): void;
+    getAllResponseHeaders(): string;
+    getResponseHeader(header: string): string | null;
+    overrideMimeType(mime: string): void;
+}
+/* tslint:enable:no-var-keyword */
+
+namespace Utils {
+    // Setup some globals based on the current environment
+    export const enum ExecutionEnvironment {
+        Node,
+        Browser,
+    }
+
+    export function getExecutionEnvironment() {
+        if (typeof window !== "undefined") {
+            return ExecutionEnvironment.Browser;
+        }
+        else {
+            return ExecutionEnvironment.Node;
+        }
+    }
+
+    export let currentExecutionEnvironment = getExecutionEnvironment();
+
+    // Thanks to browserify, Buffer is always available nowadays
+    const Buffer: typeof global.Buffer = require("buffer").Buffer;
+
+    export function encodeString(s: string): string {
+        return Buffer.from(s).toString("utf8");
+    }
+
+    export function byteLength(s: string, encoding?: string): number {
+        // stub implementation if Buffer is not available (in-browser case)
+        return Buffer.byteLength(s, encoding);
+    }
+
+    export function evalFile(fileContents: string, fileName: string, nodeContext?: any) {
+        const environment = getExecutionEnvironment();
+        switch (environment) {
+            case ExecutionEnvironment.Browser:
+                eval(fileContents);
+                break;
+            case ExecutionEnvironment.Node:
+                const vm = require("vm");
+                if (nodeContext) {
+                    vm.runInNewContext(fileContents, nodeContext, fileName);
+                }
+                else {
+                    vm.runInThisContext(fileContents, fileName);
+                }
+                break;
+            default:
+                throw new Error("Unknown context");
+        }
+    }
+
+    /** Splits the given string on \r\n, or on only \n if that fails, or on only \r if *that* fails. */
+    export function splitContentByNewlines(content: string) {
+        // Split up the input file by line
+        // Note: IE JS engine incorrectly handles consecutive delimiters here when using RegExp split, so
+        // we have to use string-based splitting instead and try to figure out the delimiting chars
+        let lines = content.split("\r\n");
+        if (lines.length === 1) {
+            lines = content.split("\n");
+
+            if (lines.length === 1) {
+                lines = content.split("\r");
+            }
+        }
+        return lines;
+    }
+
+    /** Reads a file under /tests */
+    export function readTestFile(path: string) {
+        if (path.indexOf("tests") < 0) {
+            path = "tests/" + path;
+        }
+
+        let content: string = undefined;
+        try {
+            content = Harness.IO.readFile(Harness.userSpecifiedRoot + path);
+        }
+        catch (err) {
+            return undefined;
+        }
+
+        return content;
+    }
+
+    export function memoize<T extends Function>(f: T, memoKey: (...anything: any[]) => string): T {
+        const cache = ts.createMap<any>();
+
+        return <any>(function(this: any, ...args: any[]) {
+            const key = memoKey(...args);
+            if (cache.has(key)) {
+                return cache.get(key);
+            }
+            else {
+                const value = f.apply(this, args);
+                cache.set(key, value);
+                return value;
+            }
+        });
+    }
+
+    export const canonicalizeForHarness = ts.createGetCanonicalFileName(/*caseSensitive*/ false); // This is done so tests work on windows _and_ linux
+
+    export function assertInvariants(node: ts.Node, parent: ts.Node): void {
+        if (node) {
+            assert.isFalse(node.pos < 0, "node.pos < 0");
+            assert.isFalse(node.end < 0, "node.end < 0");
+            assert.isFalse(node.end < node.pos, "node.end < node.pos");
+            assert.equal(node.parent, parent, "node.parent !== parent");
+
+            if (parent) {
+                // Make sure each child is contained within the parent.
+                assert.isFalse(node.pos < parent.pos, "node.pos < parent.pos");
+                assert.isFalse(node.end > parent.end, "node.end > parent.end");
+            }
+
+            ts.forEachChild(node, child => {
+                assertInvariants(child, node);
+            });
+
+            // Make sure each of the children is in order.
+            let currentPos = 0;
+            ts.forEachChild(node,
+                child => {
+                    assert.isFalse(child.pos < currentPos, "child.pos < currentPos");
+                    currentPos = child.end;
+                },
+                array => {
+                    assert.isFalse(array.pos < node.pos, "array.pos < node.pos");
+                    assert.isFalse(array.end > node.end, "array.end > node.end");
+                    assert.isFalse(array.pos < currentPos, "array.pos < currentPos");
+
+                    for (const item of array) {
+                        assert.isFalse(item.pos < currentPos, "array[i].pos < currentPos");
+                        currentPos = item.end;
+                    }
+
+                    currentPos = array.end;
+                });
+
+            const childNodesAndArrays: any[] = [];
+            ts.forEachChild(node, child => { childNodesAndArrays.push(child); }, array => { childNodesAndArrays.push(array); });
+
+            for (const childName in node) {
+                if (childName === "parent" || childName === "nextContainer" || childName === "modifiers" || childName === "externalModuleIndicator" ||
+                    // for now ignore jsdoc comments
+                    childName === "jsDocComment" || childName === "checkJsDirective") {
+                    continue;
+                }
+                const child = (<any>node)[childName];
+                if (isNodeOrArray(child)) {
+                    assert.isFalse(childNodesAndArrays.indexOf(child) < 0,
+                        "Missing child when forEach'ing over node: " + (<any>ts).SyntaxKind[node.kind] + "-" + childName);
+                }
+            }
+        }
+    }
+
+    function isNodeOrArray(a: any): boolean {
+        return a !== undefined && typeof a.pos === "number";
+    }
+
+    export function convertDiagnostics(diagnostics: ReadonlyArray<ts.Diagnostic>) {
+        return diagnostics.map(convertDiagnostic);
+    }
+
+    function convertDiagnostic(diagnostic: ts.Diagnostic) {
+        return {
+            start: diagnostic.start,
+            length: diagnostic.length,
+            messageText: ts.flattenDiagnosticMessageText(diagnostic.messageText, Harness.IO.newLine()),
+            category: (<any>ts).DiagnosticCategory[diagnostic.category],
+            code: diagnostic.code
+        };
+    }
+
+    export function sourceFileToJSON(file: ts.Node): string {
+        return JSON.stringify(file, (_, v) => isNodeOrArray(v) ? serializeNode(v) : v, "    ");
+
+        function getKindName(k: number | string): string {
+            if (ts.isString(k)) {
+                return k;
+            }
+
+            // For some markers in SyntaxKind, we should print its original syntax name instead of
+            // the marker name in tests.
+            if (k === (<any>ts).SyntaxKind.FirstJSDocNode ||
+                k === (<any>ts).SyntaxKind.LastJSDocNode ||
+                k === (<any>ts).SyntaxKind.FirstJSDocTagNode ||
+                k === (<any>ts).SyntaxKind.LastJSDocTagNode) {
+                for (const kindName in (<any>ts).SyntaxKind) {
+                    if ((<any>ts).SyntaxKind[kindName] === k) {
+                        return kindName;
+                    }
+                }
+            }
+
+            return (<any>ts).SyntaxKind[k];
+        }
+
+        function getFlagName(flags: any, f: number): any {
+            if (f === 0) {
+                return 0;
+            }
+
+            let result = "";
+            ts.forEach(Object.getOwnPropertyNames(flags), (v: any) => {
+                if (isFinite(v)) {
+                    v = +v;
+                    if (f === +v) {
+                        result = flags[v];
+                        return true;
+                    }
+                    else if ((f & v) > 0) {
+                        if (result.length) {
+                            result += " | ";
+                        }
+                        result += flags[v];
+                        return false;
+                    }
+                }
+            });
+            return result;
+        }
+
+        function getNodeFlagName(f: number) { return getFlagName((<any>ts).NodeFlags, f); }
+
+        function serializeNode(n: ts.Node): any {
+            const o: any = { kind: getKindName(n.kind) };
+            if (ts.containsParseError(n)) {
+                o.containsParseError = true;
+            }
+
+            ts.forEach(Object.getOwnPropertyNames(n), propertyName => {
+                switch (propertyName) {
+                    case "parent":
+                    case "symbol":
+                    case "locals":
+                    case "localSymbol":
+                    case "kind":
+                    case "semanticDiagnostics":
+                    case "id":
+                    case "nodeCount":
+                    case "symbolCount":
+                    case "identifierCount":
+                    case "scriptSnapshot":
+                        // Blacklist of items we never put in the baseline file.
+                        break;
+
+                    case "originalKeywordKind":
+                        o[propertyName] = getKindName((<any>n)[propertyName]);
+                        break;
+
+                    case "flags":
+                        // Clear the flags that are produced by aggregating child values. That is ephemeral
+                        // data we don't care about in the dump. We only care what the parser set directly
+                        // on the AST.
+                        const flags = n.flags & ~(ts.NodeFlags.JavaScriptFile | ts.NodeFlags.HasAggregatedChildData);
+                        if (flags) {
+                            o[propertyName] = getNodeFlagName(flags);
+                        }
+                        break;
+
+                    case "referenceDiagnostics":
+                    case "parseDiagnostics":
+                        o[propertyName] = Utils.convertDiagnostics((<any>n)[propertyName]);
+                        break;
+
+                    case "nextContainer":
+                        if (n.nextContainer) {
+                            o[propertyName] = { kind: n.nextContainer.kind, pos: n.nextContainer.pos, end: n.nextContainer.end };
+                        }
+                        break;
+
+                    case "text":
+                        // Include 'text' field for identifiers/literals, but not for source files.
+                        if (n.kind !== ts.SyntaxKind.SourceFile) {
+                            o[propertyName] = (<any>n)[propertyName];
+                        }
+                        break;
+
+                    default:
+                        o[propertyName] = (<any>n)[propertyName];
+                }
+
+                return undefined;
+            });
+
+            return o;
+        }
+    }
+
+    export function assertDiagnosticsEquals(array1: ReadonlyArray<ts.Diagnostic>, array2: ReadonlyArray<ts.Diagnostic>) {
+        if (array1 === array2) {
+            return;
+        }
+
+        assert(array1, "array1");
+        assert(array2, "array2");
+
+        assert.equal(array1.length, array2.length, "array1.length !== array2.length");
+
+        for (let i = 0; i < array1.length; i++) {
+            const d1 = array1[i];
+            const d2 = array2[i];
+
+            assert.equal(d1.start, d2.start, "d1.start !== d2.start");
+            assert.equal(d1.length, d2.length, "d1.length !== d2.length");
+            assert.equal(
+                ts.flattenDiagnosticMessageText(d1.messageText, Harness.IO.newLine()),
+                ts.flattenDiagnosticMessageText(d2.messageText, Harness.IO.newLine()), "d1.messageText !== d2.messageText");
+            assert.equal(d1.category, d2.category, "d1.category !== d2.category");
+            assert.equal(d1.code, d2.code, "d1.code !== d2.code");
+        }
+    }
+
+    export function assertStructuralEquals(node1: ts.Node, node2: ts.Node) {
+        if (node1 === node2) {
+            return;
+        }
+
+        assert(node1, "node1");
+        assert(node2, "node2");
+        assert.equal(node1.pos, node2.pos, "node1.pos !== node2.pos");
+        assert.equal(node1.end, node2.end, "node1.end !== node2.end");
+        assert.equal(node1.kind, node2.kind, "node1.kind !== node2.kind");
+
+        // call this on both nodes to ensure all propagated flags have been set (and thus can be
+        // compared).
+        assert.equal(ts.containsParseError(node1), ts.containsParseError(node2));
+        assert.equal(node1.flags & ~ts.NodeFlags.ReachabilityAndEmitFlags, node2.flags & ~ts.NodeFlags.ReachabilityAndEmitFlags, "node1.flags !== node2.flags");
+
+        ts.forEachChild(node1,
+            child1 => {
+                const childName = findChildName(node1, child1);
+                const child2: ts.Node = (<any>node2)[childName];
+
+                assertStructuralEquals(child1, child2);
+            },
+            array1 => {
+                const childName = findChildName(node1, array1);
+                const array2: ts.NodeArray<ts.Node> = (<any>node2)[childName];
+
+                assertArrayStructuralEquals(array1, array2);
+            });
+    }
+
+    function assertArrayStructuralEquals(array1: ts.NodeArray<ts.Node>, array2: ts.NodeArray<ts.Node>) {
+        if (array1 === array2) {
+            return;
+        }
+
+        assert(array1, "array1");
+        assert(array2, "array2");
+        assert.equal(array1.pos, array2.pos, "array1.pos !== array2.pos");
+        assert.equal(array1.end, array2.end, "array1.end !== array2.end");
+        assert.equal(array1.length, array2.length, "array1.length !== array2.length");
+
+        for (let i = 0; i < array1.length; i++) {
+            assertStructuralEquals(array1[i], array2[i]);
+        }
+    }
+
+    function findChildName(parent: any, child: any) {
+        for (const name in parent) {
+            if (parent.hasOwnProperty(name) && parent[name] === child) {
+                return name;
+            }
+        }
+
+        throw new Error("Could not find child in parent");
+    }
+
+    const maxHarnessFrames = 1;
+
+    export function filterStack(error: Error, stackTraceLimit = Infinity) {
+        const stack = <string>(<any>error).stack;
+        if (stack) {
+            const lines = stack.split(/\r\n?|\n/g);
+            const filtered: string[] = [];
+            let frameCount = 0;
+            let harnessFrameCount = 0;
+            for (let line of lines) {
+                if (isStackFrame(line)) {
+                    if (frameCount >= stackTraceLimit
+                        || isMocha(line)
+                        || isNode(line)) {
+                        continue;
+                    }
+
+                    if (isHarness(line)) {
+                        if (harnessFrameCount >= maxHarnessFrames) {
+                            continue;
+                        }
+
+                        harnessFrameCount++;
+                    }
+
+                    line = line.replace(/\bfile:\/\/\/(.*?)(?=(:\d+)*($|\)))/, (_, path) => ts.sys.resolvePath(path));
+                    frameCount++;
+                }
+
+                filtered.push(line);
+            }
+
+            (<any>error).stack = filtered.join(Harness.IO.newLine());
+        }
+
+        return error;
+    }
+
+    function isStackFrame(line: string) {
+        return /^\s+at\s/.test(line);
+    }
+
+    function isMocha(line: string) {
+        return /[\\/](node_modules|components)[\\/]mocha(js)?[\\/]|[\\/]mocha\.js/.test(line);
+    }
+
+    function isNode(line: string) {
+        return /\((timers|events|node|module)\.js:/.test(line);
+    }
+
+    function isHarness(line: string) {
+        return /[\\/]src[\\/]harness[\\/]|[\\/]run\.js/.test(line);
+    }
+}
+
+namespace Harness {
+    export interface Io {
+        newLine(): string;
+        getCurrentDirectory(): string;
+        useCaseSensitiveFileNames(): boolean;
+        resolvePath(path: string): string;
+        readFile(path: string): string | undefined;
+        writeFile(path: string, contents: string): void;
+        directoryName(path: string): string;
+        getDirectories(path: string): string[];
+        createDirectory(path: string): void;
+        fileExists(fileName: string): boolean;
+        directoryExists(path: string): boolean;
+        deleteFile(fileName: string): void;
+        listFiles(path: string, filter?: RegExp, options?: { recursive?: boolean }): string[];
+        log(text: string): void;
+        args(): string[];
+        getExecutingFilePath(): string;
+        exit(exitCode?: number): void;
+        readDirectory(path: string, extension?: ReadonlyArray<string>, exclude?: ReadonlyArray<string>, include?: ReadonlyArray<string>, depth?: number): string[];
+        getAccessibleFileSystemEntries(dirname: string): FileSystemEntries;
+        tryEnableSourceMapsForHost?(): void;
+        getEnvironmentVariable?(name: string): string;
+        getMemoryUsage?(): number;
+    }
+
+    export interface FileSystemEntries {
+        files: string[];
+        directories: string[];
+    }
+
+    export let IO: Io;
+
+    // harness always uses one kind of new line
+    // But note that `parseTestData` in `fourslash.ts` uses "\n"
+    export const harnessNewLine = "\r\n";
+
+    // Root for file paths that are stored in a virtual file system
+    export const virtualFileSystemRoot = "/";
+
+    function createNodeIO(): Io {
+        let fs: any, pathModule: any;
+        if (require) {
+            fs = require("fs");
+            pathModule = require("path");
+        }
+        else {
+            fs = pathModule = {};
+        }
+
+        function deleteFile(path: string) {
+            try {
+                fs.unlinkSync(path);
+            }
+                catch { /*ignore*/ }
+            }
+        }
+
+        function directoryName(path: string) {
+            const dirPath = pathModule.dirname(path);
+            // Node will just continue to repeat the root path, rather than return null
+            return dirPath === path ? undefined : dirPath;
+        }
+
+        function listFiles(path: string, spec: RegExp, options?: { recursive?: boolean }) {
+            options = options || {};
+
+            function filesInFolder(folder: string): string[] {
+                let paths: string[] = [];
+
+                    for (const file of fs.readdirSync(folder)) {
+                        const pathToFile = pathModule.join(folder, file);
+                    const stat = fs.statSync(pathToFile);
+                    if (options.recursive && stat.isDirectory()) {
+                        paths = paths.concat(filesInFolder(pathToFile));
+                    }
+                        else if (stat.isFile() && (!spec || file.match(spec))) {
+                        paths.push(pathToFile);
+                    }
+                }
+
+                return paths;
+            }
+
+            return filesInFolder(path);
+        }
+
+        function getAccessibleFileSystemEntries(dirname: string): FileSystemEntries {
+            try {
+                const entries: string[] = fs.readdirSync(dirname || ".").sort(ts.sys.useCaseSensitiveFileNames ? ts.compareStrings : ts.compareStringsCaseInsensitive);
+                const files: string[] = [];
+                const directories: string[] = [];
+                for (const entry of entries) {
+                    if (entry === "." || entry === "..") continue;
+                    const name = vpath.combine(dirname, entry);
+                    try {
+                        const stat = fs.statSync(name);
+                        if (!stat) continue;
+                        if (stat.isFile()) {
+                            files.push(entry);
+                        }
+                        else if (stat.isDirectory()) {
+                            directories.push(entry);
+                        }
+                    }
+                    catch (e) { }
+                }
+                return { files, directories };
+            }
+            catch (e) {
+                return { files: [], directories: [] };
+            }
+        }
+
+        return {
+            newLine: () => harnessNewLine,
+            getCurrentDirectory: () => ts.sys.getCurrentDirectory(),
+            useCaseSensitiveFileNames: () => ts.sys.useCaseSensitiveFileNames,
+            resolvePath: (path: string) => ts.sys.resolvePath(path),
+            readFile: path => ts.sys.readFile(path),
+            writeFile: (path, content) => ts.sys.writeFile(path, content),
+            directoryName,
+            getDirectories: path => ts.sys.getDirectories(path),
+            createDirectory: path => ts.sys.createDirectory(path),
+            fileExists: path => ts.sys.fileExists(path),
+            directoryExists: path => ts.sys.directoryExists(path),
+            deleteFile,
+            listFiles,
+            log: s => console.log(s),
+            args: () => ts.sys.args,
+            getExecutingFilePath: () => ts.sys.getExecutingFilePath(),
+            exit: exitCode => ts.sys.exit(exitCode),
+            readDirectory: (path, extension, exclude, include, depth) => ts.sys.readDirectory(path, extension, exclude, include, depth),
+            getAccessibleFileSystemEntries,
+            tryEnableSourceMapsForHost: () => ts.sys.tryEnableSourceMapsForHost && ts.sys.tryEnableSourceMapsForHost(),
+            getMemoryUsage: () => ts.sys.getMemoryUsage && ts.sys.getMemoryUsage(),
+            getEnvironmentVariable: name => ts.sys.getEnvironmentVariable(name),
+        };
+    }
+
+    interface URL {
+        hash: string;
+        host: string;
+        hostname: string;
+        href: string;
+        password: string;
+        pathname: string;
+        port: string;
+        protocol: string;
+        search: string;
+        username: string;
+        toString(): string;
+    }
+
+    declare var URL: {
+        prototype: URL;
+        new(url: string, base?: string | URL): URL;
+    };
+
+    function createBrowserIO(): Io {
+        const serverRoot = new URL("http://localhost:8888/");
+
+        interface HttpHeaders {
+            [key: string]: string | string[] | undefined;
+        }
+
+        const HttpHeaders = {
+            combine(left: HttpHeaders | undefined, right: HttpHeaders | undefined): HttpHeaders {
+                return left && right ? { ...left, ...right } :
+                    left ? { ...left } :
+                    right ? { ...right } :
+                    {};
+            },
+            writeRequestHeaders(xhr: XMLHttpRequest, headers: HttpHeaders) {
+                for (const key in headers) {
+                    if (!headers.hasOwnProperty(key)) continue;
+                    const keyLower = key.toLowerCase();
+
+                    if (keyLower === "access-control-allow-origin" || keyLower === "content-length") continue;
+                    const values = headers[key];
+                    const value = Array.isArray(values) ? values.join(",") : values;
+                    if (keyLower === "content-type") {
+                        xhr.overrideMimeType(value);
+                        continue;
+                    }
+
+                    xhr.setRequestHeader(key, value);
+                }
+            },
+            readResponseHeaders(xhr: XMLHttpRequest): HttpHeaders {
+                const allHeaders = xhr.getAllResponseHeaders();
+                const headers: HttpHeaders = {};
+                for (const header of allHeaders.split(/\r\n/g)) {
+                    const colonIndex = header.indexOf(":");
+                    if (colonIndex >= 0) {
+                        const key = header.slice(0, colonIndex).trim();
+                        const value = header.slice(colonIndex + 1).trim();
+                        const values = value.split(",");
+                        headers[key] = values.length > 1 ? values : value;
+                    }
+                }
+                return headers;
+            }
+        };
+
+        interface HttpContent {
+            headers: HttpHeaders;
+            content: string;
+        }
+
+        const HttpContent = {
+            create(headers: HttpHeaders, content: string): HttpContent {
+                return { headers, content };
+            },
+            fromMediaType(mediaType: string, content: string) {
+                return HttpContent.create({ "Content-Type": mediaType }, content);
+            },
+            text(content: string) {
+                return HttpContent.fromMediaType("text/plain", content);
+            },
+            json(content: object) {
+                return HttpContent.fromMediaType("application/json", JSON.stringify(content));
+            },
+            readResponseContent(xhr: XMLHttpRequest) {
+                if (typeof xhr.responseText === "string") {
+                    return HttpContent.create({
+                        "Content-Type": xhr.getResponseHeader("Content-Type") || undefined,
+                        "Content-Length": xhr.getResponseHeader("Content-Length") || undefined
+                    }, xhr.responseText);
+                }
+                return undefined;
+            }
+        };
+
+        interface HttpRequestMessage {
+            method: string;
+            url: URL;
+            headers: HttpHeaders;
+            content?: HttpContent;
+        }
+
+        const HttpRequestMessage = {
+            create(method: string, url: string | URL, headers: HttpHeaders = {}, content?: HttpContent): HttpRequestMessage {
+                if (typeof url === "string") url = new URL(url);
+                return { method, url, headers, content };
+            },
+            options(url: string | URL) {
+                return HttpRequestMessage.create("OPTIONS", url);
+            },
+            head(url: string | URL) {
+                return HttpRequestMessage.create("HEAD", url);
+            },
+            get(url: string | URL) {
+                return HttpRequestMessage.create("GET", url);
+            },
+            delete(url: string | URL) {
+                return HttpRequestMessage.create("DELETE", url);
+            },
+            put(url: string | URL, content: HttpContent) {
+                return HttpRequestMessage.create("PUT", url, {}, content);
+            },
+            post(url: string | URL, content: HttpContent) {
+                return HttpRequestMessage.create("POST", url, {}, content);
+            },
+        };
+
+        interface HttpResponseMessage {
+            statusCode: number;
+            statusMessage: string;
+            headers: HttpHeaders;
+            content?: HttpContent;
+        }
+
+        const HttpResponseMessage = {
+            create(statusCode: number, statusMessage: string, headers: HttpHeaders = {}, content?: HttpContent): HttpResponseMessage {
+                return { statusCode, statusMessage, headers, content };
+            },
+            notFound(): HttpResponseMessage {
+                return HttpResponseMessage.create(404, "Not Found");
+            },
+            hasSuccessStatusCode(response: HttpResponseMessage) {
+                return response.statusCode === 304 || (response.statusCode >= 200 && response.statusCode < 300);
+            },
+            readResponseMessage(xhr: XMLHttpRequest) {
+                return HttpResponseMessage.create(
+                    xhr.status,
+                    xhr.statusText,
+                    HttpHeaders.readResponseHeaders(xhr),
+                    HttpContent.readResponseContent(xhr));
+            }
+        };
+
+        function send(request: HttpRequestMessage): HttpResponseMessage {
+            const xhr = new XMLHttpRequest();
+            try {
+                HttpHeaders.writeRequestHeaders(xhr, request.headers);
+                HttpHeaders.writeRequestHeaders(xhr, request.content && request.content.headers);
+                xhr.setRequestHeader("Access-Control-Allow-Origin", "*");
+                xhr.open(request.method, request.url.toString(), /*async*/ false);
+                xhr.send(request.content && request.content.content);
+                while (xhr.readyState !== 4); // block until ready
+                return HttpResponseMessage.readResponseMessage(xhr);
+            }
+            catch (e) {
+                return HttpResponseMessage.notFound();
+            }
+        }
+
+        let caseSensitivity: "CI" | "CS" | undefined;
+
+        function useCaseSensitiveFileNames() {
+            if (!caseSensitivity) {
+                const response = send(HttpRequestMessage.options(new URL("*", serverRoot)));
+                const xCaseSensitivity = response.headers["X-Case-Sensitivity"];
+                caseSensitivity = xCaseSensitivity === "CS" ? "CS" : "CI";
+            }
+            return caseSensitivity === "CS";
+        }
+
+        function resolvePath(path: string) {
+            const response = send(HttpRequestMessage.post(new URL("/api/resolve", serverRoot), HttpContent.text(path)));
+            return HttpResponseMessage.hasSuccessStatusCode(response) && response.content ? response.content.content : undefined;
+        }
+
+        function readFile(path: string): string | undefined {
+            const response = send(HttpRequestMessage.get(new URL(path, serverRoot)));
+            return HttpResponseMessage.hasSuccessStatusCode(response) && response.content ? response.content.content : undefined;
+        }
+
+        function writeFile(path: string, contents: string) {
+            send(HttpRequestMessage.put(new URL(path, serverRoot), HttpContent.text(contents)));
+        }
+
+        function fileExists(path: string): boolean {
+            const response = send(HttpRequestMessage.head(new URL(path, serverRoot)));
+            return HttpResponseMessage.hasSuccessStatusCode(response);
+        }
+
+        function directoryExists(path: string): boolean {
+            const response = send(HttpRequestMessage.post(new URL("/api/directoryExists", serverRoot), HttpContent.text(path)));
+            return HttpResponseMessage.hasSuccessStatusCode(response)
+                && (response.content && response.content.content) === "true";
+        }
+
+        function deleteFile(path: string) {
+            send(HttpRequestMessage.delete(new URL(path, serverRoot)));
+        }
+
+        function directoryName(path: string) {
+            const url = new URL(path, serverRoot);
+            return ts.getDirectoryPath(ts.normalizeSlashes(url.pathname || "/"));
+        }
+
+        function listFiles(dirname: string, spec?: RegExp, options?: { recursive?: boolean }): string[] {
+            if (spec || (options && !options.recursive)) {
+                let results = IO.listFiles(dirname);
+                if (spec) {
+                    results = results.filter(file => spec.test(file));
+                }
+                if (options && !options.recursive) {
+                    results = results.filter(file => ts.getDirectoryPath(ts.normalizeSlashes(file)) === dirname);
+                }
+                return results;
+            }
+
+            const response = send(HttpRequestMessage.post(new URL("/api/listFiles", serverRoot), HttpContent.text(dirname)));
+            return HttpResponseMessage.hasSuccessStatusCode(response)
+                && response.content
+                && response.content.headers["Content-Type"] === "application/json"
+                    ? JSON.parse(response.content.content)
+                    : [];
+        }
+
+        function readDirectory(path: string, extension?: string[], exclude?: string[], include?: string[], depth?: number) {
+            const fs = new vfs.VirtualFileSystem(path, useCaseSensitiveFileNames());
+            fs.addFiles(IO.listFiles(path));
+            return ts.matchFiles(path, extension, exclude, include, useCaseSensitiveFileNames(), /*currentDirectory*/ "", depth, path => getAccessibleVirtualFileSystemEntries(fs, path));
+        }
+
+        function getAccessibleFileSystemEntries(dirname: string): FileSystemEntries {
+            const fs = new vfs.VirtualFileSystem(dirname, useCaseSensitiveFileNames());
+            fs.addFiles(IO.listFiles(dirname));
+            return getAccessibleVirtualFileSystemEntries(fs, dirname);
+        }
+
+        function getAccessibleVirtualFileSystemEntries(fs: vfs.VirtualFileSystem, dirname: string): FileSystemEntries {
+            const directory = fs.getDirectory(dirname);
+            return directory
+                ? { files: directory.getFileNames(), directories: directory.getDirectoryNames() }
+                : { files: [], directories: [] };
+        }
+
+        return {
+            newLine: () => harnessNewLine,
+            getCurrentDirectory: () => "",
+            useCaseSensitiveFileNames,
+            resolvePath,
+            readFile,
+            writeFile,
+            directoryName: Utils.memoize(directoryName, path => path),
+            getDirectories: () => [],
+            createDirectory: () => {},
+            fileExists,
+            directoryExists,
+            deleteFile,
+            listFiles: Utils.memoize(listFiles, (path, spec, options) => `${path}|${spec}|${options ? options.recursive === true : true}`),
+            log: s => console.log(s),
+            args: () => [],
+            getExecutingFilePath: () => "",
+            exit: () => {},
+            readDirectory,
+            getAccessibleFileSystemEntries
+        };
+    }
+
+    export function mockHash(s: string): string {
+        return `hash-${s}`;
+    }
+
+    const environment = Utils.getExecutionEnvironment();
+    switch (environment) {
+        case Utils.ExecutionEnvironment.Node:
+            IO = createNodeIO();
+            break;
+        case Utils.ExecutionEnvironment.Browser:
+            IO = createBrowserIO();
+            break;
+        default:
+            throw new Error(`Unknown value '${environment}' for ExecutionEnvironment.`);
+    }
+}
+
+namespace Harness {
+    export const libFolder = "built/local/";
+    const tcServicesFileName = ts.combinePaths(libFolder, Utils.getExecutionEnvironment() === Utils.ExecutionEnvironment.Browser ? "typescriptServicesInBrowserTest.js" : "typescriptServices.js");
+    export const tcServicesFile = IO.readFile(tcServicesFileName) + (Utils.getExecutionEnvironment() !== Utils.ExecutionEnvironment.Browser
+        ? IO.newLine() + `//# sourceURL=${IO.resolvePath(tcServicesFileName)}`
+        : "");
+
+    export type SourceMapEmitterCallback = (
+        emittedFile: string,
+        emittedLine: number,
+        emittedColumn: number,
+        sourceFile: string,
+        sourceLine: number,
+        sourceColumn: number,
+        sourceName: string,
+    ) => void;
+
+    // Settings
+    export let userSpecifiedRoot = "";
+    export let lightMode = false;
+
+    /** Functionality for compiling TypeScript code */
+    export namespace Compiler {
+        /** Aggregate various writes into a single array of lines. Useful for passing to the
+         *  TypeScript compiler to fill with source code or errors.
+         */
+        export class WriterAggregator {
+            public lines: string[] = [];
+            public currentLine = <string>undefined;
+
+            public Write(str: string) {
+                // out of memory usage concerns avoid using + or += if we're going to do any manipulation of this string later
+                this.currentLine = [(this.currentLine || ""), str].join("");
+            }
+
+            public WriteLine(str: string) {
+                // out of memory usage concerns avoid using + or += if we're going to do any manipulation of this string later
+                this.lines.push([(this.currentLine || ""), str].join(""));
+                this.currentLine = undefined;
+            }
+
+            public Close() {
+                if (this.currentLine !== undefined) { this.lines.push(this.currentLine); }
+                this.currentLine = undefined;
+            }
+
+            public reset() {
+                this.lines = [];
+                this.currentLine = undefined;
+            }
+        }
+
+        export function createSourceFileAndAssertInvariants(
+            fileName: string,
+            sourceText: string,
+            languageVersion: ts.ScriptTarget) {
+            // We'll only assert invariants outside of light mode.
+            const shouldAssertInvariants = !Harness.lightMode;
+
+            // Only set the parent nodes if we're asserting invariants.  We don't need them otherwise.
+            const result = ts.createSourceFile(fileName, sourceText, languageVersion, /*setParentNodes:*/ shouldAssertInvariants);
+
+            if (shouldAssertInvariants) {
+                Utils.assertInvariants(result, /*parent:*/ undefined);
+            }
+
+            return result;
+        }
+
+        const carriageReturnLineFeed = "\r\n";
+        const lineFeed = "\n";
+
+        export const defaultLibFileName = "lib.d.ts";
+        export const es2015DefaultLibFileName = "lib.es2015.d.ts";
+
+        // Cache of lib files from "built/local"
+        let libFileNameSourceFileMap: ts.Map<ts.SourceFile> | undefined;
+
+        // Cache of lib files from  "tests/lib/"
+        const testLibFileNameSourceFileMap = ts.createMap<ts.SourceFile>();
+        const es6TestLibFileNameSourceFileMap = ts.createMap<ts.SourceFile>();
+
+        export function getDefaultLibrarySourceFile(fileName = defaultLibFileName): ts.SourceFile {
+            if (!isDefaultLibraryFile(fileName)) {
+                return undefined;
+            }
+
+            if (!libFileNameSourceFileMap) {
+                libFileNameSourceFileMap = ts.createMapFromTemplate({
+                    [defaultLibFileName]: createSourceFileAndAssertInvariants(defaultLibFileName, IO.readFile(libFolder + "lib.es5.d.ts"), /*languageVersion*/ ts.ScriptTarget.Latest)
+                });
+            }
+
+            let sourceFile = libFileNameSourceFileMap.get(fileName);
+            if (!sourceFile) {
+                libFileNameSourceFileMap.set(fileName, sourceFile = createSourceFileAndAssertInvariants(fileName, IO.readFile(libFolder + fileName), ts.ScriptTarget.Latest));
+            }
+            return sourceFile;
+        }
+
+        export function getDefaultLibFileName(options: ts.CompilerOptions): string {
+            switch (options.target) {
+                case ts.ScriptTarget.ESNext:
+                case ts.ScriptTarget.ES2017:
+                    return "lib.es2017.d.ts";
+                case ts.ScriptTarget.ES2016:
+                    return "lib.es2016.d.ts";
+                case ts.ScriptTarget.ES2015:
+                    return es2015DefaultLibFileName;
+
+                default:
+                    return defaultLibFileName;
+            }
+        }
+
+        // Cache these between executions so we don't have to re-parse them for every test
+        export const fourslashFileName = "fourslash.ts";
+        export let fourslashSourceFile: ts.SourceFile;
+
+        export function getCanonicalFileName(fileName: string): string {
+            return fileName;
+        }
+
+        export function createCompilerHost(
+            inputFiles: TestFile[],
+            writeFile: (fn: string, contents: string, writeByteOrderMark: boolean) => void,
+            scriptTarget: ts.ScriptTarget,
+            useCaseSensitiveFileNames: boolean,
+            // the currentDirectory is needed for rwcRunner to passed in specified current directory to compiler host
+            currentDirectory: string,
+            newLineKind?: ts.NewLineKind,
+            libFiles?: string): ts.CompilerHost {
+
+            // Local get canonical file name function, that depends on passed in parameter for useCaseSensitiveFileNames
+            const getCanonicalFileName = ts.createGetCanonicalFileName(useCaseSensitiveFileNames);
+
+            /** Maps a symlink name to a realpath. Used only for exposing `realpath`. */
+            const realPathMap = ts.createMap<string>();
+            /**
+             * Maps a file name to a source file.
+             * This will have a different SourceFile for every symlink pointing to that file;
+             * if the program resolves realpaths then symlink entries will be ignored.
+             */
+            const fileMap = ts.createMap<ts.SourceFile>();
+            for (const file of inputFiles) {
+                if (file.content !== undefined) {
+                    const fileName = ts.normalizePath(file.unitName);
+                    const path = ts.toPath(file.unitName, currentDirectory, getCanonicalFileName);
+                    if (file.fileOptions && file.fileOptions.symlink) {
+                        const links = file.fileOptions.symlink.split(",");
+                        for (const link of links) {
+                            const linkPath = ts.toPath(link, currentDirectory, getCanonicalFileName);
+                            realPathMap.set(linkPath, fileName);
+                            // Create a different SourceFile for every symlink.
+                            const sourceFile = createSourceFileAndAssertInvariants(linkPath, file.content, scriptTarget);
+                            fileMap.set(linkPath, sourceFile);
+                        }
+                    }
+                    const sourceFile = createSourceFileAndAssertInvariants(fileName, file.content, scriptTarget);
+                    fileMap.set(path, sourceFile);
+                }
+            }
+
+            if (libFiles) {
+                // Because @libFiles don't change between execution. We would cache the result of the files and reuse it to speed help compilation
+                for (const fileName of libFiles.split(",")) {
+                    const libFileName = "tests/lib/" + fileName;
+
+                    if (scriptTarget <= ts.ScriptTarget.ES5) {
+                        if (!testLibFileNameSourceFileMap.get(libFileName)) {
+                            testLibFileNameSourceFileMap.set(libFileName, createSourceFileAndAssertInvariants(libFileName, IO.readFile(libFileName), scriptTarget));
+                        }
+                    }
+                    else {
+                        if (!es6TestLibFileNameSourceFileMap.get(libFileName)) {
+                            es6TestLibFileNameSourceFileMap.set(libFileName, createSourceFileAndAssertInvariants(libFileName, IO.readFile(libFileName), scriptTarget));
+                        }
+                    }
+                }
+            }
+
+            function getSourceFile(fileName: string) {
+                fileName = ts.normalizePath(fileName);
+                const fromFileMap = fileMap.get(toPath(fileName));
+                if (fromFileMap) {
+                    return fromFileMap;
+                }
+                else if (fileName === fourslashFileName) {
+                    const tsFn = "tests/cases/fourslash/" + fourslashFileName;
+                    fourslashSourceFile = fourslashSourceFile || createSourceFileAndAssertInvariants(tsFn, Harness.IO.readFile(tsFn), scriptTarget);
+                    return fourslashSourceFile;
+                }
+                else if (ts.startsWith(fileName, "tests/lib/")) {
+                    return scriptTarget <= ts.ScriptTarget.ES5 ? testLibFileNameSourceFileMap.get(fileName) : es6TestLibFileNameSourceFileMap.get(fileName);
+                }
+                else {
+                    // Don't throw here -- the compiler might be looking for a test that actually doesn't exist as part of the TC
+                    // Return if it is other library file, otherwise return undefined
+                    return getDefaultLibrarySourceFile(fileName);
+                }
+            }
+
+            const newLine =
+                newLineKind === ts.NewLineKind.CarriageReturnLineFeed ? carriageReturnLineFeed :
+                    newLineKind === ts.NewLineKind.LineFeed ? lineFeed :
+                        Harness.IO.newLine();
+
+            function toPath(fileName: string): ts.Path {
+                return ts.toPath(fileName, currentDirectory, getCanonicalFileName);
+            }
+
+            return {
+                getCurrentDirectory: () => currentDirectory,
+                getSourceFile,
+                getDefaultLibFileName,
+                writeFile,
+                getCanonicalFileName,
+                useCaseSensitiveFileNames: () => useCaseSensitiveFileNames,
+                getNewLine: () => newLine,
+                fileExists: fileName => fileMap.has(toPath(fileName)),
+                readFile(fileName: string): string | undefined {
+                    const file = fileMap.get(toPath(fileName));
+                    if (ts.endsWith(fileName, "json")) {
+                        // strip comments
+                        return file.getText();
+                    }
+                    return file.text;
+                },
+                realpath: (fileName: string): ts.Path => {
+                    const path = toPath(fileName);
+                    return (realPathMap.get(path) as ts.Path) || path;
+                },
+                directoryExists: dir => {
+                    let path = ts.toPath(dir, currentDirectory, getCanonicalFileName);
+                    // Strip trailing /, which may exist if the path is a drive root
+                    if (path[path.length - 1] === "/") {
+                        path = <ts.Path>path.substr(0, path.length - 1);
+                    }
+                    return mapHasFileInDirectory(path, fileMap);
+                },
+                getDirectories: d => {
+                    const path = ts.toPath(d, currentDirectory, getCanonicalFileName);
+                    const result: string[] = [];
+                    ts.forEachKey(fileMap, key => {
+                        if (key.indexOf(path) === 0 && key.lastIndexOf("/") > path.length) {
+                            let dirName = key.substr(path.length, key.indexOf("/", path.length + 1) - path.length);
+                            if (dirName[0] === "/") {
+                                dirName = dirName.substr(1);
+                            }
+                            if (result.indexOf(dirName) < 0) {
+                                result.push(dirName);
+                            }
+                        }
+                    });
+                    return result;
+                }
+            };
+        }
+
+        function mapHasFileInDirectory(directoryPath: ts.Path, map: ts.Map<{}>): boolean {
+            if (!map) {
+                return false;
+            }
+            let exists = false;
+            ts.forEachKey(map, fileName => {
+                if (!exists && ts.startsWith(fileName, directoryPath) && fileName[directoryPath.length] === "/") {
+                    exists = true;
+                }
+            });
+            return exists;
+        }
+
+        interface HarnessOptions {
+            useCaseSensitiveFileNames?: boolean;
+            includeBuiltFile?: string;
+            baselineFile?: string;
+            libFiles?: string;
+        }
+
+        // Additional options not already in ts.optionDeclarations
+        const harnessOptionDeclarations: ts.CommandLineOption[] = [
+            { name: "allowNonTsExtensions", type: "boolean" },
+            { name: "useCaseSensitiveFileNames", type: "boolean" },
+            { name: "baselineFile", type: "string" },
+            { name: "includeBuiltFile", type: "string" },
+            { name: "fileName", type: "string" },
+            { name: "libFiles", type: "string" },
+            { name: "noErrorTruncation", type: "boolean" },
+            { name: "suppressOutputPathCheck", type: "boolean" },
+            { name: "noImplicitReferences", type: "boolean" },
+            { name: "currentDirectory", type: "string" },
+            { name: "symlink", type: "string" },
+            // Emitted js baseline will print full paths for every output file
+            { name: "fullEmitPaths", type: "boolean" }
+        ];
+
+        let optionsIndex: ts.Map<ts.CommandLineOption>;
+        function getCommandLineOption(name: string): ts.CommandLineOption | undefined {
+            if (!optionsIndex) {
+                optionsIndex = ts.createMap<ts.CommandLineOption>();
+                const optionDeclarations = harnessOptionDeclarations.concat(ts.optionDeclarations);
+                for (const option of optionDeclarations) {
+                    optionsIndex.set(option.name.toLowerCase(), option);
+                }
+            }
+            return optionsIndex.get(name.toLowerCase());
+        }
+
+        export function setCompilerOptionsFromHarnessSetting(settings: Harness.TestCaseParser.CompilerSettings, options: ts.CompilerOptions & HarnessOptions): void {
+            for (const name in settings) {
+                if (settings.hasOwnProperty(name)) {
+                    const value = settings[name];
+                    if (value === undefined) {
+                        throw new Error(`Cannot have undefined value for compiler option '${name}'.`);
+                    }
+                    const option = getCommandLineOption(name);
+                    if (option) {
+                        const errors: ts.Diagnostic[] = [];
+                        options[option.name] = optionValue(option, value, errors);
+                        if (errors.length > 0) {
+                            throw new Error(`Unknown value '${value}' for compiler option '${name}'.`);
+                        }
+                    }
+                    else {
+                        throw new Error(`Unknown compiler option '${name}'.`);
+                    }
+                }
+            }
+        }
+
+        function optionValue(option: ts.CommandLineOption, value: string, errors: ts.Diagnostic[]): any {
+            switch (option.type) {
+                case "boolean":
+                    return value.toLowerCase() === "true";
+                case "string":
+                    return value;
+                case "number": {
+                    const numverValue = parseInt(value, 10);
+                    if (isNaN(numverValue)) {
+                        throw new Error(`Value must be a number, got: ${JSON.stringify(value)}`);
+                    }
+                    return numverValue;
+                }
+                // If not a primitive, the possible types are specified in what is effectively a map of options.
+                case "list":
+                    return ts.parseListTypeOption(<ts.CommandLineOptionOfListType>option, value, errors);
+                default:
+                    return ts.parseCustomTypeOption(<ts.CommandLineOptionOfCustomType>option, value, errors);
+            }
+        }
+
+        export interface TestFile {
+            unitName: string;
+            content: string;
+            fileOptions?: any;
+        }
+
+        export interface CompilationOutput {
+            result: CompilerResult;
+            options: ts.CompilerOptions & HarnessOptions;
+        }
+
+        export function compileFiles(
+            inputFiles: TestFile[],
+            otherFiles: TestFile[],
+            harnessSettings: TestCaseParser.CompilerSettings,
+            compilerOptions: ts.CompilerOptions,
+            // Current directory is needed for rwcRunner to be able to use currentDirectory defined in json file
+            currentDirectory: string): CompilationOutput {
+            const options: ts.CompilerOptions & HarnessOptions = compilerOptions ? ts.cloneCompilerOptions(compilerOptions) : { noResolve: false };
+            options.target = options.target || ts.ScriptTarget.ES3;
+            options.newLine = options.newLine || ts.NewLineKind.CarriageReturnLineFeed;
+            options.noErrorTruncation = true;
+            options.skipDefaultLibCheck = typeof options.skipDefaultLibCheck === "undefined" ? true : options.skipDefaultLibCheck;
+
+            if (typeof currentDirectory === "undefined") {
+                currentDirectory = Harness.IO.getCurrentDirectory();
+            }
+
+            // Parse settings
+            if (harnessSettings) {
+                setCompilerOptionsFromHarnessSetting(harnessSettings, options);
+            }
+            if (options.rootDirs) {
+                options.rootDirs = ts.map(options.rootDirs, d => ts.getNormalizedAbsolutePath(d, currentDirectory));
+            }
+
+            const useCaseSensitiveFileNames = options.useCaseSensitiveFileNames !== undefined ? options.useCaseSensitiveFileNames : Harness.IO.useCaseSensitiveFileNames();
+            const programFiles: TestFile[] = inputFiles.slice();
+            // Files from built\local that are requested by test "@includeBuiltFiles" to be in the context.
+            // Treat them as library files, so include them in build, but not in baselines.
+            if (options.includeBuiltFile) {
+                const builtFileName = ts.combinePaths(libFolder, options.includeBuiltFile);
+                const builtFile: TestFile = {
+                    unitName: builtFileName,
+                    content: normalizeLineEndings(IO.readFile(builtFileName), Harness.IO.newLine()),
+                };
+                programFiles.push(builtFile);
+            }
+
+            const fileOutputs: GeneratedFile[] = [];
+
+            // Files from tests\lib that are requested by "@libFiles"
+            if (options.libFiles) {
+                for (const fileName of options.libFiles.split(",")) {
+                    const libFileName = "tests/lib/" + fileName;
+                    // Content is undefined here because in createCompilerHost we will create sourceFile for the lib file and cache the result
+                    programFiles.push({ unitName: libFileName, content: undefined });
+                }
+            }
+
+
+            const programFileNames = programFiles.map(file => file.unitName);
+
+            const compilerHost = createCompilerHost(
+                programFiles.concat(otherFiles),
+                (fileName, code, writeByteOrderMark) => fileOutputs.push({ fileName, code, writeByteOrderMark }),
+                options.target,
+                useCaseSensitiveFileNames,
+                currentDirectory,
+                options.newLine,
+                options.libFiles);
+
+            let traceResults: string[];
+            if (options.traceResolution) {
+                traceResults = [];
+                compilerHost.trace = text => traceResults.push(text);
+            }
+            else {
+                compilerHost.directoryExists = () => true; // This only visibly affects resolution traces, so to save time we always return true where possible
+            }
+            const program = ts.createProgram(programFileNames, options, compilerHost);
+
+            const emitResult = program.emit();
+
+            const errors = ts.getPreEmitDiagnostics(program);
+
+            const result = new CompilerResult(fileOutputs, errors, program, Harness.IO.getCurrentDirectory(), emitResult.sourceMaps, traceResults);
+            return { result, options };
+        }
+
+        export interface DeclarationCompilationContext {
+            declInputFiles: TestFile[];
+            declOtherFiles: TestFile[];
+            harnessSettings: TestCaseParser.CompilerSettings & HarnessOptions;
+            options: ts.CompilerOptions;
+            currentDirectory: string;
+        }
+
+        export function prepareDeclarationCompilationContext(inputFiles: TestFile[],
+            otherFiles: TestFile[],
+            result: CompilerResult,
+            harnessSettings: TestCaseParser.CompilerSettings & HarnessOptions,
+            options: ts.CompilerOptions,
+            // Current directory is needed for rwcRunner to be able to use currentDirectory defined in json file
+            currentDirectory: string): DeclarationCompilationContext | undefined {
+            if (options.declaration && result.errors.length === 0 && result.declFilesCode.length !== result.files.length) {
+                throw new Error("There were no errors and declFiles generated did not match number of js files generated");
+            }
+
+            const declInputFiles: TestFile[] = [];
+            const declOtherFiles: TestFile[] = [];
+
+            // if the .d.ts is non-empty, confirm it compiles correctly as well
+            if (options.declaration && result.errors.length === 0 && result.declFilesCode.length > 0) {
+                ts.forEach(inputFiles, file => addDtsFile(file, declInputFiles));
+                ts.forEach(otherFiles, file => addDtsFile(file, declOtherFiles));
+                return { declInputFiles, declOtherFiles, harnessSettings, options, currentDirectory: currentDirectory || harnessSettings.currentDirectory };
+            }
+
+            function addDtsFile(file: TestFile, dtsFiles: TestFile[]) {
+                if (isDTS(file.unitName)) {
+                    dtsFiles.push(file);
+                }
+                else if (isTS(file.unitName)) {
+                    const declFile = findResultCodeFile(file.unitName);
+                    if (declFile && !findUnit(declFile.fileName, declInputFiles) && !findUnit(declFile.fileName, declOtherFiles)) {
+                        dtsFiles.push({ unitName: declFile.fileName, content: declFile.code });
+                    }
+                }
+            }
+
+            function findResultCodeFile(fileName: string) {
+                const sourceFile = result.program.getSourceFile(fileName);
+                assert(sourceFile, "Program has no source file with name '" + fileName + "'");
+                // Is this file going to be emitted separately
+                let sourceFileName: string;
+                const outFile = options.outFile || options.out;
+                if (!outFile) {
+                    if (options.outDir) {
+                        let sourceFilePath = ts.getNormalizedAbsolutePath(sourceFile.fileName, result.currentDirectoryForProgram);
+                        sourceFilePath = sourceFilePath.replace(result.program.getCommonSourceDirectory(), "");
+                        sourceFileName = ts.combinePaths(options.outDir, sourceFilePath);
+                    }
+                    else {
+                        sourceFileName = sourceFile.fileName;
+                    }
+                }
+                else {
+                    // Goes to single --out file
+                    sourceFileName = outFile;
+                }
+
+                const dTsFileName = ts.removeFileExtension(sourceFileName) + ts.Extension.Dts;
+
+                return ts.forEach(result.declFilesCode, declFile => declFile.fileName === dTsFileName ? declFile : undefined);
+            }
+
+            function findUnit(fileName: string, units: TestFile[]) {
+                return ts.forEach(units, unit => unit.unitName === fileName ? unit : undefined);
+            }
+        }
+
+        export function compileDeclarationFiles(context: DeclarationCompilationContext | undefined) {
+            if (!context) {
+                return;
+            }
+            const { declInputFiles, declOtherFiles, harnessSettings, options, currentDirectory } = context;
+            const output = compileFiles(declInputFiles, declOtherFiles, harnessSettings, options, currentDirectory);
+            return { declInputFiles, declOtherFiles, declResult: output.result };
+        }
+
+        function normalizeLineEndings(text: string, lineEnding: string): string {
+            let normalized = text.replace(/\r\n?/g, "\n");
+            if (lineEnding !== "\n") {
+                normalized = normalized.replace(/\n/g, lineEnding);
+            }
+            return normalized;
+        }
+
+        export function minimalDiagnosticsToString(diagnostics: ReadonlyArray<ts.Diagnostic>, pretty?: boolean) {
+            const host = { getCanonicalFileName, getCurrentDirectory: () => "", getNewLine: () => Harness.IO.newLine() };
+            return (pretty ? ts.formatDiagnosticsWithColorAndContext : ts.formatDiagnostics)(diagnostics, host);
+        }
+
+        export function getErrorBaseline(inputFiles: ReadonlyArray<TestFile>, diagnostics: ReadonlyArray<ts.Diagnostic>, pretty?: boolean) {
+            let outputLines = "";
+            const gen = iterateErrorBaseline(inputFiles, diagnostics, pretty);
+            for (let {done, value} = gen.next(); !done; { done, value } = gen.next()) {
+                const [, content] = value;
+                outputLines += content;
+            }
+            return outputLines;
+        }
+
+        export const diagnosticSummaryMarker = "__diagnosticSummary";
+        export const globalErrorsMarker = "__globalErrors";
+        export function *iterateErrorBaseline(inputFiles: ReadonlyArray<TestFile>, diagnostics: ReadonlyArray<ts.Diagnostic>, pretty?: boolean): IterableIterator<[string, string, number]> {
+            diagnostics = ts.sort(diagnostics, ts.compareDiagnostics);
+            let outputLines = "";
+            // Count up all errors that were found in files other than lib.d.ts so we don't miss any
+            let totalErrorsReportedInNonLibraryFiles = 0;
+
+            let errorsReported = 0;
+
+            let firstLine = true;
+            function newLine() {
+                if (firstLine) {
+                    firstLine = false;
+                    return "";
+                }
+                return "\r\n";
+            }
+
+            function outputErrorText(error: ts.Diagnostic) {
+                const message = ts.flattenDiagnosticMessageText(error.messageText, Harness.IO.newLine());
+
+                const errLines = RunnerBase.removeFullPaths(message)
+                    .split("\n")
+                    .map(s => s.length > 0 && s.charAt(s.length - 1) === "\r" ? s.substr(0, s.length - 1) : s)
+                    .filter(s => s.length > 0)
+                    .map(s => "!!! " + ts.DiagnosticCategory[error.category].toLowerCase() + " TS" + error.code + ": " + s);
+                errLines.forEach(e => outputLines += (newLine() + e));
+                errorsReported++;
+
+                // do not count errors from lib.d.ts here, they are computed separately as numLibraryDiagnostics
+                // if lib.d.ts is explicitly included in input files and there are some errors in it (i.e. because of duplicate identifiers)
+                // then they will be added twice thus triggering 'total errors' assertion with condition
+                // 'totalErrorsReportedInNonLibraryFiles + numLibraryDiagnostics + numTest262HarnessDiagnostics, diagnostics.length
+
+                if (!error.file || !isDefaultLibraryFile(error.file.fileName)) {
+                    totalErrorsReportedInNonLibraryFiles++;
+                }
+            }
+
+            yield [diagnosticSummaryMarker, minimalDiagnosticsToString(diagnostics, pretty) + Harness.IO.newLine() + Harness.IO.newLine(), diagnostics.length];
+
+            // Report global errors
+            const globalErrors = diagnostics.filter(err => !err.file);
+            globalErrors.forEach(outputErrorText);
+            yield [globalErrorsMarker, outputLines, errorsReported];
+            outputLines = "";
+            errorsReported = 0;
+
+            // 'merge' the lines of each input file with any errors associated with it
+            const dupeCase = ts.createMap<number>();
+            for (const inputFile of inputFiles.filter(f => f.content !== undefined)) {
+                // Filter down to the errors in the file
+                const fileErrors = diagnostics.filter(e => {
+                    const errFn = e.file;
+                    return errFn && errFn.fileName === inputFile.unitName;
+                });
+
+
+                // Header
+                outputLines += (newLine() + "==== " + inputFile.unitName + " (" + fileErrors.length + " errors) ====");
+
+                // Make sure we emit something for every error
+                let markedErrorCount = 0;
+                // For each line, emit the line followed by any error squiggles matching this line
+                // Note: IE JS engine incorrectly handles consecutive delimiters here when using RegExp split, so
+                // we have to string-based splitting instead and try to figure out the delimiting chars
+
+                const lineStarts = ts.computeLineStarts(inputFile.content);
+                let lines = inputFile.content.split("\n");
+                if (lines.length === 1) {
+                    lines = lines[0].split("\r");
+                }
+
+                lines.forEach((line, lineIndex) => {
+                    if (line.length > 0 && line.charAt(line.length - 1) === "\r") {
+                        line = line.substr(0, line.length - 1);
+                    }
+
+                    const thisLineStart = lineStarts[lineIndex];
+                    let nextLineStart: number;
+                    // On the last line of the file, fake the next line start number so that we handle errors on the last character of the file correctly
+                    if (lineIndex === lines.length - 1) {
+                        nextLineStart = inputFile.content.length;
+                    }
+                    else {
+                        nextLineStart = lineStarts[lineIndex + 1];
+                    }
+                    // Emit this line from the original file
+                    outputLines += (newLine() + "    " + line);
+                    fileErrors.forEach(err => {
+                        // Does any error start or continue on to this line? Emit squiggles
+                        const end = ts.textSpanEnd(err);
+                        if ((end >= thisLineStart) && ((err.start < nextLineStart) || (lineIndex === lines.length - 1))) {
+                            // How many characters from the start of this line the error starts at (could be positive or negative)
+                            const relativeOffset = err.start - thisLineStart;
+                            // How many characters of the error are on this line (might be longer than this line in reality)
+                            const length = (end - err.start) - Math.max(0, thisLineStart - err.start);
+                            // Calculate the start of the squiggle
+                            const squiggleStart = Math.max(0, relativeOffset);
+                            // TODO/REVIEW: this doesn't work quite right in the browser if a multi file test has files whose names are just the right length relative to one another
+                            outputLines += (newLine() + "    " + line.substr(0, squiggleStart).replace(/[^\s]/g, " ") + new Array(Math.min(length, line.length - squiggleStart) + 1).join("~"));
+
+                            // If the error ended here, or we're at the end of the file, emit its message
+                            if ((lineIndex === lines.length - 1) || nextLineStart > end) {
+                                // Just like above, we need to do a split on a string instead of on a regex
+                                // because the JS engine does regexes wrong
+
+                                outputErrorText(err);
+                                markedErrorCount++;
+                            }
+                        }
+                    });
+                });
+
+                // Verify we didn't miss any errors in this file
+                assert.equal(markedErrorCount, fileErrors.length, "count of errors in " + inputFile.unitName);
+                yield [checkDuplicatedFileName(inputFile.unitName, dupeCase), outputLines, errorsReported];
+                outputLines = "";
+                errorsReported = 0;
+            }
+
+            const numLibraryDiagnostics = ts.countWhere(diagnostics, diagnostic => {
+                return diagnostic.file && (isDefaultLibraryFile(diagnostic.file.fileName) || isBuiltFile(diagnostic.file.fileName));
+            });
+
+            const numTest262HarnessDiagnostics = ts.countWhere(diagnostics, diagnostic => {
+                // Count an error generated from tests262-harness folder.This should only apply for test262
+                return diagnostic.file && diagnostic.file.fileName.indexOf("test262-harness") >= 0;
+            });
+
+            // Verify we didn't miss any errors in total
+            assert.equal(totalErrorsReportedInNonLibraryFiles + numLibraryDiagnostics + numTest262HarnessDiagnostics, diagnostics.length, "total number of errors");
+        }
+
+        export function doErrorBaseline(baselinePath: string, inputFiles: TestFile[], errors: ts.Diagnostic[], pretty?: boolean) {
+            Harness.Baseline.runBaseline(baselinePath.replace(/\.tsx?$/, ".errors.txt"), (): string => {
+                if (!errors || (errors.length === 0)) {
+                    /* tslint:disable:no-null-keyword */
+                    return null;
+                    /* tslint:enable:no-null-keyword */
+                }
+                return getErrorBaseline(inputFiles, errors, pretty);
+            });
+        }
+
+        export function doTypeAndSymbolBaseline(baselinePath: string, program: ts.Program, allFiles: {unitName: string, content: string}[], opts?: Harness.Baseline.BaselineOptions, multifile?: boolean, skipTypeBaselines?: boolean, skipSymbolBaselines?: boolean) {
+            // The full walker simulates the types that you would get from doing a full
+            // compile.  The pull walker simulates the types you get when you just do
+            // a type query for a random node (like how the LS would do it).  Most of the
+            // time, these will be the same.  However, occasionally, they can be different.
+            // Specifically, when the compiler internally depends on symbol IDs to order
+            // things, then we may see different results because symbols can be created in a
+            // different order with 'pull' operations, and thus can produce slightly differing
+            // output.
+            //
+            // For example, with a full type check, we may see a type displayed as: number | string
+            // But with a pull type check, we may see it as:                        string | number
+            //
+            // These types are equivalent, but depend on what order the compiler observed
+            // certain parts of the program.
+
+            const fullWalker = new TypeWriterWalker(program, /*fullTypeCheck*/ true);
+
+            // Produce baselines.  The first gives the types for all expressions.
+            // The second gives symbols for all identifiers.
+            let typesError: Error, symbolsError: Error;
+            try {
+                checkBaseLines(/*isSymbolBaseLine*/ false);
+            }
+            catch (e) {
+                typesError = e;
+            }
+
+            try {
+                checkBaseLines(/*isSymbolBaseLine*/ true);
+            }
+            catch (e) {
+                symbolsError = e;
+            }
+
+            if (typesError && symbolsError) {
+                throw new Error(typesError.message + Harness.IO.newLine() + symbolsError.message);
+            }
+
+            if (typesError) {
+                throw typesError;
+            }
+
+            if (symbolsError) {
+                throw symbolsError;
+            }
+
+            return;
+
+            function checkBaseLines(isSymbolBaseLine: boolean) {
+                const fullExtension = isSymbolBaseLine ? ".symbols" : ".types";
+                // When calling this function from rwc-runner, the baselinePath will have no extension.
+                // As rwc test- file is stored in json which ".json" will get stripped off.
+                // When calling this function from compiler-runner, the baselinePath will then has either ".ts" or ".tsx" extension
+                const outputFileName = ts.endsWith(baselinePath, ts.Extension.Ts) || ts.endsWith(baselinePath, ts.Extension.Tsx) ?
+                    baselinePath.replace(/\.tsx?/, "") : baselinePath;
+
+                if (!multifile) {
+                    const fullBaseLine = generateBaseLine(isSymbolBaseLine, isSymbolBaseLine ? skipSymbolBaselines : skipTypeBaselines);
+                    Harness.Baseline.runBaseline(outputFileName + fullExtension, () => fullBaseLine, opts);
+                }
+                else {
+                    Harness.Baseline.runMultifileBaseline(outputFileName, fullExtension, () => {
+                        return iterateBaseLine(isSymbolBaseLine, isSymbolBaseLine ? skipSymbolBaselines : skipTypeBaselines);
+                    }, opts);
+                }
+            }
+
+            function generateBaseLine(isSymbolBaseline: boolean, skipBaseline?: boolean): string {
+                let result = "";
+                const gen = iterateBaseLine(isSymbolBaseline, skipBaseline);
+                for (let {done, value} = gen.next(); !done; { done, value } = gen.next()) {
+                    const [, content] = value;
+                    result += content;
+                }
+                /* tslint:disable:no-null-keyword */
+                return result || null;
+                /* tslint:enable:no-null-keyword */
+            }
+
+            function *iterateBaseLine(isSymbolBaseline: boolean, skipBaseline?: boolean): IterableIterator<[string, string]> {
+                if (skipBaseline) {
+                    return;
+                }
+                const dupeCase = ts.createMap<number>();
+
+                for (const file of allFiles) {
+                    const { unitName } = file;
+                    let typeLines = "=== " + unitName + " ===\r\n";
+                    const codeLines = ts.flatMap(file.content.split(/\r?\n/g), e => e.split(/[\r\u2028\u2029]/g));
+                    const gen: IterableIterator<TypeWriterResult> = isSymbolBaseline ? fullWalker.getSymbols(unitName) : fullWalker.getTypes(unitName);
+                    let lastIndexWritten: number | undefined;
+                    for (let {done, value: result} = gen.next(); !done; { done, value: result } = gen.next()) {
+                        if (isSymbolBaseline && !result.symbol) {
+                            return;
+                        }
+                        if (lastIndexWritten === undefined) {
+                            typeLines += codeLines.slice(0, result.line + 1).join("\r\n") + "\r\n";
+                        }
+                        else if (result.line !== lastIndexWritten) {
+                            if (!((lastIndexWritten + 1 < codeLines.length) && (codeLines[lastIndexWritten + 1].match(/^\s*[{|}]\s*$/) || codeLines[lastIndexWritten + 1].trim() === ""))) {
+                                typeLines += "\r\n";
+                            }
+                            typeLines += codeLines.slice(lastIndexWritten + 1, result.line + 1).join("\r\n") + "\r\n";
+                        }
+                        lastIndexWritten = result.line;
+                        const typeOrSymbolString = isSymbolBaseline ? result.symbol : result.type;
+                        const formattedLine = result.sourceText.replace(/\r?\n/g, "") + " : " + typeOrSymbolString;
+                        typeLines += ">" + formattedLine + "\r\n";
+                    }
+
+                    // Preserve legacy behavior
+                    if (lastIndexWritten === undefined) {
+                        for (const codeLine of codeLines) {
+                            typeLines += codeLine + "\r\nNo type information for this code.";
+                        }
+                    }
+                    else {
+                        if (lastIndexWritten + 1 < codeLines.length) {
+                            if (!((lastIndexWritten + 1 < codeLines.length) && (codeLines[lastIndexWritten + 1].match(/^\s*[{|}]\s*$/) || codeLines[lastIndexWritten + 1].trim() === ""))) {
+                                typeLines += "\r\n";
+                            }
+                            typeLines += codeLines.slice(lastIndexWritten + 1).join("\r\n");
+                        }
+                        typeLines += "\r\n";
+                    }
+                    yield [checkDuplicatedFileName(unitName, dupeCase), typeLines];
+                }
+            }
+        }
+
+        function getByteOrderMarkText(file: Harness.Compiler.GeneratedFile): string {
+            return file.writeByteOrderMark ? "\u00EF\u00BB\u00BF" : "";
+        }
+
+        export function doSourcemapBaseline(baselinePath: string, options: ts.CompilerOptions, result: CompilerResult, harnessSettings: Harness.TestCaseParser.CompilerSettings) {
+            if (options.inlineSourceMap) {
+                if (result.sourceMaps.length > 0) {
+                    throw new Error("No sourcemap files should be generated if inlineSourceMaps was set.");
+                }
+                return;
+            }
+            else if (options.sourceMap) {
+                if (result.sourceMaps.length !== result.files.length) {
+                    throw new Error("Number of sourcemap files should be same as js files.");
+                }
+
+                Harness.Baseline.runBaseline(baselinePath.replace(/\.tsx?/, ".js.map"), () => {
+                    if ((options.noEmitOnError && result.errors.length !== 0) || result.sourceMaps.length === 0) {
+                        // We need to return null here or the runBaseLine will actually create a empty file.
+                        // Baselining isn't required here because there is no output.
+                        /* tslint:disable:no-null-keyword */
+                        return null;
+                        /* tslint:enable:no-null-keyword */
+                    }
+
+                    let sourceMapCode = "";
+                    for (const sourceMap of result.sourceMaps) {
+                        sourceMapCode += fileOutput(sourceMap, harnessSettings);
+                    }
+
+                    return sourceMapCode;
+                });
+            }
+        }
+
+        export function doJsEmitBaseline(baselinePath: string, header: string, options: ts.CompilerOptions, result: CompilerResult, tsConfigFiles: Harness.Compiler.TestFile[], toBeCompiled: Harness.Compiler.TestFile[], otherFiles: Harness.Compiler.TestFile[], harnessSettings: Harness.TestCaseParser.CompilerSettings) {
+            if (!options.noEmit && result.files.length === 0 && result.errors.length === 0) {
+                throw new Error("Expected at least one js file to be emitted or at least one error to be created.");
+            }
+
+            // check js output
+            Harness.Baseline.runBaseline(baselinePath.replace(/\.tsx?/, ts.Extension.Js), () => {
+                let tsCode = "";
+                const tsSources = otherFiles.concat(toBeCompiled);
+                if (tsSources.length > 1) {
+                    tsCode += "//// [" + header + "] ////\r\n\r\n";
+                }
+                for (let i = 0; i < tsSources.length; i++) {
+                    tsCode += "//// [" + ts.getBaseFileName(tsSources[i].unitName) + "]\r\n";
+                    tsCode += tsSources[i].content + (i < (tsSources.length - 1) ? "\r\n" : "");
+                }
+
+                let jsCode = "";
+                for (const file of result.files) {
+                    jsCode += fileOutput(file, harnessSettings);
+                }
+
+                if (result.declFilesCode.length > 0) {
+                    jsCode += "\r\n\r\n";
+                    for (const declFile of result.declFilesCode) {
+                        jsCode += fileOutput(declFile, harnessSettings);
+                    }
+                }
+
+                const declFileContext = Harness.Compiler.prepareDeclarationCompilationContext(
+                    toBeCompiled, otherFiles, result, harnessSettings, options, /*currentDirectory*/ undefined
+                );
+                const declFileCompilationResult = Harness.Compiler.compileDeclarationFiles(declFileContext);
+
+                if (declFileCompilationResult && declFileCompilationResult.declResult.errors.length) {
+                    jsCode += "\r\n\r\n//// [DtsFileErrors]\r\n";
+                    jsCode += "\r\n\r\n";
+                    jsCode += Harness.Compiler.getErrorBaseline(tsConfigFiles.concat(declFileCompilationResult.declInputFiles, declFileCompilationResult.declOtherFiles), declFileCompilationResult.declResult.errors);
+                }
+
+                if (jsCode.length > 0) {
+                    return tsCode + "\r\n\r\n" + jsCode;
+                }
+                else {
+                    /* tslint:disable:no-null-keyword */
+                    return null;
+                    /* tslint:enable:no-null-keyword */
+                }
+            });
+        }
+
+        function fileOutput(file: GeneratedFile, harnessSettings: Harness.TestCaseParser.CompilerSettings): string {
+            const fileName = harnessSettings.fullEmitPaths ? file.fileName : ts.getBaseFileName(file.fileName);
+            return "//// [" + fileName + "]\r\n" + getByteOrderMarkText(file) + file.code;
+        }
+
+        export function collateOutputs(outputFiles: Harness.Compiler.GeneratedFile[]): string {
+            const gen = iterateOutputs(outputFiles);
+            // Emit them
+            let result = "";
+            for (let {done, value} = gen.next(); !done; { done, value } = gen.next()) {
+                // Some extra spacing if this isn't the first file
+                if (result.length) {
+                    result += "\r\n\r\n";
+                }
+                // FileName header + content
+                const [, content] = value;
+                result += content;
+            }
+            return result;
+        }
+
+        export function *iterateOutputs(outputFiles: Harness.Compiler.GeneratedFile[]): IterableIterator<[string, string]> {
+            // Collect, test, and sort the fileNames
+            outputFiles.sort((a, b) => ts.compareStringsCaseSensitive(cleanName(a.fileName), cleanName(b.fileName)));
+            const dupeCase = ts.createMap<number>();
+            // Yield them
+            for (const outputFile of outputFiles) {
+                yield [checkDuplicatedFileName(outputFile.fileName, dupeCase), "/*====== " + outputFile.fileName + " ======*/\r\n" + outputFile.code];
+            }
+
+            function cleanName(fn: string) {
+                const lastSlash = ts.normalizeSlashes(fn).lastIndexOf("/");
+                return fn.substr(lastSlash + 1).toLowerCase();
+            }
+        }
+
+        function checkDuplicatedFileName(resultName: string, dupeCase: ts.Map<number>): string {
+            resultName = sanitizeTestFilePath(resultName);
+            if (dupeCase.has(resultName)) {
+                // A different baseline filename should be manufactured if the names differ only in case, for windows compat
+                const count = 1 + dupeCase.get(resultName);
+                dupeCase.set(resultName, count);
+                resultName = `${resultName}.dupe${count}`;
+            }
+            else {
+                dupeCase.set(resultName, 0);
+            }
+            return resultName;
+        }
+
+        export function sanitizeTestFilePath(name: string) {
+            const path = ts.toPath(ts.normalizeSlashes(name.replace(/[\^<>:"|?*%]/g, "_")).replace(/\.\.\//g, "__dotdot/"), "", Utils.canonicalizeForHarness);
+            if (ts.startsWith(path, "/")) {
+                return path.substring(1);
+            }
+            return path;
+        }
+
+        // This does not need to exist strictly speaking, but many tests will need to be updated if it's removed
+        export function compileString(_code: string, _unitName: string, _callback: (result: CompilerResult) => void) {
+            // NEWTODO: Re-implement 'compileString'
+            return ts.notImplemented();
+        }
+
+        export interface GeneratedFile {
+            fileName: string;
+            code: string;
+            writeByteOrderMark: boolean;
+        }
+
+        export function isTS(fileName: string) {
+            return ts.endsWith(fileName, ts.Extension.Ts);
+        }
+
+        export function isTSX(fileName: string) {
+            return ts.endsWith(fileName, ts.Extension.Tsx);
+        }
+
+        export function isDTS(fileName: string) {
+            return ts.endsWith(fileName, ts.Extension.Dts);
+        }
+
+        export function isJS(fileName: string) {
+            return ts.endsWith(fileName, ts.Extension.Js);
+        }
+        export function isJSX(fileName: string) {
+            return ts.endsWith(fileName, ts.Extension.Jsx);
+        }
+
+        export function isJSMap(fileName: string) {
+            return ts.endsWith(fileName, ".js.map") || ts.endsWith(fileName, ".jsx.map");
+        }
+
+        /** Contains the code and errors of a compilation and some helper methods to check its status. */
+        export class CompilerResult {
+            public files: GeneratedFile[] = [];
+            public errors: ts.Diagnostic[] = [];
+            public declFilesCode: GeneratedFile[] = [];
+            public sourceMaps: GeneratedFile[] = [];
+
+            /** @param fileResults an array of strings for the fileName and an ITextWriter with its code */
+            constructor(fileResults: GeneratedFile[], errors: ts.Diagnostic[], public program: ts.Program,
+                public currentDirectoryForProgram: string, private sourceMapData: ts.SourceMapData[], public traceResults: string[]) {
+
+                for (const emittedFile of fileResults) {
+                    if (isDTS(emittedFile.fileName)) {
+                        // .d.ts file, add to declFiles emit
+                        this.declFilesCode.push(emittedFile);
+                    }
+                    else if (isJS(emittedFile.fileName) || isJSX(emittedFile.fileName)) {
+                        // .js file, add to files
+                        this.files.push(emittedFile);
+                    }
+                    else if (isJSMap(emittedFile.fileName)) {
+                        this.sourceMaps.push(emittedFile);
+                    }
+                    else {
+                        throw new Error("Unrecognized file extension for file " + emittedFile.fileName);
+                    }
+                }
+
+                this.errors = errors;
+            }
+
+            public getSourceMapRecord() {
+                if (this.sourceMapData && this.sourceMapData.length > 0) {
+                    return Harness.SourceMapRecorder.getSourceMapRecord(this.sourceMapData, this.program, this.files);
+                }
+            }
+        }
+    }
+
+    export namespace TestCaseParser {
+        /** all the necessary information to set the right compiler settings */
+        export interface CompilerSettings {
+            [name: string]: string;
+        }
+
+        /** All the necessary information to turn a multi file test into useful units for later compilation */
+        export interface TestUnitData {
+            content: string;
+            name: string;
+            fileOptions: any;
+            originalFilePath: string;
+            references: string[];
+        }
+
+        // Regex for parsing options in the format "@Alpha: Value of any sort"
+        const optionRegex = /^[\/]{2}\s*@(\w+)\s*:\s*([^\r\n]*)/gm;  // multiple matches on multiple lines
+
+        function extractCompilerSettings(content: string): CompilerSettings {
+            const opts: CompilerSettings = {};
+
+            let match: RegExpExecArray;
+            /* tslint:disable:no-null-keyword */
+            while ((match = optionRegex.exec(content)) !== null) {
+            /* tslint:enable:no-null-keyword */
+                opts[match[1]] = match[2].trim();
+            }
+
+            return opts;
+        }
+
+        /** Given a test file containing // @FileName directives, return an array of named units of code to be added to an existing compiler instance */
+        export function makeUnitsFromTest(code: string, fileName: string, rootDir?: string): {
+            settings: CompilerSettings;
+            testUnitData: TestUnitData[];
+            tsConfig: ts.ParsedCommandLine;
+            tsConfigFileUnitData: TestUnitData;
+        } {
+            const settings = extractCompilerSettings(code);
+
+            // List of all the subfiles we've parsed out
+            const testUnitData: TestUnitData[] = [];
+
+            const lines = Utils.splitContentByNewlines(code);
+
+            // Stuff related to the subfile we're parsing
+            let currentFileContent: string = undefined;
+            let currentFileOptions: any = {};
+            let currentFileName: any = undefined;
+            let refs: string[] = [];
+
+            for (const line of lines) {
+                const testMetaData = optionRegex.exec(line);
+                if (testMetaData) {
+                    // Comment line, check for global/file @options and record them
+                    optionRegex.lastIndex = 0;
+                    const metaDataName = testMetaData[1].toLowerCase();
+                    currentFileOptions[testMetaData[1]] = testMetaData[2].trim();
+                    if (metaDataName !== "filename") {
+                        continue;
+                    }
+
+                    // New metadata statement after having collected some code to go with the previous metadata
+                    if (currentFileName) {
+                        // Store result file
+                        const newTestFile = {
+                            content: currentFileContent,
+                            name: currentFileName,
+                            fileOptions: currentFileOptions,
+                            originalFilePath: fileName,
+                            references: refs
+                        };
+                        testUnitData.push(newTestFile);
+
+                        // Reset local data
+                        currentFileContent = undefined;
+                        currentFileOptions = {};
+                        currentFileName = testMetaData[2].trim();
+                        refs = [];
+                    }
+                    else {
+                        // First metadata marker in the file
+                        currentFileName = testMetaData[2].trim();
+                    }
+                }
+                else {
+                    // Subfile content line
+                    // Append to the current subfile content, inserting a newline needed
+                    if (currentFileContent === undefined) {
+                        currentFileContent = "";
+                    }
+                    else if (currentFileContent !== "") {
+                        // End-of-line
+                        currentFileContent = currentFileContent + "\n";
+                    }
+                    currentFileContent = currentFileContent + line;
+                }
+            }
+
+            // normalize the fileName for the single file case
+            currentFileName = testUnitData.length > 0 || currentFileName ? currentFileName : ts.getBaseFileName(fileName);
+
+            // EOF, push whatever remains
+            const newTestFile2 = {
+                content: currentFileContent || "",
+                name: currentFileName,
+                fileOptions: currentFileOptions,
+                originalFilePath: fileName,
+                references: refs
+            };
+            testUnitData.push(newTestFile2);
+
+            // unit tests always list files explicitly
+            const parseConfigHost: ts.ParseConfigHost = {
+                useCaseSensitiveFileNames: false,
+                readDirectory: () => [],
+                fileExists: () => true,
+                readFile: (name) => ts.forEach(testUnitData, data => data.name.toLowerCase() === name.toLowerCase() ? data.content : undefined)
+            };
+
+            // check if project has tsconfig.json in the list of files
+            let tsConfig: ts.ParsedCommandLine;
+            let tsConfigFileUnitData: TestUnitData;
+            for (let i = 0; i < testUnitData.length; i++) {
+                const data = testUnitData[i];
+                if (ts.getBaseFileName(data.name).toLowerCase() === "tsconfig.json") {
+                    const configJson = ts.parseJsonText(data.name, data.content);
+                    assert.isTrue(configJson.endOfFileToken !== undefined);
+                    let baseDir = ts.normalizePath(ts.getDirectoryPath(data.name));
+                    if (rootDir) {
+                        baseDir = ts.getNormalizedAbsolutePath(baseDir, rootDir);
+                    }
+                    tsConfig = ts.parseJsonSourceFileConfigFileContent(configJson, parseConfigHost, baseDir);
+                    tsConfig.options.configFilePath = data.name;
+                    tsConfigFileUnitData = data;
+
+                    // delete entry from the list
+                    ts.orderedRemoveItemAt(testUnitData, i);
+
+                    break;
+                }
+            }
+            return { settings, testUnitData, tsConfig, tsConfigFileUnitData };
+        }
+    }
+
+    /** Support class for baseline files */
+    export namespace Baseline {
+        const noContent = "<no content>";
+
+        export interface BaselineOptions {
+            Subfolder?: string;
+            Baselinefolder?: string;
+        }
+
+        export function localPath(fileName: string, baselineFolder?: string, subfolder?: string) {
+            if (baselineFolder === undefined) {
+                return baselinePath(fileName, "local", "tests/baselines", subfolder);
+            }
+            else {
+                return baselinePath(fileName, "local", baselineFolder, subfolder);
+            }
+        }
+
+        function referencePath(fileName: string, baselineFolder?: string, subfolder?: string) {
+            if (baselineFolder === undefined) {
+                return baselinePath(fileName, "reference", "tests/baselines", subfolder);
+            }
+            else {
+                return baselinePath(fileName, "reference", baselineFolder, subfolder);
+            }
+        }
+
+        function baselinePath(fileName: string, type: string, baselineFolder: string, subfolder?: string) {
+            if (subfolder !== undefined) {
+                return Harness.userSpecifiedRoot + baselineFolder + "/" + subfolder + "/" + type + "/" + fileName;
+            }
+            else {
+                return Harness.userSpecifiedRoot + baselineFolder + "/" + type + "/" + fileName;
+            }
+        }
+
+        const fileCache: { [idx: string]: boolean } = {};
+        function generateActual(generateContent: () => string): string {
+
+            const actual = generateContent();
+
+            if (actual === undefined) {
+                throw new Error("The generated content was \"undefined\". Return \"null\" if no baselining is required.\"");
+            }
+
+            return actual;
+        }
+
+        function compareToBaseline(actual: string, relativeFileName: string, opts: BaselineOptions) {
+            // actual is now either undefined (the generator had an error), null (no file requested),
+            // or some real output of the function
+            if (actual === undefined) {
+                // Nothing to do
+                return;
+            }
+
+            const refFileName = referencePath(relativeFileName, opts && opts.Baselinefolder, opts && opts.Subfolder);
+
+            /* tslint:disable:no-null-keyword */
+            if (actual === null) {
+            /* tslint:enable:no-null-keyword */
+                actual = noContent;
+            }
+
+            let expected = "<no content>";
+            if (IO.fileExists(refFileName)) {
+                expected = IO.readFile(refFileName);
+            }
+
+            return { expected, actual };
+        }
+
+        function writeComparison(expected: string, actual: string, relativeFileName: string, actualFileName: string) {
+            // For now this is written using TypeScript, because sys is not available when running old test cases.
+            // But we need to move to sys once we have
+            // Creates the directory including its parent if not already present
+            function createDirectoryStructure(dirName: string) {
+                if (fileCache[dirName] || IO.directoryExists(dirName)) {
+                    fileCache[dirName] = true;
+                    return;
+                }
+
+                const parentDirectory = IO.directoryName(dirName);
+                if (parentDirectory !== "") {
+                    createDirectoryStructure(parentDirectory);
+                }
+                IO.createDirectory(dirName);
+                fileCache[dirName] = true;
+            }
+
+            // Create folders if needed
+            createDirectoryStructure(Harness.IO.directoryName(actualFileName));
+
+            // Delete the actual file in case it fails
+            if (IO.fileExists(actualFileName)) {
+                IO.deleteFile(actualFileName);
+            }
+
+            const encodedActual = Utils.encodeString(actual);
+            if (expected !== encodedActual) {
+                if (actual === noContent) {
+                    IO.writeFile(actualFileName + ".delete", "");
+                }
+                else {
+                    IO.writeFile(actualFileName, encodedActual);
+                }
+                throw new Error(`The baseline file ${relativeFileName} has changed.`);
+            }
+        }
+
+        export function runBaseline(relativeFileName: string, generateContent: () => string, opts?: BaselineOptions): void {
+            const actualFileName = localPath(relativeFileName, opts && opts.Baselinefolder, opts && opts.Subfolder);
+            const actual = generateActual(generateContent);
+            const comparison = compareToBaseline(actual, relativeFileName, opts);
+            writeComparison(comparison.expected, comparison.actual, relativeFileName, actualFileName);
+        }
+
+        export function runMultifileBaseline(relativeFileBase: string, extension: string, generateContent: () => IterableIterator<[string, string, number]> | IterableIterator<[string, string]>, opts?: BaselineOptions, referencedExtensions?: string[]): void {
+            const gen = generateContent();
+            const writtenFiles = ts.createMap<true>();
+            const errors: Error[] = [];
+            // tslint:disable-next-line:no-null-keyword
+            if (gen !== null) {
+                for (let {done, value} = gen.next(); !done; { done, value } = gen.next()) {
+                    const [name, content, count] = value as [string, string, number | undefined];
+                    if (count === 0) continue; // Allow error reporter to skip writing files without errors
+                    const relativeFileName = relativeFileBase + "/" + name + extension;
+                    const actualFileName = localPath(relativeFileName, opts && opts.Baselinefolder, opts && opts.Subfolder);
+                    const comparison = compareToBaseline(content, relativeFileName, opts);
+                    try {
+                        writeComparison(comparison.expected, comparison.actual, relativeFileName, actualFileName);
+                    }
+                    catch (e) {
+                        errors.push(e);
+                    }
+                    writtenFiles.set(relativeFileName, true);
+                }
+            }
+
+            const referenceDir = referencePath(relativeFileBase, opts && opts.Baselinefolder, opts && opts.Subfolder);
+            let existing = Harness.IO.readDirectory(referenceDir, referencedExtensions || [extension]);
+            if (extension === ".ts" || referencedExtensions && referencedExtensions.indexOf(".ts") > -1 && referencedExtensions.indexOf(".d.ts") === -1) {
+                // special-case and filter .d.ts out of .ts results
+                existing = existing.filter(f => !ts.endsWith(f, ".d.ts"));
+            }
+            const missing: string[] = [];
+            for (const name of existing) {
+                const localCopy = name.substring(referenceDir.length - relativeFileBase.length);
+                if (!writtenFiles.has(localCopy)) {
+                    missing.push(localCopy);
+                }
+            }
+            if (missing.length) {
+                for (const file of missing) {
+                    IO.writeFile(localPath(file + ".delete", opts && opts.Baselinefolder, opts && opts.Subfolder), "");
+                }
+            }
+
+            if (errors.length || missing.length) {
+                let errorMsg = "";
+                if (errors.length) {
+                    errorMsg += `The baseline for ${relativeFileBase} in ${errors.length} files has changed:${"\n    " + errors.slice(0, 5).map(e => e.message).join("\n    ") + (errors.length > 5 ? "\n" + `    and ${errors.length - 5} more` : "")}`;
+                }
+                if (errors.length && missing.length) {
+                    errorMsg += "\n";
+                }
+                if (missing.length) {
+                    const writtenFilesArray = ts.arrayFrom(writtenFiles.keys());
+                    errorMsg += `Baseline missing ${missing.length} files:${"\n    " + missing.slice(0, 5).join("\n    ") + (missing.length > 5 ? "\n" + `    and ${missing.length - 5} more` : "") + "\n"}Written ${writtenFiles.size} files:${"\n    " + writtenFilesArray.slice(0, 5).join("\n    ") + (writtenFilesArray.length > 5 ? "\n" + `    and ${writtenFilesArray.length - 5} more` : "")}`;
+                }
+                throw new Error(errorMsg);
+            }
+        }
+    }
+
+    export function isDefaultLibraryFile(filePath: string): boolean {
+        // We need to make sure that the filePath is prefixed with "lib." not just containing "lib." and end with ".d.ts"
+        const fileName = ts.getBaseFileName(ts.normalizeSlashes(filePath));
+        return ts.startsWith(fileName, "lib.") && ts.endsWith(fileName, ts.Extension.Dts);
+    }
+
+    export function isBuiltFile(filePath: string): boolean {
+        return filePath.indexOf(Harness.libFolder) === 0;
+    }
+
+    export function getDefaultLibraryFile(io: Harness.Io): Harness.Compiler.TestFile {
+        const libFile = Harness.userSpecifiedRoot + Harness.libFolder + Harness.Compiler.defaultLibFileName;
+        return { unitName: libFile, content: io.readFile(libFile) };
+    }
+
+    if (Error) (<any>Error).stackTraceLimit = 100;
+}