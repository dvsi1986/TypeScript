///<reference path='references.ts' />

module TypeScript.Parser {
    // The factory used to produce parse tree nodes.  Injected normally by the 
    // TypeScript.Syntax.Abstract or TypeScript.Syntax.Conrete modules.
    export var syntaxFactory: Syntax.ISyntaxFactory;

    // Interface that represents the source that the parser pulls tokens from.  Essentially, this 
    // is the interface that the parser needs an underlying scanner to provide.  This allows us to
    // separate out "what" the parser does with the tokens it retrieves versus "how" it obtains
    // the tokens.  i.e. all the logic for parsing language constructs sits in ParserImpl, while 
    // all the logic for retrieving tokens sits in individual IParserSources.
    //
    // By separating out this interface, we also make incremental parsing much easier.  Instead of
    // having the parser directly sit on top of the scanner, we sit it on this abstraction.  Then
    // in incremental scenarios, we can use the IncrementalParserSource to pull tokens (or even 
    // full nodes) from the previous tree when possible.  Of course, we'll still end up using a 
    // scanner for new text.  But that can all happen inside the source, with none of the logic in
    // the parser having to be aware of it.
    //
    // In general terms, a parser source represents a position within a text.  At that position, 
    // one can ask for the 'currentToken' that the source is pointing at.  Then, once the parser 
    // consumes that token it can ask the source to 'moveToNextToken'.
    //
    // Additional special abilities include:
    //  1) Being able to peek an arbitrary number of tokens ahead efficiently.
    //  2) Being able to retrieve fully parsed nodes from the source, not just tokens. This happens
    //     in incremental scenarios when the source is certain that the node is completley safe to
    //     reuse.
    //  3) Being able to get a 'rewind point' to the current location.  This allows the parser to
    //     speculatively parse as much as it wants, and then reset itself back to that point, 
    //     ensuring that no state changes that occurred after getting the 'rewing point' are 
    //     observable.
    //  4) Being able to reinterpret the current token being pointed at as a regular expression 
    //     token.  This is necessary as the scanner does not have enough information to correctly
    //     distinguish "/" or "/=" as divide tokens, versus "/..../" as a regex token.  If the 
    //     parser sees a "/" in a place where a divide is not allowed, but a regex would be, then
    //     it can call into the source and ask if a regex token could be returned instead.  The 
    //     sources are smart enough to do that and not be affected by any additional work they may
    //     have done when they originally scanned that token.
    export interface IParserSource {
        // The text we are parsing.
        text: ISimpleText;

        // the name of the file we're parsing.
        fileName: string;

        // The version of the language we're using while parsing.  Does not affect the final tree,
        // but can affect the diagnostics produced while parsing.
        languageVersion: ts.ScriptTarget;

        // The current syntax node the source is pointing at.  Only available in incremental settings.
        // The source can point at a node if that node doesn't intersect any of the text changes in
        // the file, and doesn't contain certain unacceptable constructs.  For example, if the node
        // contains skipped text, then it will not be reused.
        currentNode(): ISyntaxNode;

        // The current token the source is pointing at.
        currentToken(): ISyntaxToken;

        // The current token reinterpretted contextually based on where the parser is.  If the
        // source is on a / or /= token, then it can be reinterpretted as a regex token.  If the
        // source is on a > token, it may be reinterpretted to: >>  >>>  >=  >>=  >>>=
        currentContextualToken(): ISyntaxToken;

        // Peek any number of tokens ahead from the current location in source.  peekToken(0) is
        // equivalent to 'currentToken', peekToken(1) is the next token, peekToken(2) the token
        // after that, etc.  If the caller peeks past the end of the text, then EndOfFile tokens
        // will be returned.
        peekToken(n: number): ISyntaxToken;

        // Called to move the source to the next node or token once the parser has consumed the 
        // current one.
        consumeNode(node: ISyntaxNode): void;
        consumeToken(token: ISyntaxToken): void;

        // Gets a rewind point that the parser can use to move back to after it speculatively 
        // parses something.  The source guarantees that if the parser calls 'rewind' with that 
        // point that it will be mostly in the same state that it was in when 'getRewindPoint'
        // was called.  i.e. calling currentToken, peekToken, tokenDiagnostics, etc. will result
        // in the same values.  One allowed exemption to this is 'currentNode'.  If a rewind point
        // is requested and rewound, then getting the currentNode may not be possible.  However,
        // as this is purely a performance optimization, it will not affect correctness.
        //
        // Note: that rewind points are not free (but they should also not be too expensive).  So
        // they should be used judiciously.  While a rewind point is held by the parser, the source
        // is not free to do things that it would normally do.  For example, it cannot throw away
        // tokens that it has scanned on or after the rewind point as it must keep them alive for
        // the parser to move back to.
        //
        // Rewind points also work in a stack fashion.  The first rewind point given out must be
        // the last rewind point released.  Do not release them out of order, or bad things can 
        // happen.
        //
        // Do *NOT* forget to release a rewind point.  Always put them in a finally block to ensure
        // that they are released.  If they are not released, things will still work, you will just
        // consume far more memory than necessary.
        getRewindPoint(): IRewindPoint;

        // Rewinds the source to the position and state it was at when this rewind point was created.
        // This does not need to be called if the parser decides it does not need to rewind.  For 
        // example, the parser may speculatively parse out a lambda expression when it sees something
        // ambiguous like "(a = b, c = ...".  If it succeeds parsing that as a lambda, then it will
        // just return that result.  However, if it fails *then* it will rewind and try it again as
        // a parenthesized expression.  
        rewind(rewindPoint: IRewindPoint): void;

        // Called when the parser is done speculative parsing and no longer needs the rewind point.
        // Must be called for every rewind point retrived.
        releaseRewindPoint(rewindPoint: IRewindPoint): void;

        // Retrieves the diagnostics generated while the source was producing nodes or tokens. 
        // Should generally only be called after the document has been completely parsed.
        tokenDiagnostics(): Diagnostic[];

        release(): void;
    }

    // Information the parser needs to effectively rewind.
    export interface IRewindPoint {
    }

    var arrayPool: any[][] = [];
    var arrayPoolCount: number = 0;

    function getArray(): any[] {
        if (arrayPoolCount === 0) {
            return [];
        }

        arrayPoolCount--;
        var result = arrayPool[arrayPoolCount];
        arrayPool[arrayPoolCount] = undefined;

        return result;
    }

    function returnZeroLengthArray(array: any[]) {
        if (array.length === 0) {
            returnArray(array);
        }
    }

    function returnArray(array: any[]) {
        array.length = 0;
        arrayPool[arrayPoolCount] = array;
        arrayPoolCount++;
    }

    interface IParserRewindPoint extends IRewindPoint {
        // As we speculatively parse, we may build up diagnostics.  When we rewind we want to 
        // 'forget' that information.In order to do that we store the count of diagnostics and 
        // when we start speculating, and we reset to that count when we're done.  That way the
        // speculative parse does not affect any further results.
        diagnosticsCount: number;

        // isInStrictMode and listParsingState should not have to be tracked by a rewind point.
        // Because they are naturally mutated and restored based on the normal stack movement of 
        // the parser, they should automatically return to whatever value they had to begin with
        // if the parser decides to rewind or not.  However, to ensure that this is true, we track
        // these variables and check if they have the same value when we're rewinding/releasing.
        isInStrictMode: boolean;
        listParsingState: ListParsingState;
    }

    // Contains the actual logic to parse typescript/javascript.  This is the code that generally
    // represents the logic necessary to handle all the language grammar constructs.  When the 
    // language changes, this should generally only be the place necessary to fix up.
    function createParseSyntaxTree(): (source: IParserSource, isDeclaration: boolean) => SyntaxTree {
        // Name of the file we're parsing.
        var fileName: string;

        // Underlying source where we pull nodes and tokens from.
        var source: IParserSource;

        var languageVersion: ts.ScriptTarget;

        // TODO: do we need to store/restore this when speculative parsing?  I don't think so.  The
        // parsing logic already handles storing/restoring this and should work properly even if we're
        // speculative parsing.
        var listParsingState: number = 0;

        // Whether or not we are in strict parsing mode.  All that changes in strict parsing mode is
        // that some tokens that would be considered identifiers may be considered keywords.  When 
        // rewinding, we need to store and restore this as the mode may have changed.
        //
        // TODO: do we need to store/restore this when speculative parsing?  I don't think so.  The
        // parsing logic already handles storing/restoring this and should work properly even if we're
        // speculative parsing.
        var isInStrictMode: boolean = false;

        // Current state of the parser.  If we need to rewind we will store and reset these values as
        // appropriate.

        // Diagnostics created when parsing invalid code.  Any diagnosics created when speculative 
        // parsing need to removed when rewinding.  To do this we store the count of diagnostics when 
        // we start speculative parsing.  And if we rewind, we restore this to the same count that we 
        // started at.
        var diagnostics: Diagnostic[] = [];

        var parseNodeData: number = 0;

        function parseSyntaxTree(_source: IParserSource, isDeclaration: boolean): SyntaxTree {
            // First, set up our state.
            fileName = _source.fileName;
            source = _source;
            languageVersion = source.languageVersion;

            // Now actually parse the tree.
            var result = parseSyntaxTreeWorker(isDeclaration);

            // Now, clear out our state so that our singleton parser doesn't keep things alive.
            diagnostics = [];
            parseNodeData = SyntaxConstants.None;
            fileName = undefined;
            source.release();
            source = undefined;
            _source = undefined;

            return result;
        }

        function parseSyntaxTreeWorker(isDeclaration: boolean): SyntaxTree {
            var sourceUnit = parseSourceUnit();

            var allDiagnostics = source.tokenDiagnostics().concat(diagnostics);
            allDiagnostics.sort((a: Diagnostic, b: Diagnostic) => a.start() - b.start());

            return new SyntaxTree(syntaxFactory.isConcrete, sourceUnit, isDeclaration, allDiagnostics, fileName, source.text, languageVersion);
        }

        function getRewindPoint(): IParserRewindPoint {
            var rewindPoint = <IParserRewindPoint>source.getRewindPoint();

            rewindPoint.diagnosticsCount = diagnostics.length;

            // Values we keep around for debug asserting purposes.
            rewindPoint.isInStrictMode = isInStrictMode;
            rewindPoint.listParsingState = listParsingState;

            return rewindPoint;
        }

        function rewind(rewindPoint: IParserRewindPoint): void {
            source.rewind(rewindPoint);

            diagnostics.length = rewindPoint.diagnosticsCount;
        }

        function releaseRewindPoint(rewindPoint: IParserRewindPoint): void {
            // Debug.assert(listParsingState === rewindPoint.listParsingState);
            // Debug.assert(isInStrictMode === rewindPoint.isInStrictMode);

            source.releaseRewindPoint(rewindPoint);
        }

        function currentNode(): ISyntaxNode {
            var node = source.currentNode();

            // We can only reuse a node if it was parsed under the same strict mode that we're 
            // currently in.  i.e. if we originally parsed a node in non-strict mode, but then
            // the user added 'using strict' at the top of the file, then we can't use that node
            // again as the presense of strict mode may cause us to parse the tokens in the file
            // differetly.
            //
            // Note: we *can* reuse tokens when the strict mode changes.  That's because tokens
            // are unaffected by strict mode.  It's just the parser will decide what to do with it
            // differently depending on what mode it is in.
            if (!node || parsedInStrictMode(node) !== isInStrictMode) {
                return undefined;
            }

            return node;
        }

        function currentToken(): ISyntaxToken {
            return source.currentToken();
        }

        function currentContextualToken(): ISyntaxToken {
            // We're mutating the source here.  We are potentially overwriting the original token we
            // scanned with a regex token.  So we have to clear our state.
            return source.currentContextualToken();
        }

        function peekToken(n: number): ISyntaxToken {
            return source.peekToken(n);
        }

        function consumeToken(token: ISyntaxToken): ISyntaxToken {
            source.consumeToken(token);
            return token;
        }

        function consumeNode(node: ISyntaxNode): void {
            source.consumeNode(node);
        }

        //this method is called very frequently
        //we should keep it simple so that it can be inlined.
        function eatToken(kind: SyntaxKind): ISyntaxToken {
            var token = currentToken();
            if (token.kind() === kind) {
                return consumeToken(token);
            }

            //slow part of EatToken(SyntaxKind kind)
            return createMissingToken(kind, token);
        }

        // Eats the token if it is there.  Otherwise does nothing.  Will not report errors.
        function tryEatToken(kind: SyntaxKind): ISyntaxToken {
            var _currentToken = currentToken();
            if (_currentToken.kind() === kind) {
                return consumeToken(_currentToken);
            }

            return undefined;
        }

        // An identifier is basically any word, unless it is a reserved keyword.  so 'foo' is an 
        // identifier and 'return' is not.  Note: a word may or may not be an identifier depending 
        // on the state of the parser.  For example, 'yield' is an identifier *unless* the parser 
        // is in strict mode.
        function isIdentifier(token: ISyntaxToken): boolean {
            var tokenKind = token.kind();

            if (tokenKind === SyntaxKind.IdentifierName) {
                return true;
            }

            // Keywords are only identifiers if they're FutureReservedStrictWords and we're in 
            // strict mode.  *Or* if it's a typescript 'keyword'. 
            if (tokenKind >= SyntaxKind.FirstFutureReservedStrictKeyword) {
                if (tokenKind <= SyntaxKind.LastFutureReservedStrictKeyword) {
                    // Could be a keyword or identifier.  It's an identifier if we're not in strict
                    // mode.
                    return !isInStrictMode;
                }

                // If it's typescript keyword, then it's actually a javascript identifier.
                return tokenKind <= SyntaxKind.LastTypeScriptKeyword;
            }

            // Anything else is not an identifier.
            return false;
        }

        // This method should be called when the grammar calls for an *IdentifierName* and not an
        // *Identifier*.
        function eatIdentifierNameToken(): ISyntaxToken {
            var token = currentToken();

            // If we have an identifier name, then consume and return it.
            var tokenKind = token.kind();
            if (tokenKind === SyntaxKind.IdentifierName) {
                return consumeToken(token);
            }

            // If we have a keyword, then it can be used as an identifier name.  However, we need 
            // to convert it to an identifier so that no later parts of the systems see it as a 
            // keyword.
            if (SyntaxFacts.isAnyKeyword(tokenKind)) {
                return TypeScript.Syntax.convertKeywordToIdentifier(consumeToken(token));
            }

            return createMissingToken(SyntaxKind.IdentifierName, token);
        }

        function eatOptionalIdentifierToken(): ISyntaxToken {
            return isIdentifier(currentToken()) ? eatIdentifierToken() : undefined;
        }

        // This method should be called when the grammar calls for an *Identifier* and not an
        // *IdentifierName*.
        function eatIdentifierToken(diagnosticCode?: string): ISyntaxToken {
            var token = currentToken();
            if (isIdentifier(token)) {
                consumeToken(token);

                if (token.kind() === SyntaxKind.IdentifierName) {
                    return token;
                }

                return TypeScript.Syntax.convertKeywordToIdentifier(token);
            }

            return createMissingToken(SyntaxKind.IdentifierName, token, diagnosticCode);
        }

        function previousTokenHasTrailingNewLine(token: ISyntaxToken): boolean {
            var tokenFullStart = token.fullStart();
            if (tokenFullStart === 0) {
                // First token in the document.  Thus it has no 'previous' token, and there is 
                // no preceding newline.
                return false;
            }

            // If our previous token ended with a newline, then *by definition* we must have started
            // at the beginning of a line.  
            var lineNumber = source.text.lineMap().getLineNumberFromPosition(tokenFullStart);
            var lineStart = source.text.lineMap().getLineStartPosition(lineNumber);

            return lineStart == tokenFullStart;
        }

        function canEatAutomaticSemicolon(allowWithoutNewLine: boolean): boolean {
            var token = currentToken();

            // An automatic semicolon is always allowed if we're at the end of the file.
            var tokenKind = token.kind();
            if (tokenKind === SyntaxKind.EndOfFileToken) {
                return true;
            }

            // Or if the next token is a close brace (regardless of which line it is on).
            if (tokenKind === SyntaxKind.CloseBraceToken) {
                return true;
            }

            if (allowWithoutNewLine) {
                return true;
            }

            // It is also allowed if there is a newline between the last token seen and the next one.
            if (previousTokenHasTrailingNewLine(token)) {
                return true;
            }

            return false;
        }

        function canEatExplicitOrAutomaticSemicolon(allowWithoutNewline: boolean): boolean {
            var token = currentToken();

            if (token.kind() === SyntaxKind.SemicolonToken) {
                return true;
            }

            return canEatAutomaticSemicolon(allowWithoutNewline);
        }

        function eatExplicitOrAutomaticSemicolon(allowWithoutNewline: boolean): ISyntaxToken {
            var token = currentToken();

            // If we see a semicolon, then we can definitely eat it.
            if (token.kind() === SyntaxKind.SemicolonToken) {
                return consumeToken(token);
            }

            // Check if an automatic semicolon could go here.  If so, then there's no problem and
            // we can proceed without error.  Return 'undefined' as there's no actual token for this 
            // position. 
            if (canEatAutomaticSemicolon(allowWithoutNewline)) {
                return undefined;
            }

            // No semicolon could be consumed here at all.  Just call the standard eating function
            // so we get the token and the error for it.
            return eatToken(SyntaxKind.SemicolonToken);
        }

        function createMissingToken(expectedKind: SyntaxKind, actual: ISyntaxToken, diagnosticCode?: string): ISyntaxToken {
            var diagnostic = getExpectedTokenDiagnostic(expectedKind, actual, diagnosticCode);
            addDiagnostic(diagnostic);

            // The missing token will be at the full start of the current token.  That way empty tokens
            // will always be between real tokens and not inside an actual token.
            return Syntax.emptyToken(expectedKind);
        }

        function getExpectedTokenDiagnostic(expectedKind: SyntaxKind, actual: ISyntaxToken, diagnosticCode: string): Diagnostic {
            var token = currentToken();

            var args: any[] = undefined;
            // If a specialized diagnostic message was provided, just use that.
            if (!diagnosticCode) {
                // They wanted something specific, just report that that token was missing.
                if (SyntaxFacts.isAnyKeyword(expectedKind) || SyntaxFacts.isAnyPunctuation(expectedKind)) {
                    diagnosticCode = DiagnosticCode._0_expected;
                    args = [SyntaxFacts.getText(expectedKind)];
                }
                else {
                    // They wanted an identifier.

                    // If the user supplied a keyword, give them a specialized message.
                    if (actual && SyntaxFacts.isAnyKeyword(actual.kind())) {
                        diagnosticCode = DiagnosticCode.Identifier_expected_0_is_a_keyword;
                        args = [SyntaxFacts.getText(actual.kind())];
                    }
                    else {
                        // Otherwise just report that an identifier was expected.
                        diagnosticCode = DiagnosticCode.Identifier_expected;
                    }
                }
            }

            return new Diagnostic(fileName, source.text.lineMap(), start(token, source.text), width(token), diagnosticCode, args);
        }

        function getBinaryExpressionPrecedence(tokenKind: SyntaxKind): BinaryExpressionPrecedence {
            switch (tokenKind) {
                case SyntaxKind.BarBarToken:                return BinaryExpressionPrecedence.LogicalOrExpressionPrecedence;
                case SyntaxKind.AmpersandAmpersandToken:    return BinaryExpressionPrecedence.LogicalAndExpressionPrecedence;
                case SyntaxKind.BarToken:                   return BinaryExpressionPrecedence.BitwiseOrExpressionPrecedence;
                case SyntaxKind.CaretToken:                 return BinaryExpressionPrecedence.BitwiseExclusiveOrExpressionPrecedence;
                case SyntaxKind.AmpersandToken:             return BinaryExpressionPrecedence.BitwiseAndExpressionPrecedence;
                case SyntaxKind.EqualsEqualsToken:
                case SyntaxKind.ExclamationEqualsToken:
                case SyntaxKind.EqualsEqualsEqualsToken:
                case SyntaxKind.ExclamationEqualsEqualsToken:
                    return BinaryExpressionPrecedence.EqualityExpressionPrecedence;
                case SyntaxKind.LessThanToken:
                case SyntaxKind.GreaterThanToken:
                case SyntaxKind.LessThanEqualsToken:
                case SyntaxKind.GreaterThanEqualsToken:
                case SyntaxKind.InstanceOfKeyword:
                case SyntaxKind.InKeyword:
                    return BinaryExpressionPrecedence.RelationalExpressionPrecedence;
                case SyntaxKind.LessThanLessThanToken:
                case SyntaxKind.GreaterThanGreaterThanToken:
                case SyntaxKind.GreaterThanGreaterThanGreaterThanToken:
                    return BinaryExpressionPrecedence.ShiftExpressionPrecdence;
                case SyntaxKind.PlusToken:
                case SyntaxKind.MinusToken: 
                    return BinaryExpressionPrecedence.AdditiveExpressionPrecedence;
                case SyntaxKind.AsteriskToken:
                case SyntaxKind.SlashToken:
                case SyntaxKind.PercentToken:
                    return BinaryExpressionPrecedence.MultiplicativeExpressionPrecedence;
            }

            throw Errors.invalidOperation();
        }

        function addSkippedTokenAfterNodeOrToken(nodeOrToken: ISyntaxNodeOrToken, skippedToken: ISyntaxToken): ISyntaxNodeOrToken {
            if (isToken(nodeOrToken)) {
                return addSkippedTokenAfterToken(<ISyntaxToken>nodeOrToken, skippedToken);
            }
            else if (isNode(nodeOrToken)) {
                return addSkippedTokenAfterNode(<ISyntaxNode>nodeOrToken, skippedToken);
            }
            else {
                throw Errors.invalidOperation();
            }
        }

        function replaceTokenInParent(node: ISyntaxNode, oldToken: ISyntaxToken, newToken: ISyntaxToken): void {
            // oldToken may be parented by a node or a list.
            replaceTokenInParentWorker(oldToken, newToken);

            var parent = oldToken.parent;
            newToken.parent = parent;

            // Walk upwards to our outermost node, clearing hte cached 'data' in it.  This will 
            // make sure that the fullWidths and incrementally unusable bits are computed correctly
            // when next requested.
            while (true) {
                // Parent must be a list or a node.  All of those have a 'data' element.
                Debug.assert(isNode(parent) || isList(parent) || isSeparatedList(parent));
                var dataElement = <{ data: number }><any>parent;
                if (dataElement.data) {
                    dataElement.data &= SyntaxConstants.NodeParsedInStrictModeMask
                }

                if (parent === node) {
                    break;
                }

                parent = parent.parent;
            }
        }

        function replaceTokenInParentWorker(oldToken: ISyntaxToken, newToken: ISyntaxToken): void {
            var parent = oldToken.parent;

            if (isNode(parent)) {
                var node = <any>parent;
                for (var key in node) {
                    if (node[key] === oldToken) {
                        node[key] = newToken;
                        return;
                    }
                }
            }
            else if (isList(parent)) {
                var list1 = <ISyntaxNodeOrToken[]>parent;
                for (var i = 0, n = list1.length; i < n; i++) {
                    if (list1[i] === oldToken) {
                        list1[i] = newToken;
                        return;
                    }
                }
            }
            else if (isSeparatedList(parent)) {
                var list2 = <ISyntaxNodeOrToken[]>parent;
                for (var i = 0, n = childCount(list2); i < n; i++) {
                    if (childAt(list2, i) === oldToken) {
                        if (i % 2 === 0) {
                            list2[i / 2] = newToken;
                        }
                        else {
                            list2.separators[(i - 1) / 2] = newToken;
                        }
                        return;
                    }
                }
            }

            throw Errors.invalidOperation();
        }

        function addSkippedTokenAfterNode(node: ISyntaxNode, skippedToken: ISyntaxToken): ISyntaxNode {
            var oldToken = lastToken(node);
            var newToken = addSkippedTokenAfterToken(oldToken, skippedToken);

            replaceTokenInParent(node, oldToken, newToken);
            return node;
        }

        function addSkippedTokensBeforeNode(node: ISyntaxNode, skippedTokens: ISyntaxToken[]): ISyntaxNode {
            if (skippedTokens.length > 0) {
                var oldToken = firstToken(node);
                var newToken = addSkippedTokensBeforeToken(oldToken, skippedTokens);

                replaceTokenInParent(node, oldToken, newToken);
            }

            return node;
        }

        function addSkippedTokensBeforeToken(token: ISyntaxToken, skippedTokens: ISyntaxToken[]): ISyntaxToken {
            // Debug.assert(token.fullWidth() > 0 || token.kind() === SyntaxKind.EndOfFileToken);
            // Debug.assert(skippedTokens.length > 0);

            var leadingTrivia: ISyntaxTrivia[] = [];
            for (var i = 0, n = skippedTokens.length; i < n; i++) {
                var skippedToken = skippedTokens[i];
                addSkippedTokenToTriviaArray(leadingTrivia, skippedToken);
            }

            addTriviaTo(token.leadingTrivia(source.text), leadingTrivia);

            var updatedToken = Syntax.withLeadingTrivia(token, Syntax.triviaList(leadingTrivia), source.text);

            // We've prepending this token with new leading trivia.  This means the full start of
            // the token is not where the scanner originally thought it was, but is instead at the
            // start of the first skipped token.
            updatedToken.setFullStart(skippedTokens[0].fullStart());

            // Don't need this array anymore.  Give it back so we can reuse it.
            returnArray(skippedTokens);

            return updatedToken;
        }

        function addSkippedTokensAfterToken(token: ISyntaxToken, skippedTokens: ISyntaxToken[]): ISyntaxToken {
            // Debug.assert(token.fullWidth() > 0);
            if (skippedTokens.length === 0) {
                returnArray(skippedTokens);
                return token;
            }

            var trailingTrivia = token.trailingTrivia(source.text).toArray();

            for (var i = 0, n = skippedTokens.length; i < n; i++) {
                addSkippedTokenToTriviaArray(trailingTrivia, skippedTokens[i]);
            }

            // Don't need this array anymore.  Give it back so we can reuse it.
            returnArray(skippedTokens);
            return Syntax.withTrailingTrivia(token, Syntax.triviaList(trailingTrivia), source.text);
        }

        function addSkippedTokenAfterToken(token: ISyntaxToken, skippedToken: ISyntaxToken): ISyntaxToken {
            // Debug.assert(token.fullWidth() > 0);
            var trailingTrivia = token.trailingTrivia(source.text).toArray();
            addSkippedTokenToTriviaArray(trailingTrivia, skippedToken);

            return Syntax.withTrailingTrivia(token, Syntax.triviaList(trailingTrivia), source.text);
        }

        function addSkippedTokenToTriviaArray(array: ISyntaxTrivia[], skippedToken: ISyntaxToken): void {
            // Debug.assert(skippedToken.text().length > 0);

            // first, add the leading trivia of the skipped token to the array
            addTriviaTo(skippedToken.leadingTrivia(source.text), array);

            // now, add the text of the token as skipped text to the trivia array.
            var trimmedToken = Syntax.withTrailingTrivia(Syntax.withLeadingTrivia(skippedToken, Syntax.emptyTriviaList, source.text), Syntax.emptyTriviaList, source.text);

            // Because we removed the leading trivia from the skipped token, the full start of the
            // trimmed token is the start of the skipped token.
            trimmedToken.setFullStart(start(skippedToken, source.text));

            array.push(Syntax.skippedTokenTrivia(trimmedToken, source.text));

            // Finally, add the trailing trivia of the skipped token to the trivia array.
            addTriviaTo(skippedToken.trailingTrivia(source.text), array);
        }

        function addTriviaTo(list: ISyntaxTriviaList, array: ISyntaxTrivia[]): void {
            for (var i = 0, n = list.count(); i < n; i++) {
                array.push(list.syntaxTriviaAt(i));
            }
        }

        function setStrictMode(_isInStrictMode: boolean) {
            isInStrictMode = _isInStrictMode;
            parseNodeData = _isInStrictMode ? SyntaxConstants.NodeParsedInStrictModeMask : 0;
        }

        function parseSourceUnit(): SourceUnitSyntax {
            var savedIsInStrictMode = isInStrictMode

            var skippedTokens: ISyntaxToken[] = getArray();
            var moduleElements = parseSyntaxList<IModuleElementSyntax>(ListParsingState.SourceUnit_ModuleElements, skippedTokens, updateStrictModeState);

            setStrictMode(savedIsInStrictMode);

            var sourceUnit = new syntaxFactory.SourceUnitSyntax(parseNodeData, moduleElements, currentToken());

            sourceUnit = <SourceUnitSyntax>addSkippedTokensBeforeNode(sourceUnit, skippedTokens);

            if (Debug.shouldAssert(AssertionLevel.Aggressive)) {
                Debug.assert(fullWidth(sourceUnit) === source.text.length());

                if (Debug.shouldAssert(AssertionLevel.VeryAggressive)) {
                    Debug.assert(fullText(sourceUnit) === source.text.substr(0, source.text.length()));
                }
            }

            return sourceUnit;
        }

        function updateStrictModeState(items: any[]): void {
            if (!isInStrictMode) {
                // Check if all the items are directive prologue elements.
                for (var i = 0; i < items.length; i++) {
                    var item = items[i];
                    if (!SyntaxFacts.isDirectivePrologueElement(item)) {
                        return;
                    }
                }

                setStrictMode(SyntaxFacts.isUseStrictDirective(items[items.length - 1]));
            }
        }

        function isModuleElement(inErrorRecovery: boolean): boolean {
            if (SyntaxUtilities.isModuleElement(currentNode())) {
                return true;
            }

            var _modifierCount = modifierCount();
            return isInterfaceEnumClassModuleImportOrExport(_modifierCount) ||
                   isStatement(_modifierCount, inErrorRecovery);
        }

        function tryParseModuleElement(inErrorRecovery: boolean): IModuleElementSyntax {
            var node = currentNode();
            if (SyntaxUtilities.isModuleElement(node)) {
                consumeNode(node);
                return <IModuleElementSyntax>node;
            }

            var _currentToken = currentToken();
            var _modifierCount = modifierCount();

            if (_modifierCount) {
                // if we have modifiers, then these are definitely TS constructs and we can 
                // immediately start parsing them.
                switch (peekToken(_modifierCount).kind()) {
                    case SyntaxKind.ImportKeyword: return parseImportDeclaration();
                    case SyntaxKind.ModuleKeyword: return parseModuleDeclaration();
                    case SyntaxKind.InterfaceKeyword: return parseInterfaceDeclaration();
                    case SyntaxKind.ClassKeyword: return parseClassDeclaration();
                    case SyntaxKind.EnumKeyword: return parseEnumDeclaration();
                }
            }

            // No modifiers.  If we see 'class, enum, import and export' we could technically 
            // aggressively consume them as they can't start another construct.  However, it's 
            // not uncommon in error recovery to run into a situation where we see those keywords,
            // but the code was using it as the name of an object property.  To avoid overzealously
            // consuming these, we only parse them out if we can see enough context to 'prove' that
            // they really do start the module element
            var nextToken = peekToken(1);
            var currentTokenKind = _currentToken.kind();
            switch (currentTokenKind) {
                case SyntaxKind.ModuleKeyword:
                    if (isIdentifier(nextToken) || nextToken.kind() === SyntaxKind.StringLiteral) {
                        return parseModuleDeclaration();
                    }
                    break;

                case SyntaxKind.ImportKeyword:
                    if (isIdentifier(nextToken)) {
                        return parseImportDeclaration();
                    }
                    break;

                case SyntaxKind.ClassKeyword:
                    if (isIdentifier(nextToken)) {
                        return parseClassDeclaration();
                    }
                    break;

                case SyntaxKind.EnumKeyword:
                    if (isIdentifier(nextToken)) {
                        return parseEnumDeclaration();
                    }
                    break;

                case SyntaxKind.InterfaceKeyword:
                    if (isIdentifier(nextToken)) {
                        return parseInterfaceDeclaration();
                    }
                    break;

                case SyntaxKind.ExportKeyword:
                    // 'export' could be a modifier on a statement (like export var ...).  So we 
                    // only want to parse out an export assignment here if we actually see the equals.
                    if (nextToken.kind() === SyntaxKind.EqualsToken) {
                        return parseExportAssignment();
                    }
                    break;
            }

            return tryParseStatementWorker(_currentToken, currentTokenKind, _modifierCount, inErrorRecovery);
        }

        function parseImportDeclaration(): ImportDeclarationSyntax {
            return new syntaxFactory.ImportDeclarationSyntax(parseNodeData,
                parseModifiers(), eatToken(SyntaxKind.ImportKeyword), eatIdentifierToken(), eatToken(SyntaxKind.EqualsToken), parseModuleReference(), eatExplicitOrAutomaticSemicolon(/*allowWithoutNewline:*/ false));
        }

        function parseExportAssignment(): ExportAssignmentSyntax {
            return new syntaxFactory.ExportAssignmentSyntax(parseNodeData,
                eatToken(SyntaxKind.ExportKeyword), eatToken(SyntaxKind.EqualsToken), eatIdentifierToken(), eatExplicitOrAutomaticSemicolon(/*allowWithoutNewline:*/ false));
        }

        function parseModuleReference(): IModuleReferenceSyntax {
            return isExternalModuleReference() ? parseExternalModuleReference() : parseModuleNameModuleReference();
        }

        function isExternalModuleReference(): boolean {
            return currentToken().kind() === SyntaxKind.RequireKeyword &&
                   peekToken(1).kind() === SyntaxKind.OpenParenToken;
        }

        function parseExternalModuleReference(): ExternalModuleReferenceSyntax {
            return new syntaxFactory.ExternalModuleReferenceSyntax(parseNodeData,
                eatToken(SyntaxKind.RequireKeyword), eatToken(SyntaxKind.OpenParenToken), eatToken(SyntaxKind.StringLiteral), eatToken(SyntaxKind.CloseParenToken));
        }

        function parseModuleNameModuleReference(): ModuleNameModuleReferenceSyntax {
            return new syntaxFactory.ModuleNameModuleReferenceSyntax(parseNodeData, parseName(/*allowIdentifierNames:*/ false));
        }

        function tryParseTypeArgumentList(inExpression: boolean): TypeArgumentListSyntax {
            var _currentToken = currentToken();
            if (_currentToken.kind() !== SyntaxKind.LessThanToken) {
                return undefined;
            }

            if (!inExpression) {
                // if we're not in an expression, this must be a type argument list.  Just parse
                // it out as such.
                var lessThanToken = consumeToken(_currentToken);

                var skippedTokens: ISyntaxToken[] = getArray();
                var typeArguments = parseSeparatedSyntaxList<ITypeSyntax>(ListParsingState.TypeArgumentList_Types, skippedTokens);
                lessThanToken = addSkippedTokensAfterToken(lessThanToken, skippedTokens);

                return new syntaxFactory.TypeArgumentListSyntax(parseNodeData, lessThanToken, typeArguments, eatToken(SyntaxKind.GreaterThanToken));
            }

            // If we're in an expression, then we only want to consume this as a type argument list
            // if we're sure that it's a type arg list and not an arithmetic expression.

            var rewindPoint = getRewindPoint();

            // We've seen a '<'.  Try to parse it out as a type argument list.
            var lessThanToken = consumeToken(_currentToken);

            var skippedTokens: ISyntaxToken[] = getArray();
            var typeArguments = parseSeparatedSyntaxList<ITypeSyntax>(ListParsingState.TypeArgumentList_Types, skippedTokens);
            var lessThanToken = addSkippedTokensAfterToken(lessThanToken, skippedTokens);

            var greaterThanToken = eatToken(SyntaxKind.GreaterThanToken);

            // We're in a context where '<' could be the start of a type argument list, or part
            // of an arithmetic expression.  We'll presume it's the latter unless we see the '>'
            // and a following token that guarantees that it's supposed to be a type argument list.
            if (greaterThanToken.fullWidth() === 0 || !canFollowTypeArgumentListInExpression(currentToken().kind())) {
                rewind(rewindPoint);
                releaseRewindPoint(rewindPoint);
                return undefined;
            }
            else {
                releaseRewindPoint(rewindPoint);
                return new syntaxFactory.TypeArgumentListSyntax(parseNodeData, lessThanToken, typeArguments, greaterThanToken);
            }
        }

        function canFollowTypeArgumentListInExpression(kind: SyntaxKind): boolean {
            switch (kind) {
                case SyntaxKind.OpenParenToken:                 // foo<x>(   
                case SyntaxKind.DotToken:                       // foo<x>.
                    // These two cases are the only cases where this token can legally follow a
                    // type argument list.  So we definitely want to treat this as a type arg list.

                case SyntaxKind.CloseParenToken:                // foo<x>)
                case SyntaxKind.CloseBracketToken:              // foo<x>]
                case SyntaxKind.ColonToken:                     // foo<x>:
                case SyntaxKind.SemicolonToken:                 // foo<x>;
                case SyntaxKind.CommaToken:                     // foo<x>,
                case SyntaxKind.QuestionToken:                  // foo<x>?
                case SyntaxKind.EqualsEqualsToken:              // foo<x> ==
                case SyntaxKind.EqualsEqualsEqualsToken:        // foo<x> ===
                case SyntaxKind.ExclamationEqualsToken:         // foo<x> !=
                case SyntaxKind.ExclamationEqualsEqualsToken:   // foo<x> !==
                case SyntaxKind.AmpersandAmpersandToken:        // foo<x> &&
                case SyntaxKind.BarBarToken:                    // foo<x> ||
                case SyntaxKind.CaretToken:                     // foo<x> ^
                case SyntaxKind.AmpersandToken:                 // foo<x> &
                case SyntaxKind.BarToken:                       // foo<x> |
                case SyntaxKind.CloseBraceToken:                // foo<x> }
                case SyntaxKind.EndOfFileToken:                 // foo<x>
                    // these cases can't legally follow a type arg list.  However, they're not legal 
                    // expressions either.  The user is probably in the middle of a generic type. So
                    // treat it as such.
                    return true;

                default:
                    // Anything else treat as an expression.
                    return false;
            }
        }

        function parseName(allowIdentifierName: boolean): INameSyntax {
            return tryParseName(allowIdentifierName) || eatIdentifierToken();
        }

        function eatRightSideOfName(allowIdentifierNames: boolean): ISyntaxToken {
            var _currentToken = currentToken();

            // Technically a keyword is valid here as all keywords are identifier names.
            // However, often we'll encounter this in error situations when the keyword
            // is actually starting another valid construct.

            // So, we check for the following specific case:

            //      name.
            //      keyword identifierNameOrKeyword

            // Note: the newlines are important here.  For example, if that above code 
            // were rewritten into:

            //      name.keyword
            //      identifierNameOrKeyword

            // Then we would consider it valid.  That's because ASI would take effect and
            // the code would be implicitly: "name.keyword; identifierNameOrKeyword".  
            // In the first case though, ASI will not take effect because there is not a
            // line terminator after the keyword.
            if (SyntaxFacts.isAnyKeyword(_currentToken.kind()) &&
                previousTokenHasTrailingNewLine(_currentToken)) {

                var token1 = peekToken(1);
                if (!existsNewLineBetweenTokens(_currentToken, token1, source.text) &&
                    SyntaxFacts.isIdentifierNameOrAnyKeyword(token1)) {

                    return createMissingToken(SyntaxKind.IdentifierName, _currentToken);
                }
            }

            return allowIdentifierNames ? eatIdentifierNameToken() : eatIdentifierToken();
        }

        function tryParseName(allowIdentifierNames: boolean): INameSyntax {
            var token0 = currentToken();
            var shouldContinue = isIdentifier(token0);
            if (!shouldContinue) {
                return undefined;
            }

            // Call eatIdentifierName to convert the token to an identifier if it is as keyword.
            var current: INameSyntax = eatIdentifierToken();

            while (shouldContinue && currentToken().kind() === SyntaxKind.DotToken) {
                var dotToken = consumeToken(currentToken());
                var identifierName = eatRightSideOfName(allowIdentifierNames);

                current = new syntaxFactory.QualifiedNameSyntax(parseNodeData, current, dotToken, identifierName);
                shouldContinue = identifierName.fullWidth() > 0;
            }

            return current;
        }

        function parseEnumDeclaration(): EnumDeclarationSyntax {
            var modifiers = parseModifiers();
            var enumKeyword = eatToken(SyntaxKind.EnumKeyword);
            var identifier = eatIdentifierToken();

            var openBraceToken = eatToken(SyntaxKind.OpenBraceToken);
            var enumElements = Syntax.emptySeparatedList<EnumElementSyntax>();

            if (openBraceToken.fullWidth() > 0) {
                var skippedTokens: ISyntaxToken[] = getArray();
                enumElements = parseSeparatedSyntaxList<EnumElementSyntax>(ListParsingState.EnumDeclaration_EnumElements, skippedTokens);
                openBraceToken = addSkippedTokensAfterToken(openBraceToken, skippedTokens);
            }

            return new syntaxFactory.EnumDeclarationSyntax(parseNodeData, modifiers, enumKeyword, identifier, openBraceToken, enumElements, eatToken(SyntaxKind.CloseBraceToken));
        }

        function isEnumElement(inErrorRecovery: boolean): boolean {
            var node = currentNode();
            if (node && node.kind() === SyntaxKind.EnumElement) {
                return true;
            }

            return isPropertyName(currentToken(), inErrorRecovery);
        }

        function tryParseEnumElementEqualsValueClause(): EqualsValueClauseSyntax {
            return isEqualsValueClause(/*inParameter*/ false) ? parseEqualsValueClause(/*allowIn:*/ true) : undefined;
        }

        function tryParseEnumElement(inErrorRecovery: boolean): EnumElementSyntax {
            var node = currentNode();
            if (node && node.kind() === SyntaxKind.EnumElement) {
                consumeNode(node);
                return <EnumElementSyntax>node;
            }

            if (!isPropertyName(currentToken(), inErrorRecovery)) {
                return undefined;
            }

            return new syntaxFactory.EnumElementSyntax(parseNodeData, eatPropertyName(), tryParseEnumElementEqualsValueClause());
        }

        function isModifierKind(kind: SyntaxKind): boolean {
            switch (kind) {
                case SyntaxKind.ExportKeyword:
                case SyntaxKind.PublicKeyword:
                case SyntaxKind.PrivateKeyword:
                case SyntaxKind.ProtectedKeyword:
                case SyntaxKind.StaticKeyword:
                case SyntaxKind.DeclareKeyword:
                    return true;
            }

            return false;
        }

        function isModifier(token: ISyntaxToken, index: number): boolean {
            if (isModifierKind(token.kind())) {
                // These are modifiers only if we see an actual keyword, identifier, string literal
                // or number following.
                // Note: we also allow [ for error conditions.  
                // [   is for:     static [a: number]
                var nextToken = peekToken(index + 1);
                var nextTokenKind = nextToken.kind();

                switch (nextTokenKind) {
                    case SyntaxKind.IdentifierName:
                    case SyntaxKind.OpenBracketToken:
                    case SyntaxKind.NumericLiteral:
                    case SyntaxKind.StringLiteral:
                        return true;
                    default:
                        return SyntaxFacts.isAnyKeyword(nextTokenKind);
                }
            }

            return false;
        }

        function modifierCount(): number {
            var modifierCount = 0;
            while (isModifier(peekToken(modifierCount), modifierCount)) {
                modifierCount++;
            }

            return modifierCount;
        }

        function parseModifiers(): ISyntaxToken[] {
            var tokens: ISyntaxToken[] = getArray();

            while (true) {
                var token = currentToken();
                if (isModifier(token, /*index:*/ 0)) {
                    tokens.push(consumeToken(token));
                    continue;
                }

                break;
            }

            var result = Syntax.list(tokens);

            // If the tokens array is greater than one, then we can't return it.  It will have been 
            // copied directly into the syntax list.
            returnZeroLengthArray(tokens);

            return result;
        }

        function parseHeritageClauses(): HeritageClauseSyntax[] {
            var heritageClauses = Syntax.emptyList<HeritageClauseSyntax>();

            if (isHeritageClause()) {
                // NOTE: we can pass "undefined" for the skipped tokens here as we know we can't get
                // any leading skipped tokens. We have an 'extends' or 'implements' keyword, so 
                // any skipped tokeds will get attached to that instead.
                heritageClauses = parseSyntaxList<HeritageClauseSyntax>(ListParsingState.ClassOrInterfaceDeclaration_HeritageClauses, undefined);
            }

            return heritageClauses;
        }

        function tryParseHeritageClauseTypeName(): ITypeSyntax {
            return isHeritageClauseTypeName() ? tryParseNameOrGenericType() : undefined;
        }

        function parseClassDeclaration(): ClassDeclarationSyntax {
            var modifiers = parseModifiers();
            var classKeyword = eatToken(SyntaxKind.ClassKeyword);
            var identifier = eatIdentifierToken();
            var typeParameterList = tryParseTypeParameterList(/*requireCompleteTypeParameterList:*/ false);
            var heritageClauses = parseHeritageClauses();
            var openBraceToken = eatToken(SyntaxKind.OpenBraceToken);
            var classElements = Syntax.emptyList<IClassElementSyntax>();

            if (openBraceToken.fullWidth() > 0) {
                var skippedTokens: ISyntaxToken[] = getArray();
                classElements = parseSyntaxList<IClassElementSyntax>(ListParsingState.ClassDeclaration_ClassElements, skippedTokens);
                openBraceToken = addSkippedTokensAfterToken(openBraceToken, skippedTokens);
            };

            return new syntaxFactory.ClassDeclarationSyntax(parseNodeData,
                modifiers, classKeyword, identifier, typeParameterList, heritageClauses, openBraceToken, classElements, eatToken(SyntaxKind.CloseBraceToken));
        }

        function isAccessor(modifierCount: number, inErrorRecovery: boolean): boolean {
            var tokenKind = peekToken(modifierCount).kind();
            if (tokenKind !== SyntaxKind.GetKeyword &&
                tokenKind !== SyntaxKind.SetKeyword) {
                return false;
            }

            return isPropertyName(peekToken(modifierCount + 1), inErrorRecovery);
        }

        function parseAccessor(checkForStrictMode: boolean): ISyntaxNode {
            var modifiers = parseModifiers();
            var _currenToken = currentToken();
            var tokenKind = _currenToken.kind();

            if (tokenKind === SyntaxKind.GetKeyword) {
                return parseGetMemberAccessorDeclaration(modifiers, _currenToken, checkForStrictMode);
            }
            else if (tokenKind === SyntaxKind.SetKeyword) {
                return parseSetMemberAccessorDeclaration(modifiers, _currenToken, checkForStrictMode);
            }
            else {
                throw Errors.invalidOperation();
            }
        }

        function parseGetMemberAccessorDeclaration(modifiers: ISyntaxToken[], getKeyword: ISyntaxToken, checkForStrictMode: boolean): GetAccessorSyntax {
            return new syntaxFactory.GetAccessorSyntax(parseNodeData,
                modifiers, consumeToken(getKeyword), eatPropertyName(),
                parseCallSignature(/*requireCompleteTypeParameterList:*/ false),
                parseBlock(/*parseStatementsEvenWithNoOpenBrace:*/ false, checkForStrictMode));
        }

        function parseSetMemberAccessorDeclaration(modifiers: ISyntaxToken[], setKeyword: ISyntaxToken, checkForStrictMode: boolean): SetAccessorSyntax {
            return new syntaxFactory.SetAccessorSyntax(parseNodeData,
                modifiers, consumeToken(setKeyword), eatPropertyName(),
                parseCallSignature(/*requireCompleteTypeParameterList:*/ false),
                parseBlock(/*parseStatementsEvenWithNoOpenBrace:*/ false, checkForStrictMode));
        }

        function isClassElement(inErrorRecovery: boolean): boolean {
            if (SyntaxUtilities.isClassElement(currentNode())) {
                return true;
            }

            // Note: the order of these calls is important.  Specifically, isMemberVariableDeclaration
            // checks for a subset of the conditions of the previous two calls.
            var _modifierCount = modifierCount();
            return isConstructorDeclaration(_modifierCount) ||
                   isMemberFunctionDeclaration(_modifierCount, inErrorRecovery) ||
                   isAccessor(_modifierCount, inErrorRecovery) ||
                   isMemberVariableDeclaration(_modifierCount, inErrorRecovery) ||
                   isIndexMemberDeclaration(_modifierCount);
        }

        function tryParseClassElement(inErrorRecovery: boolean): IClassElementSyntax {
            var node = currentNode();
            if (SyntaxUtilities.isClassElement(node)) {
                consumeNode(node);
                return <IClassElementSyntax>node;
            }

            var _modifierCount = modifierCount();
            if (isConstructorDeclaration(_modifierCount)) {
                return parseConstructorDeclaration();
            }
            else if (isMemberFunctionDeclaration(_modifierCount, inErrorRecovery)) {
                return parseMemberFunctionDeclaration();
            }
            else if (isAccessor(_modifierCount, inErrorRecovery)) {
                return parseAccessor(/*checkForStrictMode:*/ false);
            }
            else if (isMemberVariableDeclaration(_modifierCount, inErrorRecovery)) {
                return parseMemberVariableDeclaration();
            }
            else if (isIndexMemberDeclaration(_modifierCount)) {
                return parseIndexMemberDeclaration();
            }
            else {
                return undefined;
            }
        }

        function isConstructorDeclaration(modifierCount: number): boolean {
            // Note: we deviate slightly from the spec here.  If we see 'constructor' then we 
            // assume this is a constructor.  That means, if a user writes "public constructor;"
            // it won't be viewed as a member.  As a workaround, they can simply write:
            //      public 'constructor';
            return peekToken(modifierCount).kind() === SyntaxKind.ConstructorKeyword;
        }

        function parseConstructorDeclaration(): ConstructorDeclarationSyntax {
            var modifiers = parseModifiers();
            var constructorKeyword = eatToken(SyntaxKind.ConstructorKeyword);
            var callSignature = parseCallSignature(/*requireCompleteTypeParameterList:*/ false);

            var semicolonToken: ISyntaxToken = undefined;
            var block: BlockSyntax = undefined;

            if (isBlock()) {
                block = parseBlock(/*parseStatementsEvenWithNoOpenBrace:*/ false, /*checkForStrictMode:*/ true);
            }
            else {
                semicolonToken = eatExplicitOrAutomaticSemicolon(/*allowWithoutNewline:*/ false);
            }

            return new syntaxFactory.ConstructorDeclarationSyntax(parseNodeData, modifiers, constructorKeyword, callSignature, block, semicolonToken);
        }

        function isMemberFunctionDeclaration(modifierCount: number, inErrorRecovery: boolean): boolean {
            return isPropertyName(peekToken(modifierCount), inErrorRecovery) && isCallSignature(modifierCount + 1);
        }

        function parseMemberFunctionDeclaration(): MemberFunctionDeclarationSyntax {
            var modifiers = parseModifiers();
            var propertyName = eatPropertyName();
            var callSignature = parseCallSignature(/*requireCompleteTypeParameterList:*/ false);

            // If we got an errant => then we want to parse what's coming up without requiring an
            // open brace.
            var parseBlockEvenWithNoOpenBrace = tryAddUnexpectedEqualsGreaterThanToken(callSignature);

            var block: BlockSyntax = undefined;
            var semicolon: ISyntaxToken = undefined;

            if (parseBlockEvenWithNoOpenBrace || isBlock()) {
                block = parseBlock(parseBlockEvenWithNoOpenBrace, /*checkForStrictMode:*/ true);
            }
            else {
                semicolon = eatExplicitOrAutomaticSemicolon(/*allowWithoutNewline:*/ false);
            }

            return new syntaxFactory.MemberFunctionDeclarationSyntax(parseNodeData, modifiers, propertyName, callSignature, block, semicolon);
        }
        
        function isDefinitelyMemberVariablePropertyName(index: number): boolean {
            // keywords are also property names.  Only accept a keyword as a property 
            // name if is of the form:
            //      public;
            //      public=
            //      public:
            //      public }
            //      public <eof>
            //      public <newline>
            if (SyntaxFacts.isAnyKeyword(peekToken(index).kind())) {
                var nextToken = peekToken(index + 1);
                switch (nextToken.kind()) {
                    case SyntaxKind.SemicolonToken:
                    case SyntaxKind.EqualsToken:
                    case SyntaxKind.ColonToken:
                    case SyntaxKind.CloseBraceToken:
                    case SyntaxKind.EndOfFileToken:
                       return true;
                    default:
                        return previousTokenHasTrailingNewLine(nextToken);
                }
            }
            else {
                // If was a property name and not a keyword, then we're good to go.
                return true;
            }
        }

        function isMemberVariableDeclaration(modifierCount: number, inErrorRecover: boolean): boolean {
            return isPropertyName(peekToken(modifierCount), inErrorRecover) && isDefinitelyMemberVariablePropertyName(modifierCount);
        }

        function parseMemberVariableDeclaration(): MemberVariableDeclarationSyntax {
            return new syntaxFactory.MemberVariableDeclarationSyntax(parseNodeData,
                parseModifiers(),
                tryParseVariableDeclarator(/*allowIn:*/ true, /*allowPropertyName:*/ true), eatExplicitOrAutomaticSemicolon(/*allowWithoutNewline:*/ false));
        }

        function isIndexMemberDeclaration(modifierCount: number): boolean {
            return isIndexSignature(modifierCount);
        }

        function parseIndexMemberDeclaration(): IndexMemberDeclarationSyntax {
            return new syntaxFactory.IndexMemberDeclarationSyntax(parseNodeData,
                parseModifiers(), parseIndexSignature(), eatExplicitOrAutomaticSemicolon(/*allowWithoutNewLine:*/ false));
        }

        function tryAddUnexpectedEqualsGreaterThanToken(callSignature: CallSignatureSyntax): boolean {
            var token0 = currentToken();

            var hasEqualsGreaterThanToken = token0.kind() === SyntaxKind.EqualsGreaterThanToken;
            if (hasEqualsGreaterThanToken) {
                // We can only do this if the call signature actually contains a final token that we 
                // could add the => to.
                var _lastToken = lastToken(callSignature);
                if (_lastToken && _lastToken.fullWidth() > 0) {
                    // Previously the language allowed "function f() => expr;" as a shorthand for 
                    // "function f() { return expr; }.
                    // 
                    // Detect if the user is typing this and attempt recovery.
                    var diagnostic = new Diagnostic(fileName, source.text.lineMap(),
                        start(token0, source.text), width(token0), DiagnosticCode.Unexpected_token_0_expected, [SyntaxFacts.getText(SyntaxKind.OpenBraceToken)]);
                    addDiagnostic(diagnostic);

                    consumeToken(token0);

                    // Note: we only do this if we're creating a concrete syntax tree (which contains
                    // everything, including skipped tokens, in it).
                    if (syntaxFactory.isConcrete) {
                        addSkippedTokenAfterNode(callSignature, token0);
                    }
                    return true;
                }
            }


            return false;
        }

        function isFunctionDeclaration(modifierCount: number): boolean {
            return peekToken(modifierCount).kind() === SyntaxKind.FunctionKeyword;
        }

        function parseFunctionDeclaration(): FunctionDeclarationSyntax {
            var modifiers = parseModifiers();
            var functionKeyword = eatToken(SyntaxKind.FunctionKeyword);
            var identifier = eatIdentifierToken();
            var callSignature = parseCallSignature(/*requireCompleteTypeParameterList:*/ false);

            // If we got an errant => then we want to parse what's coming up without requiring an
            // open brace.
            var parseBlockEvenWithNoOpenBrace = tryAddUnexpectedEqualsGreaterThanToken(callSignature);

            var semicolonToken: ISyntaxToken = undefined;
            var block: BlockSyntax = undefined;

            // Parse a block if we're on a bock, or if we saw a '=>'
            if (parseBlockEvenWithNoOpenBrace || isBlock()) {
                block = parseBlock(parseBlockEvenWithNoOpenBrace, /*checkForStrictMode:*/ true);
            }
            else {
                semicolonToken = eatExplicitOrAutomaticSemicolon(/*allowWithoutNewline:*/ false);
            }

            return new syntaxFactory.FunctionDeclarationSyntax(parseNodeData, modifiers, functionKeyword, identifier, callSignature, block, semicolonToken);
        }

        function parseModuleDeclaration(): ModuleDeclarationSyntax {
            var modifiers = parseModifiers();
            var moduleKeyword = eatToken(SyntaxKind.ModuleKeyword);

            var moduleName: INameSyntax = undefined;
            var stringLiteral: ISyntaxToken = undefined;

            if (currentToken().kind() === SyntaxKind.StringLiteral) {
                stringLiteral = eatToken(SyntaxKind.StringLiteral);
            }
            else {
                moduleName = parseName(/*allowIdentifierNames*/ false);
            }

            var openBraceToken = eatToken(SyntaxKind.OpenBraceToken);

            var moduleElements = Syntax.emptyList<IModuleElementSyntax>();
            if (openBraceToken.fullWidth() > 0) {
                var skippedTokens: ISyntaxToken[] = getArray();
                moduleElements = parseSyntaxList<IModuleElementSyntax>(ListParsingState.ModuleDeclaration_ModuleElements, skippedTokens);
                openBraceToken = addSkippedTokensAfterToken(openBraceToken, skippedTokens);
            }

            return new syntaxFactory.ModuleDeclarationSyntax(parseNodeData,
                modifiers, moduleKeyword, moduleName, stringLiteral, openBraceToken, moduleElements, eatToken(SyntaxKind.CloseBraceToken));
        }

        function parseInterfaceDeclaration(): InterfaceDeclarationSyntax {
            return new syntaxFactory.InterfaceDeclarationSyntax(parseNodeData,
                parseModifiers(), eatToken(SyntaxKind.InterfaceKeyword), eatIdentifierToken(),
                tryParseTypeParameterList(/*requireCompleteTypeParameterList:*/ false), parseHeritageClauses(), parseObjectType());
        }

        function parseObjectType(): ObjectTypeSyntax {
            var openBraceToken = eatToken(SyntaxKind.OpenBraceToken);

            var typeMembers = Syntax.emptySeparatedList<ITypeMemberSyntax>();
            if (openBraceToken.fullWidth() > 0) {
                var skippedTokens: ISyntaxToken[] = getArray();
                typeMembers = parseSeparatedSyntaxList<ITypeMemberSyntax>(ListParsingState.ObjectType_TypeMembers, skippedTokens);
                openBraceToken = addSkippedTokensAfterToken(openBraceToken, skippedTokens);
            }

            return new syntaxFactory.ObjectTypeSyntax(parseNodeData, openBraceToken, typeMembers, eatToken(SyntaxKind.CloseBraceToken));
        }

        function parseTupleType(currentToken: ISyntaxToken): TupleTypeSyntax {
            var openBracket = consumeToken(currentToken);

            var types = Syntax.emptySeparatedList<ITypeSyntax>();
            if (openBracket.fullWidth() > 0) {
                var skippedTokens: ISyntaxToken[] = getArray();
                types = parseSeparatedSyntaxList<ITypeSyntax>(ListParsingState.TupleType_Types, skippedTokens);
                openBracket = addSkippedTokensAfterToken(openBracket, skippedTokens);
            }

            return new syntaxFactory.TupleTypeSyntax(parseNodeData, openBracket, types, eatToken(SyntaxKind.CloseBracketToken));
        }

        function isTypeMember(inErrorRecovery: boolean): boolean {
            if (SyntaxUtilities.isTypeMember(currentNode())) {
                return true;
            }

            return isCallSignature(/*tokenIndex:*/ 0) ||
                   isConstructSignature() ||
                   isIndexSignature(/*tokenIndex:*/ 0) ||
                   isMethodSignature(inErrorRecovery) ||
                   isPropertySignature(inErrorRecovery);
        }

        function tryParseTypeMember(inErrorRecovery: boolean): ITypeMemberSyntax {
            var node = currentNode();
            if (SyntaxUtilities.isTypeMember(node)) {
                consumeNode(node);
                return <ITypeMemberSyntax>node;
            }

            if (isCallSignature(/*tokenIndex:*/ 0)) {
                return parseCallSignature(/*requireCompleteTypeParameterList:*/ false);
            }
            else if (isConstructSignature()) {
                return parseConstructSignature();
            }
            else if (isIndexSignature(/*tokenIndex:*/ 0)) {
                return parseIndexSignature();
            }
            else if (isMethodSignature(inErrorRecovery)) {
                // Note: it is important that isFunctionSignature is called before isPropertySignature.
                // isPropertySignature checks for a subset of isFunctionSignature.
                return parseMethodSignature();
            }
            else if (isPropertySignature(inErrorRecovery)) {
                return parsePropertySignature();
            }
            else {
                return undefined;
            }
        }

        function parseConstructSignature(): ConstructSignatureSyntax {
            return new syntaxFactory.ConstructSignatureSyntax(parseNodeData, eatToken(SyntaxKind.NewKeyword), parseCallSignature(/*requireCompleteTypeParameterList:*/ false));
        }

        function parseIndexSignature(): IndexSignatureSyntax {
            var openBracketToken = eatToken(SyntaxKind.OpenBracketToken);

            var skippedTokens: ISyntaxToken[] = getArray();
            var parameters = parseSeparatedSyntaxList<ParameterSyntax>(ListParsingState.IndexSignature_Parameters, skippedTokens);
            openBracketToken = addSkippedTokensAfterToken(openBracketToken, skippedTokens);

            return new syntaxFactory.IndexSignatureSyntax(parseNodeData,
                openBracketToken, parameters, eatToken(SyntaxKind.CloseBracketToken), parseOptionalTypeAnnotation(/*allowStringLiteral:*/ false));
        }

        function parseMethodSignature(): MethodSignatureSyntax {
            return new syntaxFactory.MethodSignatureSyntax(parseNodeData,
                eatPropertyName(), tryEatToken(SyntaxKind.QuestionToken), parseCallSignature(/*requireCompleteTypeParameterList:*/ false));
        }

        function parsePropertySignature(): PropertySignatureSyntax {
            return new syntaxFactory.PropertySignatureSyntax(parseNodeData,
                eatPropertyName(), tryEatToken(SyntaxKind.QuestionToken), parseOptionalTypeAnnotation(/*allowStringLiteral:*/ false));
        }

        function isCallSignature(peekIndex: number): boolean {
            var tokenKind = peekToken(peekIndex).kind();
            return tokenKind === SyntaxKind.OpenParenToken || tokenKind === SyntaxKind.LessThanToken;
        }

        function isConstructSignature(): boolean {
            if (currentToken().kind() !== SyntaxKind.NewKeyword) {
                return false;
            }

            return isCallSignature(/*peekIndex:*/1);
        }

        function isIndexSignature(peekIndex: number): boolean {
            return peekToken(peekIndex).kind() === SyntaxKind.OpenBracketToken;
        }

        function isMethodSignature(inErrorRecovery: boolean): boolean {
            if (isPropertyName(currentToken(), inErrorRecovery)) {
                // id(
                if (isCallSignature(1)) {
                    return true;
                }

                // id?(
                if (peekToken(1).kind() === SyntaxKind.QuestionToken &&
                    isCallSignature(2)) {
                    return true;
                }
            }

            return false;
        }

        function isPropertySignature(inErrorRecovery: boolean): boolean {
            var _currentToken = currentToken();

            // Keywords can start properties.  However, they're often intended to start something
            // else.  If we see a modifier before something that can be a property, then don't
            // try parse it out as a property.  For example, if we have:
            //
            //      public foo
            //
            // Then don't parse 'public' as a property name.  Note: if you have:
            //
            //      public
            //      foo
            //
            // Then we *should* parse it as a property name, as ASI takes effect here.
            if (isModifier(_currentToken, /*index:*/ 0)) {
                if (!existsNewLineBetweenTokens(_currentToken, peekToken(1), source.text) &&
                    isPropertyName(peekToken(1), inErrorRecovery)) {

                    return false;
                }
            }

            // Note: property names also start function signatures.  So it's important that we call this
            // after we calll isFunctionSignature.
            return isPropertyName(_currentToken, inErrorRecovery);
        }

        function isHeritageClause(): boolean {
            var tokenKind = currentToken().kind();
            return tokenKind === SyntaxKind.ExtendsKeyword || tokenKind === SyntaxKind.ImplementsKeyword;
        }

        function isNotHeritageClauseTypeName(): boolean {
            var tokenKind = currentToken().kind();
            if (tokenKind === SyntaxKind.ImplementsKeyword ||
                tokenKind === SyntaxKind.ExtendsKeyword) {

                return isIdentifier(peekToken(1));
            }

            return false;
        }

        function isHeritageClauseTypeName(): boolean {
            if (isIdentifier(currentToken())) {
                // We want to make sure that the "extends" in "extends foo" or the "implements" in
                // "implements foo" is not considered a type name.
                return !isNotHeritageClauseTypeName();
            }
            
            return false;
        }

        function tryParseHeritageClause(): HeritageClauseSyntax {
            var extendsOrImplementsKeyword = currentToken();
            var tokenKind = extendsOrImplementsKeyword.kind();
            if (tokenKind !== SyntaxKind.ExtendsKeyword && tokenKind !== SyntaxKind.ImplementsKeyword) {
                return undefined;
            }

            consumeToken(extendsOrImplementsKeyword);

            var skippedTokens: ISyntaxToken[] = getArray();
            var typeNames = parseSeparatedSyntaxList<INameSyntax>(ListParsingState.HeritageClause_TypeNameList, skippedTokens);
            extendsOrImplementsKeyword = addSkippedTokensAfterToken(extendsOrImplementsKeyword, skippedTokens);

            return new syntaxFactory.HeritageClauseSyntax(parseNodeData, extendsOrImplementsKeyword, typeNames);
        }

        function isInterfaceEnumClassModuleImportOrExport(modifierCount: number): boolean {
            var _currentToken = currentToken();

            if (modifierCount) {
                // Any of these keywords following a modifier is definitely a TS construct.
                switch (peekToken(modifierCount).kind()) {
                    case SyntaxKind.ImportKeyword: 
                    case SyntaxKind.ModuleKeyword: 
                    case SyntaxKind.InterfaceKeyword: 
                    case SyntaxKind.ClassKeyword: 
                    case SyntaxKind.EnumKeyword: 
                        return true;
                }
            }

            // no modifiers.  While certain of these keywords are javascript keywords as well, it
            // is possible to run into them in some circumstances in error recovery where we don't
            // want to consider them the start of the module element construct.  For example, they
            // might be hte name in an object literal.  Because of that, we check the next token to
            // make sure it really is the start of a module element.
            var nextToken = peekToken(1);

            switch (_currentToken.kind()) {
                case SyntaxKind.ModuleKeyword:
                    if (isIdentifier(nextToken) || nextToken.kind() === SyntaxKind.StringLiteral) {
                        return true;
                    }
                    break;

                case SyntaxKind.ImportKeyword:
                case SyntaxKind.ClassKeyword:
                case SyntaxKind.EnumKeyword:
                case SyntaxKind.InterfaceKeyword:
                    if (isIdentifier(nextToken)) {
                        return true;
                    }
                    break;

                case SyntaxKind.ExportKeyword:
                    if (nextToken.kind() === SyntaxKind.EqualsToken) {
                        return true;
                    }
                    break;
            }

            return false;
        }

        function isStatement(modifierCount: number, inErrorRecovery: boolean): boolean {
            if (SyntaxUtilities.isStatement(currentNode())) {
                return true;
            }

            var _currentToken = currentToken();
            var currentTokenKind = _currentToken.kind();
            switch (currentTokenKind) {
                // ERROR RECOVERY
                case SyntaxKind.PublicKeyword:
                case SyntaxKind.PrivateKeyword:
                case SyntaxKind.ProtectedKeyword:
                case SyntaxKind.StaticKeyword:
                    // None of the above are actually keywords.  And they might show up in a real
                    // statement (i.e. "public();").  However, if we see 'public <identifier>' then 
                    // that can't possibly be a statement (and instead will be a class element), 
                    // and we should not parse it out here.
                    var token1 = peekToken(1);
                    if (SyntaxFacts.isIdentifierNameOrAnyKeyword(token1)) {
                        // Definitely not a statement.
                        return false;
                    }

                    // Handle this below in 'isExpressionStatement()'
                    break;

                // Common cases that we can immediately assume are statements.
                case SyntaxKind.IfKeyword:
                case SyntaxKind.OpenBraceToken:
                case SyntaxKind.ReturnKeyword:
                case SyntaxKind.SwitchKeyword:
                case SyntaxKind.ThrowKeyword:
                case SyntaxKind.BreakKeyword:
                case SyntaxKind.ContinueKeyword:
                case SyntaxKind.ForKeyword:
                case SyntaxKind.WhileKeyword:
                case SyntaxKind.WithKeyword:
                case SyntaxKind.DoKeyword:
                case SyntaxKind.TryKeyword:
                case SyntaxKind.DebuggerKeyword:
                    return true;
            }

            // Check for common things that might appear where we expect a statement, but which we 
            // do not want to consume.  This can happen when the user does not terminate their 
            // existing block properly.  We don't want to accidently consume these as expression 
            // below.
            if (isInterfaceEnumClassModuleImportOrExport(modifierCount)) {
                return false;
            }

            // More complicated cases.
            return isLabeledStatement(_currentToken) ||
                isVariableStatement(modifierCount) ||
                isFunctionDeclaration(modifierCount) ||
                isEmptyStatement(_currentToken, inErrorRecovery) ||
                isExpressionStatement(_currentToken);
        }

        function parseStatement(inErrorRecovery: boolean): IStatementSyntax {
            return tryParseStatement(inErrorRecovery) || parseExpressionStatement();
        }

        function tryParseStatement(inErrorRecovery: boolean): IStatementSyntax {
            var node = currentNode();
            if (SyntaxUtilities.isStatement(node)) {
                consumeNode(node);
                return <IStatementSyntax><ISyntaxNode>node;
            }

            var _currentToken = currentToken();
            var currentTokenKind = _currentToken.kind();
            return tryParseStatementWorker(_currentToken, currentTokenKind, modifierCount(), inErrorRecovery);
        }

        function tryParseStatementWorker(_currentToken: ISyntaxToken, currentTokenKind: SyntaxKind, modifierCount: number, inErrorRecovery: boolean): IStatementSyntax {
            switch (currentTokenKind) {
                // ERROR RECOVERY
                case SyntaxKind.PublicKeyword:
                case SyntaxKind.PrivateKeyword:
                case SyntaxKind.ProtectedKeyword:
                case SyntaxKind.StaticKeyword:
                    // None of the above are actually keywords.  And they might show up in a real
                    // statement (i.e. "public();").  However, if we see 'public <identifier>' then 
                    // that can't possibly be a statement (and instead will be a class element), 
                    // and we should not parse it out here.
                    if (SyntaxFacts.isIdentifierNameOrAnyKeyword(peekToken(1))) {
                        // Definitely not a statement.
                        return undefined;
                    }
                    else {
                        break;
                    }

                case SyntaxKind.IfKeyword: return parseIfStatement(_currentToken);
                case SyntaxKind.OpenBraceToken: return parseBlock(/*parseStatementsEvenWithNoOpenBrace:*/ false, /*checkForStrictMode:*/ false);
                case SyntaxKind.ReturnKeyword: return parseReturnStatement(_currentToken);
                case SyntaxKind.SwitchKeyword: return parseSwitchStatement(_currentToken);
                case SyntaxKind.ThrowKeyword: return parseThrowStatement(_currentToken);
                case SyntaxKind.BreakKeyword: return parseBreakStatement(_currentToken);
                case SyntaxKind.ContinueKeyword: return parseContinueStatement(_currentToken);
                case SyntaxKind.ForKeyword: return parseForOrForInStatement(_currentToken);
                case SyntaxKind.WhileKeyword: return parseWhileStatement(_currentToken);
                case SyntaxKind.WithKeyword: return parseWithStatement(_currentToken);
                case SyntaxKind.DoKeyword: return parseDoStatement(_currentToken);
                case SyntaxKind.TryKeyword: return parseTryStatement(_currentToken);
                case SyntaxKind.DebuggerKeyword: return parseDebuggerStatement(_currentToken);
            }
            
            // Check for common things that might appear where we expect a statement, but which we 
            // do not want to consume.  This can happen when the user does not terminate their 
            // existing block properly.  We don't want to accidently consume these as expression 
            // below.
            if (isInterfaceEnumClassModuleImportOrExport(modifierCount)) {
                return undefined;
            }
            else if (isVariableStatement(modifierCount)) {
                return parseVariableStatement();
            }
            else if (isLabeledStatement(_currentToken)) {
                return parseLabeledStatement(_currentToken);
            }
            else if (isFunctionDeclaration(modifierCount)) {
                return parseFunctionDeclaration();
            }
            else if (isEmptyStatement(_currentToken, inErrorRecovery)) {
                return parseEmptyStatement(_currentToken);
            }
            else if (isExpressionStatement(_currentToken)) {
                return parseExpressionStatement();
            }
            else {
                return undefined;
            }
        }

        function parseDebuggerStatement(debuggerKeyword: ISyntaxToken): DebuggerStatementSyntax {
            return new syntaxFactory.DebuggerStatementSyntax(parseNodeData, consumeToken(debuggerKeyword), eatExplicitOrAutomaticSemicolon(/*allowWithoutNewline:*/ false));
        }

        function parseDoStatement(doKeyword: ISyntaxToken): DoStatementSyntax {
            // From: https://mail.mozilla.org/pipermail/es-discuss/2011-August/016188.html
            // 157 min --- All allen at wirfs-brock.com CONF --- "do{;}while(false)false" prohibited in 
            // spec but allowed in consensus reality. Approved -- this is the de-facto standard whereby
            //  do;while(0)x will have a semicolon inserted before x.
            return new syntaxFactory.DoStatementSyntax(parseNodeData,
                consumeToken(doKeyword), parseStatement(/*inErrorRecovery:*/ false), eatToken(SyntaxKind.WhileKeyword), eatToken(SyntaxKind.OpenParenToken),
                parseExpression(/*allowIn:*/ true), eatToken(SyntaxKind.CloseParenToken), eatExplicitOrAutomaticSemicolon(/*allowWithoutNewline:*/ true));
        }

        function isLabeledStatement(currentToken: ISyntaxToken): boolean {
            return isIdentifier(currentToken) && peekToken(1).kind() === SyntaxKind.ColonToken;
        }

        function parseLabeledStatement(identifierToken: ISyntaxToken): LabeledStatementSyntax {
            return new syntaxFactory.LabeledStatementSyntax(parseNodeData,
                consumeToken(identifierToken), eatToken(SyntaxKind.ColonToken), parseStatement(/*inErrorRecovery:*/ false));
        }

        function parseTryStatement(tryKeyword: ISyntaxToken): TryStatementSyntax {
            var tryKeyword = consumeToken(tryKeyword);

            var savedListParsingState = listParsingState;
            listParsingState |= (1 << ListParsingState.TryBlock_Statements);
            var block = parseBlock(/*parseStatementsEvenWithNoOpenBrace:*/ false, /*checkForStrictMode:*/ false);
            listParsingState = savedListParsingState;

            var catchClause: CatchClauseSyntax = undefined;
            if (currentToken().kind() === SyntaxKind.CatchKeyword) {
                catchClause = parseCatchClause();
            }

            // If we don't have a catch clause, then we must have a finally clause.  Try to parse
            // one out no matter what.
            var finallyClause: FinallyClauseSyntax = undefined;
            if (!catchClause || currentToken().kind() === SyntaxKind.FinallyKeyword) {
                finallyClause = parseFinallyClause();
            }

            return new syntaxFactory.TryStatementSyntax(parseNodeData, tryKeyword, block, catchClause, finallyClause);
        }

        function parseCatchClauseBlock(): BlockSyntax {
            var savedListParsingState = listParsingState;
            listParsingState |= (1 << ListParsingState.CatchBlock_Statements);
            var block = parseBlock(/*parseStatementsEvenWithNoOpenBrace:*/ false, /*checkForStrictMode:*/ false);
            listParsingState = savedListParsingState;

            return block;
        }

        function parseCatchClause(): CatchClauseSyntax {
            return new syntaxFactory.CatchClauseSyntax(parseNodeData,
                eatToken(SyntaxKind.CatchKeyword), eatToken(SyntaxKind.OpenParenToken), eatIdentifierToken(),
                parseOptionalTypeAnnotation(/*allowStringLiteral:*/ false), eatToken(SyntaxKind.CloseParenToken), parseCatchClauseBlock());
        }

        function parseFinallyClause(): FinallyClauseSyntax {
            return new syntaxFactory.FinallyClauseSyntax(parseNodeData,
                eatToken(SyntaxKind.FinallyKeyword), parseBlock(/*parseStatementsEvenWithNoOpenBrace:*/ false, /*checkForStrictMode:*/ false));
        }

        function parseWithStatement(withKeyword: ISyntaxToken): WithStatementSyntax {
            return new syntaxFactory.WithStatementSyntax(parseNodeData,
                consumeToken(withKeyword), eatToken(SyntaxKind.OpenParenToken), parseExpression(/*allowIn:*/ true), eatToken(SyntaxKind.CloseParenToken), parseStatement(/*inErrorRecovery:*/ false));
        }

        function parseWhileStatement(whileKeyword: ISyntaxToken): WhileStatementSyntax {
            return new syntaxFactory.WhileStatementSyntax(parseNodeData,
                consumeToken(whileKeyword), eatToken(SyntaxKind.OpenParenToken), parseExpression(/*allowIn:*/ true), eatToken(SyntaxKind.CloseParenToken), parseStatement(/*inErrorRecovery:*/ false));
        }

        function isEmptyStatement(currentToken: ISyntaxToken, inErrorRecovery: boolean): boolean {
            // If we're in error recovery, then we don't want to treat ';' as an empty statement.
            // The problem is that ';' can show up in far too many contexts, and if we see one 
            // and assume it's a statement, then we may bail out innapropriately from whatever 
            // we're parsing.  For example, if we have a semicolon in the middle of a class, then
            // we really don't want to assume the class is over and we're on a statement in the
            // outer module.  We just want to consume and move on.
            if (inErrorRecovery) {
                return false;
            }

            return currentToken.kind() === SyntaxKind.SemicolonToken;
        }

        function parseEmptyStatement(semicolonToken: ISyntaxToken): EmptyStatementSyntax {
            return new syntaxFactory.EmptyStatementSyntax(parseNodeData, consumeToken(semicolonToken));
        }

        function parseForOrForInStatement(forKeyword: ISyntaxToken): IStatementSyntax {
            // Debug.assert(isForOrForInStatement());

            consumeToken(forKeyword);
            var openParenToken = eatToken(SyntaxKind.OpenParenToken);

            var _currentToken = currentToken();
            var tokenKind = _currentToken.kind();
            if (tokenKind === SyntaxKind.VarKeyword) {
                // for ( var VariableDeclarationListNoIn; Expressionopt ; Expressionopt ) Statement
                // for ( var VariableDeclarationNoIn in Expression ) Statement
                return parseForOrForInStatementWithVariableDeclaration(forKeyword, openParenToken);
            }
            else if (tokenKind === SyntaxKind.SemicolonToken) {
                // for ( ; Expressionopt ; Expressionopt ) Statement
                return parseForStatementWithNoVariableDeclarationOrInitializer(forKeyword, openParenToken);
            }
            else {
                // for ( ExpressionNoInopt; Expressionopt ; Expressionopt ) Statement
                // for ( LeftHandSideExpression in Expression ) Statement
                return parseForOrForInStatementWithInitializer(forKeyword, openParenToken);
            }
        }

        function parseForOrForInStatementWithVariableDeclaration(forKeyword: ISyntaxToken, openParenToken: ISyntaxToken): IStatementSyntax {
            // Debug.assert(forKeyword.kind === SyntaxKind.ForKeyword && openParenToken.kind() === SyntaxKind.OpenParenToken);
            // Debug.assert(currentToken().kind() === SyntaxKind.VarKeyword);

            // for ( var VariableDeclarationListNoIn; Expressionopt ; Expressionopt ) Statement
            // for ( var VariableDeclarationNoIn in Expression ) Statement

            var variableDeclaration = parseVariableDeclaration(/*allowIn:*/ false);
            return currentToken().kind() === SyntaxKind.InKeyword 
                ? parseForInStatementWithVariableDeclarationOrInitializer(forKeyword, openParenToken, variableDeclaration, undefined)
                : parseForStatementWithVariableDeclarationOrInitializer(forKeyword, openParenToken, variableDeclaration, undefined);
        }

        function parseForInStatementWithVariableDeclarationOrInitializer(forKeyword: ISyntaxToken, openParenToken: ISyntaxToken, variableDeclaration: VariableDeclarationSyntax, initializer: IExpressionSyntax): ForInStatementSyntax {
            // for ( var VariableDeclarationNoIn in Expression ) Statement

            return new syntaxFactory.ForInStatementSyntax(parseNodeData,
                forKeyword, openParenToken, variableDeclaration, initializer, eatToken(SyntaxKind.InKeyword),
                parseExpression(/*allowIn:*/ true), eatToken(SyntaxKind.CloseParenToken), parseStatement(/*inErrorRecovery:*/ false));
        }

        function parseForOrForInStatementWithInitializer(forKeyword: ISyntaxToken, openParenToken: ISyntaxToken): IStatementSyntax {
            // Debug.assert(forKeyword.kind() === SyntaxKind.ForKeyword && openParenToken.kind() === SyntaxKind.OpenParenToken);

            // for ( ExpressionNoInopt; Expressionopt ; Expressionopt ) Statement
            // for ( LeftHandSideExpression in Expression ) Statement

            var initializer = parseExpression(/*allowIn:*/ false);
            return currentToken().kind() === SyntaxKind.InKeyword
                ? parseForInStatementWithVariableDeclarationOrInitializer(forKeyword, openParenToken, undefined, initializer)
                : parseForStatementWithVariableDeclarationOrInitializer(forKeyword, openParenToken, undefined, initializer);
        }

        function parseForStatementWithNoVariableDeclarationOrInitializer(forKeyword: ISyntaxToken, openParenToken: ISyntaxToken): ForStatementSyntax {
            // Debug.assert(forKeyword.kind() === SyntaxKind.ForKeyword && openParenToken.kind() === SyntaxKind.OpenParenToken);
            // Debug.assert(currentToken().kind() === SyntaxKind.SemicolonToken);
            // for ( ; Expressionopt ; Expressionopt ) Statement

            return parseForStatementWithVariableDeclarationOrInitializer(forKeyword, openParenToken, /*variableDeclaration:*/ undefined, /*initializer:*/ undefined);
        }

        function tryParseForStatementCondition(): IExpressionSyntax {
            var tokenKind = currentToken().kind();
            if (tokenKind !== SyntaxKind.SemicolonToken &&
                tokenKind !== SyntaxKind.CloseParenToken &&
                tokenKind !== SyntaxKind.EndOfFileToken) {
                return parseExpression(/*allowIn:*/ true);
            }

            return undefined;
        }

        function tryParseForStatementIncrementor(): IExpressionSyntax {
            var tokenKind = currentToken().kind();
            if (tokenKind !== SyntaxKind.CloseParenToken &&
                tokenKind !== SyntaxKind.EndOfFileToken) {
                return parseExpression(/*allowIn:*/ true);
            }

            return undefined;
        }

        function parseForStatementWithVariableDeclarationOrInitializer(forKeyword: ISyntaxToken, openParenToken: ISyntaxToken, variableDeclaration: VariableDeclarationSyntax, initializer: IExpressionSyntax): ForStatementSyntax {
            // NOTE: From the es5 section on Automatic Semicolon Insertion.
            // a semicolon is never inserted automatically if the semicolon would then ... become 
            // one of the two semicolons in the header of a for statement

            return new syntaxFactory.ForStatementSyntax(parseNodeData,
                forKeyword, openParenToken, variableDeclaration, initializer,
                eatToken(SyntaxKind.SemicolonToken), tryParseForStatementCondition(),
                eatToken(SyntaxKind.SemicolonToken), tryParseForStatementIncrementor(),
                eatToken(SyntaxKind.CloseParenToken), parseStatement(/*inErrorRecovery:*/ false));
        }

        function tryEatBreakOrContinueLabel(): ISyntaxToken {
            // If there is no newline after the break keyword, then we can consume an optional 
            // identifier.
            var identifier: ISyntaxToken = undefined;
            if (!canEatExplicitOrAutomaticSemicolon(/*allowWithoutNewline:*/ false)) {
                if (isIdentifier(currentToken())) {
                    return eatIdentifierToken();
                }
            }

            return undefined;
        }

        function parseBreakStatement(breakKeyword: ISyntaxToken): BreakStatementSyntax {
            return new syntaxFactory.BreakStatementSyntax(parseNodeData,
                consumeToken(breakKeyword), tryEatBreakOrContinueLabel(), eatExplicitOrAutomaticSemicolon(/*allowWithoutNewline:*/ false));
        }

        function parseContinueStatement(continueKeyword: ISyntaxToken): ContinueStatementSyntax {
            return new syntaxFactory.ContinueStatementSyntax(parseNodeData,
                consumeToken(continueKeyword), tryEatBreakOrContinueLabel(), eatExplicitOrAutomaticSemicolon(/*allowWithoutNewline:*/ false));
        }

        function parseSwitchStatement(switchKeyword: ISyntaxToken) {
            // Debug.assert(isSwitchStatement());

            consumeToken(switchKeyword);
            var openParenToken = eatToken(SyntaxKind.OpenParenToken);
            var expression = parseExpression(/*allowIn:*/ true);
            var closeParenToken = eatToken(SyntaxKind.CloseParenToken);
            var openBraceToken = eatToken(SyntaxKind.OpenBraceToken);

            var switchClauses = Syntax.emptyList<ISwitchClauseSyntax>();
            if (openBraceToken.fullWidth() > 0) {
                var skippedTokens: ISyntaxToken[] = getArray();
                switchClauses = parseSyntaxList<ISwitchClauseSyntax>(ListParsingState.SwitchStatement_SwitchClauses, skippedTokens);
                openBraceToken = addSkippedTokensAfterToken(openBraceToken, skippedTokens);
            }

            return new syntaxFactory.SwitchStatementSyntax(parseNodeData, switchKeyword, openParenToken, expression, closeParenToken, openBraceToken, switchClauses, eatToken(SyntaxKind.CloseBraceToken));
        }

        function isSwitchClause(): boolean {
            if (SyntaxUtilities.isSwitchClause(currentNode())) {
                return true;
            }

            var currentTokenKind = currentToken().kind();
            return currentTokenKind === SyntaxKind.CaseKeyword || currentTokenKind === SyntaxKind.DefaultKeyword;
        }

        function tryParseSwitchClause(): ISwitchClauseSyntax {
            // Debug.assert(isSwitchClause());
            var node = currentNode();
            if (SyntaxUtilities.isSwitchClause(node)) {
                consumeNode(node);
                return <ISwitchClauseSyntax><ISyntaxNode>node;
            }

            var _currentToken = currentToken();
            var kind = _currentToken.kind();
            if (kind === SyntaxKind.CaseKeyword) {
                return parseCaseSwitchClause(_currentToken);
            }
            else if (kind === SyntaxKind.DefaultKeyword) {
                return parseDefaultSwitchClause(_currentToken);
            }
            else {
                return undefined;
            }
        }

        function parseCaseSwitchClause(caseKeyword: ISyntaxToken): CaseSwitchClauseSyntax {
            // Debug.assert(isCaseSwitchClause());

            consumeToken(caseKeyword);
            var expression = parseExpression(/*allowIn:*/ true);
            var colonToken = eatToken(SyntaxKind.ColonToken);
            var statements = Syntax.emptyList<IStatementSyntax>();

            // TODO: allow parsing of the list evne if there's no colon.  However, we have to make 
            // sure we add any skipped tokens to the right previous node or token.
            if (colonToken.fullWidth() > 0) {
                var skippedTokens: ISyntaxToken[] = getArray();
                statements = parseSyntaxList<IStatementSyntax>(ListParsingState.SwitchClause_Statements, skippedTokens);
                colonToken = addSkippedTokensAfterToken(colonToken, skippedTokens);
            }

            return new syntaxFactory.CaseSwitchClauseSyntax(parseNodeData, caseKeyword, expression, colonToken, statements);
        }

        function parseDefaultSwitchClause(defaultKeyword: ISyntaxToken): DefaultSwitchClauseSyntax {
            // Debug.assert(isDefaultSwitchClause());

            consumeToken(defaultKeyword);
            var colonToken = eatToken(SyntaxKind.ColonToken);
            var statements = Syntax.emptyList<IStatementSyntax>();

            // TODO: Allow parsing without a colon here.  However, ensure that we attach any skipped 
            // tokens to the defaultKeyword.
            if (colonToken.fullWidth() > 0) {
                var skippedTokens: ISyntaxToken[] = getArray();
                statements = parseSyntaxList<IStatementSyntax>(ListParsingState.SwitchClause_Statements, skippedTokens);
                colonToken = addSkippedTokensAfterToken(colonToken, skippedTokens);
            }

            return new syntaxFactory.DefaultSwitchClauseSyntax(parseNodeData, defaultKeyword, colonToken, statements);
        }

        function parseThrowStatementExpression(): IExpressionSyntax {
            // Because of automatic semicolon insertion, we need to report error if this 
            // throw could be terminated with a semicolon.  Note: we can't call 'parseExpression'
            // directly as that might consume an expression on the following line.  
            return canEatExplicitOrAutomaticSemicolon(/*allowWithoutNewline:*/ false)
                ? createMissingToken(SyntaxKind.IdentifierName, undefined)
                : parseExpression(/*allowIn:*/ true);
        }

        function parseThrowStatement(throwKeyword: ISyntaxToken): ThrowStatementSyntax {
            return new syntaxFactory.ThrowStatementSyntax(parseNodeData,
                consumeToken(throwKeyword), parseThrowStatementExpression(), eatExplicitOrAutomaticSemicolon(/*allowWithoutNewline:*/ false));
        }

        function tryParseReturnStatementExpression(): IExpressionSyntax {
            return !canEatExplicitOrAutomaticSemicolon(/*allowWithoutNewline:*/ false) ? parseExpression(/*allowIn:*/ true) : undefined;
        }

        function parseReturnStatement(returnKeyword: ISyntaxToken): ReturnStatementSyntax {
            return new syntaxFactory.ReturnStatementSyntax(parseNodeData,
                consumeToken(returnKeyword), tryParseReturnStatementExpression(), eatExplicitOrAutomaticSemicolon(/*allowWithoutNewline:*/ false));
        }

        function isExpressionStatement(currentToken: ISyntaxToken): boolean {
            // As per the gramar, neither { nor 'function' can start an expression statement.
            var tokenKind = currentToken.kind();
            return tokenKind !== SyntaxKind.OpenBraceToken && tokenKind !== SyntaxKind.FunctionKeyword && isExpression(currentToken);
        }

        function isAssignmentOrOmittedExpression(): boolean {
            var _currentToken = currentToken();
            return _currentToken.kind() === SyntaxKind.CommaToken || isExpression(_currentToken);
        }

        function tryParseAssignmentOrOmittedExpression(): IExpressionSyntax {
            // Debug.assert(isAssignmentOrOmittedExpression());

            if (currentToken().kind() === SyntaxKind.CommaToken) {
                return new syntaxFactory.OmittedExpressionSyntax(parseNodeData);
            }

            return tryParseAssignmentExpressionOrHigher(/*force:*/ false, /*allowIn:*/ true);
        }

        function isExpression(currentToken: ISyntaxToken): boolean {
            switch (currentToken.kind()) {
                // Literals
                case SyntaxKind.NumericLiteral:
                case SyntaxKind.StringLiteral:
                case SyntaxKind.RegularExpressionLiteral:

                 // For array literals.
                case SyntaxKind.OpenBracketToken:

                // For parenthesized expressions
                case SyntaxKind.OpenParenToken: 

                // For cast expressions.
                case SyntaxKind.LessThanToken:

                // Prefix unary expressions.
                case SyntaxKind.PlusPlusToken:
                case SyntaxKind.MinusMinusToken:
                case SyntaxKind.PlusToken:
                case SyntaxKind.MinusToken:
                case SyntaxKind.TildeToken:
                case SyntaxKind.ExclamationToken:

                // For object type literal expressions.
                case SyntaxKind.OpenBraceToken: 

                // ERROR TOLERANCE:
                // If we see a => then we know the user was probably trying to type in an arrow 
                // function.  So allow this as the start of an expression, knowing that when we 
                // actually try to parse it we'll report the missing identifier.
                case SyntaxKind.EqualsGreaterThanToken:

                case SyntaxKind.SlashToken:
                case SyntaxKind.SlashEqualsToken:
                    // Note: if we see a / or /= token then we always consider this an expression.  Why?
                    // Well, either that / or /= is actually a regular expression, in which case we're 
                    // definitely an expression.  Or, it's actually a divide.  In which case, we *still*
                    // want to think of ourself as an expression.  "But wait", you say.  '/' doesn't
                    // start an expression.  That's true.  BUt like the above check for =>, for error
                    // tolerance, we will consider ourselves in an expression.  We'll then parse out an
                    // missing identifier and then will consume the / token naturally as a binary 
                    // expression.

                // Simple epxressions.
                case SyntaxKind.SuperKeyword:
                case SyntaxKind.ThisKeyword:
                case SyntaxKind.TrueKeyword:
                case SyntaxKind.FalseKeyword:
                case SyntaxKind.NullKeyword:

                // For object creation expressions.
                case SyntaxKind.NewKeyword: 

                // Prefix unary expressions
                case SyntaxKind.DeleteKeyword:
                case SyntaxKind.VoidKeyword:
                case SyntaxKind.TypeOfKeyword:

                // For function expressions.
                case SyntaxKind.FunctionKeyword:
                    return true;
            }

            return isIdentifier(currentToken);
        }

        function parseExpressionStatement(): ExpressionStatementSyntax {
            return new syntaxFactory.ExpressionStatementSyntax(parseNodeData, parseExpression(/*allowIn:*/ true), eatExplicitOrAutomaticSemicolon(/*allowWithoutNewline:*/ false));
        }

        function parseIfStatement(ifKeyword: ISyntaxToken): IfStatementSyntax {
            return new syntaxFactory.IfStatementSyntax(parseNodeData,
                consumeToken(ifKeyword), eatToken(SyntaxKind.OpenParenToken), parseExpression(/*allowIn:*/ true),
                eatToken(SyntaxKind.CloseParenToken), parseStatement(/*inErrorRecovery:*/ false), parseOptionalElseClause());
        }

        function parseOptionalElseClause(): ElseClauseSyntax {
            return currentToken().kind() === SyntaxKind.ElseKeyword ? parseElseClause() : undefined;
        }

        function parseElseClause(): ElseClauseSyntax {
            return new syntaxFactory.ElseClauseSyntax(parseNodeData, eatToken(SyntaxKind.ElseKeyword), parseStatement(/*inErrorRecovery:*/ false));
        }

        function isVariableStatement(modifierCount: number): boolean {
            return peekToken(modifierCount).kind() === SyntaxKind.VarKeyword;
        }

        function parseVariableStatement(): VariableStatementSyntax {
            return new syntaxFactory.VariableStatementSyntax(parseNodeData,
                parseModifiers(), parseVariableDeclaration(/*allowIn:*/ true), eatExplicitOrAutomaticSemicolon(/*allowWithoutNewline:*/ false));
        }

        function parseVariableDeclaration(allowIn: boolean): VariableDeclarationSyntax {
            // Debug.assert(currentToken().kind() === SyntaxKind.VarKeyword);

            var varKeyword = eatToken(SyntaxKind.VarKeyword);
            // Debug.assert(varKeyword.fullWidth() > 0);

            var listParsingState = allowIn
                ? ListParsingState.VariableDeclaration_VariableDeclarators_AllowIn
                : ListParsingState.VariableDeclaration_VariableDeclarators_DisallowIn;

            var skippedTokens: ISyntaxToken[] = getArray();
            var variableDeclarators = parseSeparatedSyntaxList<VariableDeclaratorSyntax>(listParsingState, skippedTokens);
            varKeyword = addSkippedTokensAfterToken(varKeyword, skippedTokens);

            return new syntaxFactory.VariableDeclarationSyntax(parseNodeData, varKeyword, variableDeclarators);
        }

        function isVariableDeclarator(): boolean {
            var node = currentNode();
            if (node && node.kind() === SyntaxKind.VariableDeclarator) {
                return true;
            }

            return isIdentifier(currentToken());
        }

        function canReuseVariableDeclaratorNode(node: ISyntaxNode) {
            if (!node || node.kind() !== SyntaxKind.VariableDeclarator) {
                return false;
            }

            // Very subtle incremental parsing bug.  Consider the following code:
            //
            //      var v = new List < A, B
            //
            // This is actually legal code.  It's a list of variable declarators "v = new List<A" 
            // on one side and "B" on the other. If you then change that to:
            //
            //      var v = new List < A, B >()
            // 
            // then we have a problem.  "v = new List<A" doesn't intersect the change range, so we
            // start reparsing at "B" and we completely fail to handle this properly.
            //
            // In order to prevent this, we do not allow a variable declarator to be reused if it
            // has an initializer.
            var variableDeclarator = <VariableDeclaratorSyntax>node;
            return variableDeclarator.equalsValueClause === undefined;
        }

        function tryParseVariableDeclarator(allowIn: boolean, allowPropertyName: boolean): VariableDeclaratorSyntax {
            // TODO(cyrusn): What if the 'allowIn' context has changed between when we last parsed 
            // and now?  We could end up with an incorrect tree.  For example, say we had in the old 
            // tree "var i = a in b".  Then, in the new tree the declarator portion moved into:
            // "for (var i = a in b".  We would not want to reuse the declarator as the "in b" portion 
            // would need to be consumed by the for declaration instead.  Need to see if it is possible
            // to hit this case.
            var node = currentNode();
            if (canReuseVariableDeclaratorNode(node)) {
                consumeNode(node);
                return <VariableDeclaratorSyntax>node;
            }

            if (allowPropertyName) {
                // Debug.assert(isPropertyName(currentToken(), /*inErrorRecovery:*/ false));
            }

            if (!allowPropertyName && !isIdentifier(currentToken())) {
                return undefined;
            }

            var propertyName = allowPropertyName ? eatPropertyName() : eatIdentifierToken();
            var equalsValueClause: EqualsValueClauseSyntax = undefined;
            var typeAnnotation: TypeAnnotationSyntax = undefined;

            if (propertyName.fullWidth() > 0) {
                typeAnnotation = parseOptionalTypeAnnotation(/*allowStringLiteral:*/ false);

                if (isEqualsValueClause(/*inParameter*/ false)) {
                    equalsValueClause = parseEqualsValueClause(allowIn);
                }
            }

            return new syntaxFactory.VariableDeclaratorSyntax(parseNodeData, propertyName, typeAnnotation, equalsValueClause);
        }

        function isEqualsValueClause(inParameter: boolean): boolean {
            var token0 = currentToken();
            if (token0.kind() === SyntaxKind.EqualsToken) {
                return true;
            }

            // It's not uncommon during typing for the user to miss writing the '=' token.  Check if
            // there is no newline after the last token and if we're on an expression.  If so, parse
            // this as an equals-value clause with a missing equals.
            if (!previousTokenHasTrailingNewLine(token0)) {
                var tokenKind = token0.kind();

                // The 'isExpression' call below returns true for "=>".  That's because it smartly
                // assumes that there is just a missing identifier and the user wanted a lambda.  
                // While this is sensible, we don't want to allow that here as that would mean we're
                // glossing over multiple erorrs and we're probably making things worse.  So don't
                // treat this as an equals value clause and let higher up code handle things.
                if (tokenKind === SyntaxKind.EqualsGreaterThanToken) {
                    return false;
                }

                // There are two places where we allow equals-value clauses.  The first is in a 
                // variable declarator.  The second is with a parameter.  For variable declarators
                // it's more likely that a { would be a allowed (as an object literal).  While this
                // is also allowed for parameters, the risk is that we consume the { as an object
                // literal when it really will be for the block following the parameter.
                if (tokenKind === SyntaxKind.OpenBraceToken &&
                    inParameter) {
                    return false;
                }

                return isExpression(token0);
            }

            return false;
        }

        function parseEqualsValueClause(allowIn: boolean): EqualsValueClauseSyntax {
            return new syntaxFactory.EqualsValueClauseSyntax(parseNodeData,
                eatToken(SyntaxKind.EqualsToken), tryParseAssignmentExpressionOrHigher(/*force:*/ true, allowIn));
        }

        function parseExpression(allowIn: boolean): IExpressionSyntax {
            // Expression[in]:
            //      AssignmentExpression[in] 
            //      Expression[in] , AssignmentExpression[in]

            var leftOperand = tryParseAssignmentExpressionOrHigher(/*force:*/ true, allowIn);
            while (true) {
                var _currentToken = currentToken();
                if (_currentToken.kind() !== SyntaxKind.CommaToken) {
                    break;
                }

                leftOperand = new syntaxFactory.BinaryExpressionSyntax(parseNodeData, leftOperand, consumeToken(_currentToken), 
                    tryParseAssignmentExpressionOrHigher(/*force:*/ true, allowIn));
            }

            return leftOperand;
        }

        // Called when you need to parse an expression, but you do not want to allow 'CommaExpressions'.
        // i.e. if you have "var a = 1, b = 2" then when we parse '1' we want to parse with higher 
        // precedence than 'comma'.  Otherwise we'll get: "var a = (1, (b = 2))", instead of
        // "var a = (1), b = (2)");
        function tryParseAssignmentExpressionOrHigher(force: boolean, allowIn: boolean): IExpressionSyntax {
            // Augmented by TypeScript:
            //
            //  AssignmentExpression[in]:
            //      1) ConditionalExpression[in]
            //      2) LeftHandSideExpression = AssignmentExpression[in]
            //      3) LeftHandSideExpression AssignmentOperator AssignmentExpression[in]
            //      4) ArrowFunctionExpression <-- added by TypeScript
            //
            // Open spec question.  Right now, there is no 'ArrowFunctionExpression[in]' variant.
            // Thus, if the user has:
            //
            //      for (var a = () => b in c) {}
            //
            // Then we will fail to parse (because the 'in' will be consumed as part of the body of
            // the lambda, and not as part of the 'for' statement).  This is likely not an issue
            // whatsoever as there seems to be no good reason why anyone would ever write code like
            // the above.
            //
            // Note: for ease of implementation we treat productions '2' and '3' as the same thing. 
            // (i.e. they're both BinaryExpressions with an assignment operator in it).

            // First, check if we have production '4' (an arrow function).  Note that if we do, we
            // must *not* recurse for productsion 1, 2 or 3. An ArrowFunction is not a 
            // LeftHandSideExpression, nor does it start a ConditionalExpression.  So we are done 
            // with AssignmentExpression if we see one.
            var _currentToken = currentToken();
            var arrowFunction = tryParseAnyArrowFunctionExpression(_currentToken);
            if (arrowFunction) {
                return arrowFunction;
            }

            // Now try to see if we're in production '1', '2' or '3'.  A conditional expression can
            // start with a LogicalOrExpression, while the assignment productions can only start with
            // LeftHandSideExpressions.
            //
            // So, first, we try to just parse out a BinaryExpression.  If we get something that is a 
            // LeftHandSide or higher, then we can try to parse out the assignment expression part.  
            // Otherwise, we try to parse out the conditional expression bit.  We want to allow any 
            // binary expression here, so we pass in the 'lowest' precedence here so that it matches
            // and consumes anything.
            var leftOperand = tryParseBinaryExpressionOrHigher(_currentToken, force, BinaryExpressionPrecedence.Lowest, allowIn);
            if (leftOperand === undefined) {
                return undefined;
            }

            if (SyntaxUtilities.isLeftHandSizeExpression(leftOperand)) {
                // Note: we call currentOperatorToken so that we get an appropriately merged token
                // for cases like > > =  becoming >>=
                var operatorToken = currentOperatorToken();

                // Check for recursive assignment expressions.
                if (SyntaxFacts.isAssignmentOperatorToken(operatorToken.kind())) {
                    return new syntaxFactory.BinaryExpressionSyntax(parseNodeData, leftOperand, consumeToken(operatorToken), 
                        tryParseAssignmentExpressionOrHigher(/*force:*/ true, allowIn));
                }
            }

            // It wasn't an assignment or a lambda.  This is a conditional expression:
            return parseConditionalExpressionRest(allowIn, leftOperand);
        }

        function tryParseAnyArrowFunctionExpression(_currentToken: ISyntaxToken): IExpressionSyntax {
            return isSimpleArrowFunctionExpression(_currentToken)
                ? parseSimpleArrowFunctionExpression()
                : tryParseParenthesizedArrowFunctionExpression();
        }

        function tryParseUnaryExpressionOrHigher(_currentToken: ISyntaxToken, force: boolean): IUnaryExpressionSyntax {
            var currentTokenKind = _currentToken.kind();

            switch (currentTokenKind) {
                case SyntaxKind.PlusToken:
                case SyntaxKind.MinusToken:
                case SyntaxKind.TildeToken:
                case SyntaxKind.ExclamationToken:
                case SyntaxKind.PlusPlusToken:
                case SyntaxKind.MinusMinusToken:
                    return new syntaxFactory.PrefixUnaryExpressionSyntax(parseNodeData, consumeToken(_currentToken), tryParseUnaryExpressionOrHigher(currentToken(), /*force:*/ true));
                case SyntaxKind.TypeOfKeyword: return parseTypeOfExpression(_currentToken);
                case SyntaxKind.VoidKeyword:   return parseVoidExpression(_currentToken);
                case SyntaxKind.DeleteKeyword: return parseDeleteExpression(_currentToken);
                case SyntaxKind.LessThanToken: return parseCastExpression(_currentToken);
                default:
                    return tryParsePostfixExpressionOrHigher(_currentToken, force);
            }
        }

        function tryParseBinaryExpressionOrHigher(_currentToken: ISyntaxToken, force: boolean, precedence: BinaryExpressionPrecedence, allowIn: boolean): IExpressionSyntax {
            // The binary expressions are incredibly left recursive in their definitions. We 
            // clearly can't implement that through recursion.  So, instead, we first bottom out 
            // of all the recursion by jumping to this production and consuming a UnaryExpression 
            // first.
            //
            // MultiplicativeExpression: See 11.5 
            //      UnaryExpression 
            var leftOperand = tryParseUnaryExpressionOrHigher(_currentToken, force);
            if (leftOperand === undefined) {
                return undefined;
            }

            // We then pop up the stack consuming the other side of the binary exprssion if it exists.
            return parseBinaryExpressionRest(precedence, allowIn, leftOperand);
        }

        function parseConditionalExpressionRest(allowIn: boolean, leftOperand: IExpressionSyntax): IExpressionSyntax {
            // Note: we are passed in an expression which was produced from parseBinaryExpressionOrHigher.

            var _currentToken = currentToken();

            // Now check for conditional expression.
            if (_currentToken.kind() !== SyntaxKind.QuestionToken) {
                return leftOperand;
            }

            // Note: we explicitly do *not* pass 'allowIn' to the whenTrue part.  An 'in' expression is always
            // allowed in the 'true' part of a conditional expression.

            return new syntaxFactory.ConditionalExpressionSyntax(parseNodeData,
                leftOperand, consumeToken(_currentToken), tryParseAssignmentExpressionOrHigher(/*force:*/ true, /*allowIn:*/ true),
                eatToken(SyntaxKind.ColonToken), tryParseAssignmentExpressionOrHigher(/*force:*/ true, allowIn));
        }

        function parseBinaryExpressionRest(precedence: BinaryExpressionPrecedence, allowIn: boolean, leftOperand: IExpressionSyntax): IExpressionSyntax {
            while (true) {
                // We either have a binary operator here, or we're finished.  We call 
                // currentOperatorToken versus currentToken here so that we merge token sequences
                // like > and = into >=
                var operatorToken = currentOperatorToken();
                var tokenKind = operatorToken.kind();

                // Only proceed if we see binary expression token.  However we don't parse 
                // assignment expressions or comma expressions here.  Those are taken care of 
                // respectively in parseAssignmentExpression and parseExpression.
                if (!SyntaxFacts.isBinaryExpressionOperatorToken(tokenKind) ||
                    tokenKind === SyntaxKind.CommaToken ||
                    SyntaxFacts.isAssignmentOperatorToken(tokenKind)) {

                    break;
                }

                // also, if it's the 'in' operator, only allow if our caller allows it.
                if (tokenKind === SyntaxKind.InKeyword && !allowIn) {
                    break;
                }

                var newPrecedence = getBinaryExpressionPrecedence(tokenKind);

                // All binary operators must have precedence > 0
                // Debug.assert(newPrecedence > 0);

                // Check the precedence to see if we should "take" this operator
                if (newPrecedence <= precedence) {
                    break;
                }

                // Precedence is okay, so we'll "take" this operator.
                // Now skip the operator token we're on.

                leftOperand = new syntaxFactory.BinaryExpressionSyntax(parseNodeData, leftOperand, consumeToken(operatorToken), 
                    tryParseBinaryExpressionOrHigher(currentToken(), /*force:*/ true, newPrecedence, allowIn));
            }

            return leftOperand;
        }

        function currentOperatorToken(): ISyntaxToken {
            var token0 = currentToken();

            // If we see a > we need to see if we can actually merge this contextually into a 
            // >>  >>>  >=  >>=  >>>=  token.
            if (token0.kind() === SyntaxKind.GreaterThanToken) {
                return currentContextualToken();
                // var kind = token0.kind;
                //Debug.assert(kind() === SyntaxKind.GreaterThanToken || kind() === SyntaxKind.GreaterThanGreaterThanToken ||
                //             kind() === SyntaxKind.GreaterThanGreaterThanGreaterThanToken || kind() === SyntaxKind.GreaterThanEqualsToken ||
                //             kind() === SyntaxKind.GreaterThanGreaterThanEqualsToken || kind() === SyntaxKind.GreaterThanGreaterThanGreaterThanEqualsToken);
            }

            return token0;
        }

        function tryParseMemberExpressionOrHigher(_currentToken: ISyntaxToken, force: boolean, inObjectCreation: boolean): IMemberExpressionSyntax {
            // Note: to make our lives simpler, we decompose the the NewExpression productions and
            // place ObjectCreationExpression and FunctionExpression into PrimaryExpression.
            // like so:
            //
            //   PrimaryExpression : See 11.1 
            //      this
            //      Identifier
            //      Literal
            //      ArrayLiteral
            //      ObjectLiteral
            //      (Expression) 
            //      FunctionExpression
            //      new MemberExpression Arguments?
            //
            //   MemberExpression : See 11.2 
            //      PrimaryExpression 
            //      MemberExpression[Expression]
            //      MemberExpression.IdentifierName
            //
            //   CallExpression : See 11.2 
            //      MemberExpression 
            //      CallExpression Arguments
            //      CallExpression[Expression]
            //      CallExpression.IdentifierName 
            //
            // Technically this is ambiguous.  i.e. CallExpression defines:
            //
            //   CallExpression:
            //      CallExpression Arguments
            // 
            // If you see: "new Foo()"
            //
            // Then that could be treated as a single ObjectCreationExpression, or it could be 
            // treated as the invocation of "new Foo".  We disambiguate that in code (to match
            // the original grammar) by making sure that if we see an ObjectCreationExpression
            // we always consume arguments if they are there. So we treat "new Foo()" as an
            // object creation only, and not at all as an invocation)  Another way to think 
            // about this is that for every "new" that we see, we will consume an argument list if
            // it is there as part of the *associated* object creation node.  Any additional
            // argument lists we see, will become invocation expressions.
            //
            // Because there are no other places in the grammar now that refer to FunctionExpression
            // or ObjectCreationExpression, it is safe to push down into the PrimaryExpression
            // production.
            //
            // Because CallExpression and MemberExpression are left recursive, we need to bottom out
            // of the recursion immediately.  So we parse out a primary expression to start with.
            var expression: IMemberExpressionSyntax = tryParsePrimaryExpression(_currentToken, force);
            if (expression === undefined) {
                return undefined;
            }

            return parseMemberExpressionRest(expression, inObjectCreation); 
        }

        function parseCallExpressionRest(expression: ILeftHandSideExpressionSyntax): ILeftHandSideExpressionSyntax {
            while (true) {
                var _currentToken = currentToken();
                var currentTokenKind = _currentToken.kind();

                switch (currentTokenKind) {
                    case SyntaxKind.OpenParenToken:
                        expression = new syntaxFactory.InvocationExpressionSyntax(parseNodeData, expression, parseArgumentList(/*typeArgumentList:*/ undefined));
                        continue;

                    case SyntaxKind.LessThanToken:
                        // See if this is the start of a generic invocation.  If so, consume it and
                        // keep checking for postfix expressions.  Otherwise, it's just a '<' that's 
                        // part of an arithmetic expression.  Break out so we consume it higher in the
                        // stack.
                        var argumentList = tryParseArgumentList();
                        if (argumentList === undefined) {
                            break;
                        }

                        expression = new syntaxFactory.InvocationExpressionSyntax(parseNodeData, expression, argumentList);
                        continue;

                    case SyntaxKind.OpenBracketToken:
                        expression = parseElementAccessExpression(expression, _currentToken, /*inObjectCreation:*/ false);
                        continue;

                    case SyntaxKind.DotToken:
                        expression = new syntaxFactory.MemberAccessExpressionSyntax(parseNodeData, expression, consumeToken(_currentToken), eatIdentifierNameToken());
                        continue;
                }

                return expression;
            }
        }

        function parseMemberExpressionRest(expression: IMemberExpressionSyntax, inObjectCreation: boolean): IMemberExpressionSyntax {
            while (true) {
                var _currentToken = currentToken();
                var currentTokenKind = _currentToken.kind();

                switch (currentTokenKind) {
                    case SyntaxKind.OpenBracketToken:
                        expression = parseElementAccessExpression(expression, _currentToken, inObjectCreation);
                        continue;

                    case SyntaxKind.DotToken:
                        expression = new syntaxFactory.MemberAccessExpressionSyntax(parseNodeData, expression, consumeToken(_currentToken), eatIdentifierNameToken());
                        continue;
                }

                return expression;
            }
        }

        function tryParseLeftHandSideExpressionOrHigher(_currentToken: ISyntaxToken, force: boolean): ILeftHandSideExpressionSyntax {
            // Original Ecma:
            // LeftHandSideExpression: See 11.2 
            //      NewExpression
            //      CallExpression 
            //
            // Our simplification:
            //
            // LeftHandSideExpression: See 11.2 
            //      MemberExpression  
            //      CallExpression 
            //
            // See comment in parseMemberExpressionOrHigher on how we replaced NewExpression with
            // MemberExpression to make our lives easier.
            //
            // to best understand the below code, it's important to see how CallExpression expands
            // out into its own productions:
            //
            // CallExpression:
            //      MemberExpression Arguments 
            //      CallExpression Arguments
            //      CallExpression[Expression]
            //      CallExpression.IdentifierName
            //      super   (   ArgumentListopt   )
            //      super.IdentifierName
            //
            // Because of the recursion in these calls, we need to bottom out first.  There are two 
            // bottom out states we can run into.  Either we see 'super' which must start either of
            // the last two CallExpression productions.  Or we have a MemberExpression which either
            // completes the LeftHandSideExpression, or starts the beginning of the first four
            // CallExpression productions.

            var expression: ILeftHandSideExpressionSyntax = undefined;
            if (_currentToken.kind() === SyntaxKind.SuperKeyword) {
                expression = parseSuperExpression(_currentToken);
            }
            else {
                expression = tryParseMemberExpressionOrHigher(_currentToken, force, /*inObjectCreation:*/ false);
                if (expression === undefined) {
                    return undefined;
                }
            }

            // Now, we *may* be complete.  However, we might have consumed the start of a 
            // CallExpression.  As such, we need to consume the rest of it here to be complete.
            return parseCallExpressionRest(expression);
        }

        function parseSuperExpression(superToken: ISyntaxToken): ILeftHandSideExpressionSyntax {
            var expression: ILeftHandSideExpressionSyntax = consumeToken(superToken);

            // If we have seen "super" it must be followed by '(' or '.'.
            // If it wasn't then just try to parse out a '.' and report an error.
            var currentTokenKind = currentToken().kind();
            return currentTokenKind === SyntaxKind.OpenParenToken || currentTokenKind === SyntaxKind.DotToken
                ? expression
                : new syntaxFactory.MemberAccessExpressionSyntax(parseNodeData, expression, eatToken(SyntaxKind.DotToken), eatIdentifierNameToken());
        }

        function tryParsePostfixExpressionOrHigher(_currentToken: ISyntaxToken, force: boolean): IPostfixExpressionSyntax {
            var expression = tryParseLeftHandSideExpressionOrHigher(_currentToken, force);
            if (expression === undefined) {
                return undefined;
            }

            var _currentToken = currentToken();
            var currentTokenKind = _currentToken.kind();

            switch (currentTokenKind) {
                case SyntaxKind.PlusPlusToken:
                case SyntaxKind.MinusMinusToken:
                    // Because of automatic semicolon insertion, we should only consume the ++ or -- 
                    // if it is on the same line as the previous token.
                    if (previousTokenHasTrailingNewLine(_currentToken)) {
                        break;
                    }

                    return new syntaxFactory.PostfixUnaryExpressionSyntax(parseNodeData, expression, consumeToken(_currentToken));
            }

            return expression;
        }

        function tryParseGenericArgumentList(): ArgumentListSyntax {
            // Debug.assert(currentToken().kind() === SyntaxKind.LessThanToken);
            // If we have a '<', then only parse this as a arugment list if the type arguments
            // are complete and we have an open paren.  if we don't, rewind and return nothing.
            var rewindPoint = getRewindPoint();

            var typeArgumentList = tryParseTypeArgumentList(/*inExpression:*/ true);
            var token0 = currentToken();
            var tokenKind = token0.kind();

            var isOpenParen = tokenKind === SyntaxKind.OpenParenToken;
            var isDot = tokenKind === SyntaxKind.DotToken;
            var isOpenParenOrDot = isOpenParen || isDot;

            var argumentList: ArgumentListSyntax = undefined;
            if (!typeArgumentList || !isOpenParenOrDot) {
                // Wasn't generic.  Rewind to where we started so this can be parsed as an 
                // arithmetic expression.
                rewind(rewindPoint);
                releaseRewindPoint(rewindPoint);
                return undefined;
            }
            else {
                releaseRewindPoint(rewindPoint);
                // It's not uncommon for a user to type: "Foo<T>."
                //
                // This is not legal in typescript (as an parameter list must follow the type
                // arguments).  We want to give a good error message for this as otherwise
                // we'll bail out here and give a poor error message when we try to parse this
                // as an arithmetic expression.
                if (isDot) {
                    // A parameter list must follow a generic type argument list.
                    var diagnostic = new Diagnostic(fileName, source.text.lineMap(), start(token0, source.text), width(token0),
                        DiagnosticCode.A_parameter_list_must_follow_a_generic_type_argument_list_expected, undefined);
                    addDiagnostic(diagnostic);

                    return new syntaxFactory.ArgumentListSyntax(parseNodeData, typeArgumentList,
                        Syntax.emptyToken(SyntaxKind.OpenParenToken), Syntax.emptySeparatedList<IExpressionSyntax>(), Syntax.emptyToken(SyntaxKind.CloseParenToken));
                }
                else {
                    return parseArgumentList(typeArgumentList);
                }
            }
        }

        function tryParseArgumentList(): ArgumentListSyntax {
            var tokenKind = currentToken().kind();
            if (tokenKind === SyntaxKind.LessThanToken) {
                return tryParseGenericArgumentList();
            }

            if (tokenKind === SyntaxKind.OpenParenToken) {
                return parseArgumentList(undefined);
            }

            return undefined;
        }

        function parseArgumentList(typeArgumentList: TypeArgumentListSyntax): ArgumentListSyntax {
            var openParenToken = eatToken(SyntaxKind.OpenParenToken);

            // Don't use the name 'arguments' it prevents V8 from optimizing this method.
            var _arguments = Syntax.emptySeparatedList<IExpressionSyntax>();

            if (openParenToken.fullWidth() > 0) {
                var skippedTokens: ISyntaxToken[] = getArray();
                _arguments = parseSeparatedSyntaxList<IExpressionSyntax>(ListParsingState.ArgumentList_AssignmentExpressions, skippedTokens);
                openParenToken = addSkippedTokensAfterToken(openParenToken, skippedTokens);
            }

            return new syntaxFactory.ArgumentListSyntax(parseNodeData, typeArgumentList, openParenToken, _arguments, eatToken(SyntaxKind.CloseParenToken));
        }

        function tryParseArgumentListExpression(): IExpressionSyntax {
            // Generally while parsing lists, we don't want to 'force' the parser to parse
            // the item.  That way, if the expected item isn't htere, we can bail out and
            // move to a higher stage of list parsing.  However, it's extremely common to 
            // see something like "Foo(, a".  in this case, even though there isn't an expression
            // after the open paren, we still want to force parsing an expression (which will
            // cause a missing identiifer to be created), so that we will then consume the
            // comma and the following list items).
            var force = currentToken().kind() === SyntaxKind.CommaToken;
            return tryParseAssignmentExpressionOrHigher(force, /*allowIn:*/ true);
        }

        function parseElementAccessArgumentExpression(openBracketToken: ISyntaxToken, inObjectCreation: boolean) {
            // It's not uncommon for a user to write: "new Type[]".  Check for that common pattern
            // and report a better error message.
            if (inObjectCreation && currentToken().kind() === SyntaxKind.CloseBracketToken) {
                var errorStart = start(openBracketToken, source.text);
                var errorEnd = end(currentToken(), source.text);
                var diagnostic = new Diagnostic(fileName, source.text.lineMap(), errorStart, errorEnd - errorStart,
                    DiagnosticCode.new_T_cannot_be_used_to_create_an_array_Use_new_Array_T_instead, undefined);
                addDiagnostic(diagnostic);

                return Syntax.emptyToken(SyntaxKind.IdentifierName);
            }
            else {
                return parseExpression(/*allowIn:*/ true);
            }
        }

        function parseElementAccessExpression(expression: ILeftHandSideExpressionSyntax, openBracketToken: ISyntaxToken, inObjectCreation: boolean): ElementAccessExpressionSyntax {
            // Debug.assert(currentToken().kind() === SyntaxKind.OpenBracketToken);
            return new syntaxFactory.ElementAccessExpressionSyntax(parseNodeData, expression, consumeToken(openBracketToken),
                parseElementAccessArgumentExpression(openBracketToken, inObjectCreation), eatToken(SyntaxKind.CloseBracketToken));
        }

        function tryParsePrimaryExpression(_currentToken: ISyntaxToken, force: boolean): IPrimaryExpressionSyntax {
            if (isIdentifier(_currentToken)) {
                return eatIdentifierToken();
            }

            var currentTokenKind = _currentToken.kind();
            switch (currentTokenKind) {
                case SyntaxKind.ThisKeyword:
                case SyntaxKind.TrueKeyword:
                case SyntaxKind.FalseKeyword:
                case SyntaxKind.NullKeyword:
                case SyntaxKind.NumericLiteral:
                case SyntaxKind.RegularExpressionLiteral:
                case SyntaxKind.StringLiteral:
                    return consumeToken(_currentToken);

                case SyntaxKind.FunctionKeyword:  return parseFunctionExpression(_currentToken);
                case SyntaxKind.OpenBracketToken: return parseArrayLiteralExpression(_currentToken);
                case SyntaxKind.OpenBraceToken:   return parseObjectLiteralExpression(_currentToken);
                case SyntaxKind.OpenParenToken:   return parseParenthesizedExpression(_currentToken);
                case SyntaxKind.NewKeyword:       return parseObjectCreationExpression(_currentToken);

                case SyntaxKind.SlashToken:
                case SyntaxKind.SlashEqualsToken:
                    // If we see a standalone / or /= and we're expecting a term, then try to reparse
                    // it as a regular expression.
                    var result = tryReparseDivideAsRegularExpression();

                    // If we get a result, then use it. Otherwise, create a missing identifier so
                    // that parsing can continue.  Note: we do this even if 'force' is false.  That's
                    // because we *do* want to consider a standalone / as an expression that should be
                    // returned from tryParseExpression even when 'force' is set to false.
                    return result || eatIdentifierToken(DiagnosticCode.Expression_expected);
            }

            if (!force) {
                return undefined;
            }

            // Nothing else worked, report an error and produce a missing token.
            return eatIdentifierToken(DiagnosticCode.Expression_expected);
        }

        function tryReparseDivideAsRegularExpression(): IPrimaryExpressionSyntax {
            // If we see a / or /= token, then that may actually be the start of a regex in certain 
            // contexts.

            // var currentToken = this.currentToken();
            // Debug.assert(SyntaxFacts.isAnyDivideToken(currentToken.kind()));

            // Ok, from our quick lexical check, this could be a place where a regular expression could
            // go.  Now we have to do a bunch of work.  Ask the source to retrive the token at the 
            // current position again.  But this time allow it to retrieve it as a regular expression.
            var currentToken = currentContextualToken();

            // Note: we *must* have gotten a /, /= or regular expression.  Or else something went *very*
            // wrong with our logic above.
            // Debug.assert(SyntaxFacts.isAnyDivideOrRegularExpressionToken(currentToken.kind()));

            var tokenKind = currentToken.kind();
            if (tokenKind === SyntaxKind.SlashToken || tokenKind === SyntaxKind.SlashEqualsToken) {
                // Still came back as a / or /=.   This is not a regular expression literal.
                return undefined;
            }
            else if (tokenKind === SyntaxKind.RegularExpressionLiteral) {
                return consumeToken(currentToken);
            }
            else {
                // Something *very* wrong happened.  This is an internal parser fault that we need 
                // to figure out and fix.
                throw Errors.invalidOperation();
            }
        }

        function parseTypeOfExpression(typeOfKeyword: ISyntaxToken): TypeOfExpressionSyntax {
            return new syntaxFactory.TypeOfExpressionSyntax(parseNodeData, consumeToken(typeOfKeyword), tryParseUnaryExpressionOrHigher(currentToken(), /*force:*/ true));
        }

        function parseDeleteExpression(deleteKeyword: ISyntaxToken): DeleteExpressionSyntax {
            return new syntaxFactory.DeleteExpressionSyntax(parseNodeData, consumeToken(deleteKeyword), tryParseUnaryExpressionOrHigher(currentToken(), /*force:*/ true));
        }

        function parseVoidExpression(voidKeyword: ISyntaxToken): VoidExpressionSyntax {
            return new syntaxFactory.VoidExpressionSyntax(parseNodeData, consumeToken(voidKeyword), tryParseUnaryExpressionOrHigher(currentToken(), /*force:*/ true));
        }

        function parseFunctionExpression(functionKeyword: ISyntaxToken): FunctionExpressionSyntax {
            return new syntaxFactory.FunctionExpressionSyntax(parseNodeData,
                consumeToken(functionKeyword), eatOptionalIdentifierToken(),
                parseCallSignature(/*requireCompleteTypeParameterList:*/ false),
                parseBlock(/*parseStatementsEvenWithNoOpenBrace:*/ false, /*checkForStrictMode:*/ true));
        }

        function parseObjectCreationExpression(newKeyword: ISyntaxToken): ObjectCreationExpressionSyntax {
            // ObjectCreationExpression
            //      new MemberExpression Arguments?
            //
            // Note: if we see arguments we absolutely take them and attach them tightly to this
            // object creation expression.
            //
            // See comment in tryParseMemberExpressionOrHigher for a more complete explanation of
            // this decision.

            return new syntaxFactory.ObjectCreationExpressionSyntax(parseNodeData,
                consumeToken(newKeyword), tryParseMemberExpressionOrHigher(currentToken(), /*force:*/ true, /*inObjectCreation:*/ true), tryParseArgumentList());
        }

        function parseCastExpression(lessThanToken: ISyntaxToken): CastExpressionSyntax {
            return new syntaxFactory.CastExpressionSyntax(parseNodeData,
                consumeToken(lessThanToken), parseType(), eatToken(SyntaxKind.GreaterThanToken), tryParseUnaryExpressionOrHigher(currentToken(), /*force:*/ true));
        }

        function parseParenthesizedExpression(openParenToken: ISyntaxToken): ParenthesizedExpressionSyntax {
            return new syntaxFactory.ParenthesizedExpressionSyntax(parseNodeData,
                consumeToken(openParenToken), parseExpression(/*allowIn:*/ true), eatToken(SyntaxKind.CloseParenToken));
        }

        function tryParseParenthesizedArrowFunctionExpression(): ParenthesizedArrowFunctionExpressionSyntax {
            var tokenKind = currentToken().kind();
            if (tokenKind !== SyntaxKind.OpenParenToken && tokenKind !== SyntaxKind.LessThanToken) {
                return undefined;
            }

            // Because arrow functions and parenthesized expressions look similar, we have to check far
            // enough ahead to be sure we've actually got an arrow function. For example, both nodes can
            // start with:
            //    (a = b, c = d, ..., e = f).
            //So we effectively need infinite lookahead to decide which node we're in.
            //
            // First, check for things that definitely have enough information to let us know it's an
            // arrow function.

            if (isDefinitelyArrowFunctionExpression()) {
                // We have something like "() =>" or "(a) =>".  Definitely a lambda, so parse it
                // unilaterally as such.
                return tryParseParenthesizedArrowFunctionExpressionWorker(/*requiresArrow:*/ false);
            }

            // Now, look for cases where we're sure it's not an arrow function.  This will help save us
            // a costly parse.
            if (!isPossiblyArrowFunctionExpression()) {
                return undefined;
            }

            // Then, try to actually parse it as a arrow function, and only return if we see an => 
            var rewindPoint = getRewindPoint();

            var arrowFunction = tryParseParenthesizedArrowFunctionExpressionWorker(/*requiresArrow:*/ true);
            if (arrowFunction === undefined) {
                rewind(rewindPoint);
            }

            releaseRewindPoint(rewindPoint);
            return arrowFunction;
        }

        function tryParseParenthesizedArrowFunctionExpressionWorker(requireArrow: boolean): ParenthesizedArrowFunctionExpressionSyntax {
            var _currentToken = currentToken();
            // Debug.assert(currentToken.kind() === SyntaxKind.OpenParenToken || currentToken.kind() === SyntaxKind.LessThanToken);

            var callSignature = parseCallSignature(/*requireCompleteTypeParameterList:*/ true);

            if (requireArrow && currentToken().kind() !== SyntaxKind.EqualsGreaterThanToken) {
                return undefined;
            }

            var equalsGreaterThanToken = eatToken(SyntaxKind.EqualsGreaterThanToken);

            var block = tryParseArrowFunctionBlock();
            var expression: IExpressionSyntax = undefined;
            if (block === undefined) {
                expression = tryParseAssignmentExpressionOrHigher(/*force:*/ true, /*allowIn:*/ true);
            }

            return new syntaxFactory.ParenthesizedArrowFunctionExpressionSyntax(parseNodeData, callSignature, equalsGreaterThanToken, block, expression);
        }

        function tryParseArrowFunctionBlock(): BlockSyntax {
            if (isBlock()) {
                return parseBlock(/*parseStatementsEvenWithNoOpenBrace:*/ false, /*checkForStrictMode:*/ false);
            }
            else {
                // We didn't have a block.  However, we may be in an error situation.  For example,
                // if the user wrote:
                //
                //  a => 
                //      var v = 0;
                //  }
                //
                // (i.e. they're missing the open brace).  See if that's the case so we can try to 
                // recover better.  If we don't do this, then the next close curly we see may end
                // up preemptively closing the containing construct.
                var _modifierCount = modifierCount();
                if (isStatement(_modifierCount, /*inErrorRecovery:*/ false) &&
                    !isExpressionStatement(currentToken()) &&
                    !isFunctionDeclaration(_modifierCount)) {
                    // We've seen a statement (and it isn't an expressionStatement like 'foo()'), 
                    // so treat this like a block with a missing open brace.
                    return parseBlock(/*parseStatementsEvenWithNoOpenBrace:*/ true, /*checkForStrictMode:*/ false);
                }
                else {
                    return undefined;
                }
            }
        }

        function isSimpleArrowFunctionExpression(_currentToken: ISyntaxToken): boolean {
            // ERROR RECOVERY TWEAK:
            // If we see a standalone => try to parse it as an arrow function as that's likely what
            // the user intended to write.
            if (_currentToken.kind() === SyntaxKind.EqualsGreaterThanToken) {
                return true;
            }

            return isIdentifier(_currentToken) &&
                   peekToken(1).kind() === SyntaxKind.EqualsGreaterThanToken;
        }

        function parseSimpleArrowFunctionExpression(): SimpleArrowFunctionExpressionSyntax {
            // Debug.assert(isSimpleArrowFunctionExpression());

            var parameter = eatSimpleParameter();
            var equalsGreaterThanToken = eatToken(SyntaxKind.EqualsGreaterThanToken);

            var block = tryParseArrowFunctionBlock();
            var expression: IExpressionSyntax = undefined;
            if (block === undefined) {
                expression = tryParseAssignmentExpressionOrHigher(/*force:*/ true, /*allowIn:*/ true);
            }

            return new syntaxFactory.SimpleArrowFunctionExpressionSyntax(parseNodeData, parameter, equalsGreaterThanToken, block, expression);
        }

        function isBlock(): boolean {
            return currentToken().kind() === SyntaxKind.OpenBraceToken;
        }

        function isDefinitelyArrowFunctionExpression(): boolean {
            var token0 = currentToken();
            if (token0.kind() !== SyntaxKind.OpenParenToken) {
                // If it didn't start with an (, then it could be generic.  That's too complicated 
                // and we can't say it's 'definitely' an arrow function.             
                return false;
            }

            var token1 = peekToken(1);
            var token1Kind = token1.kind();

            var token2: ISyntaxToken;

            if (token1Kind === SyntaxKind.CloseParenToken) {
                // ()
                // Definitely an arrow function.  Could never be a parenthesized expression.  
                // *However*, because of error situations, we could end up with things like "().foo".
                // In this case, we don't want to think of this as the start of an arrow function.
                // To prevent this, we are a little stricter, and we require that we at least see:
                //      "():"  or  "() =>"  or "() {}".  Note: the last one is illegal.  However it
                // most likely is a missing => and not a parenthesized expression.
                token2 = peekToken(2);
                var token2Kind = token2.kind();
                return token2Kind === SyntaxKind.ColonToken ||
                       token2Kind === SyntaxKind.EqualsGreaterThanToken ||
                       token2Kind === SyntaxKind.OpenBraceToken;
            }

            if (token1Kind === SyntaxKind.DotDotDotToken) {
                // (...
                // Definitely an arrow function.  Could never be a parenthesized expression.
                return true;
            }

            token2 = peekToken(2); 
            token2Kind = token2.kind();

            if (SyntaxFacts.isAccessibilityModifier(token1Kind)) {
                if (isIdentifier(token2)) {
                    // "(public id" or "(function id".  Definitely an arrow function.  Could never 
                    // be a parenthesized expression.  Note: this will be an *illegal* arrow 
                    // function (as accessibility modifiers are not allowed in it).  However, that
                    // will be reported by the grammar checker walker.
                    return true;
                }
            }

            if (!isIdentifier(token1)) {
                // All other arrow functions must start with (id
                // so this is definitely not an arrow function.
                return false;
            }

            // (id
            //
            // Lots of options here.  Check for things that make us certain it's an
            // arrow function.
            if (token2Kind === SyntaxKind.ColonToken) {
                // (id:
                // Definitely an arrow function.  Could never be a parenthesized expression.
                return true;
            }

            var token3 = peekToken(3);
            var token3Kind = token3.kind();
            if (token2Kind === SyntaxKind.QuestionToken) {
                // (id?
                // Could be an arrow function, or a parenthesized conditional expression.

                // Check for the things that could only be arrow functions.
                if (token3Kind === SyntaxKind.ColonToken ||
                    token3Kind === SyntaxKind.CloseParenToken ||
                    token3Kind === SyntaxKind.CommaToken) {
                    // (id?:
                    // (id?)
                    // (id?,
                    // These are the only cases where this could be an arrow function.
                    // And none of them can be parenthesized expression.
                    return true;
                }
            }

            if (token2Kind === SyntaxKind.CloseParenToken) {
                // (id)
                // Could be an arrow function, or a parenthesized conditional expression.

                if (token3Kind === SyntaxKind.EqualsGreaterThanToken) {
                    // (id) =>
                    // Definitely an arrow function.  Could not be a parenthesized expression.
                    return true;
                }

                // Note: "(id):" *looks* like it could be an arrow function.  However, it could
                // show up in:  "foo ? (id): 
                // So we can't return true here for that case.
            }

            // TODO: Add more cases if you're sure that there is enough information to know to 
            // parse this as an arrow function.  Note: be very careful here.

            // Anything else wasn't clear enough.  Try to parse the expression as an arrow function and bail out
            // if we fail.
            return false;
        }

        function isPossiblyArrowFunctionExpression(): boolean {
            var token0 = currentToken();
            if (token0.kind() !== SyntaxKind.OpenParenToken) {
                // If it didn't start with an (, then it could be generic.  That's too complicated 
                // and we have to say it's possibly an arrow function.
                return true;
            }

            var token1 = peekToken(1);

            if (!isIdentifier(token1)) {
                // All other arrow functions must start with (id
                // so this is definitely not an arrow function.
                return false;
            }

            var token2 = peekToken(2);
            var token2Kind = token2.kind();
            if (token2Kind === SyntaxKind.EqualsToken) {
                // (id =
                //
                // This *could* be an arrow function.  i.e. (id = 0) => { }
                // Or it could be a parenthesized expression.  So we'll have to actually
                // try to parse it.
                return true;
            }

            if (token2Kind === SyntaxKind.CommaToken) {
                // (id,

                // This *could* be an arrow function.  i.e. (id, id2) => { }
                // Or it could be a parenthesized expression (as javascript supports
                // the comma operator).  So we'll have to actually try to parse it.
                return true;
            }

            if (token2Kind === SyntaxKind.CloseParenToken) {
                // (id)

                var token3 = peekToken(3);
                if (token3.kind() === SyntaxKind.ColonToken) {
                    // (id):
                    //
                    // This could be an arrow function. i.e. (id): number => { }
                    // Or it could be parenthesized exprssion: foo ? (id) :
                    // So we'll have to actually try to parse it.
                    return true;
                }
            }

            // Nothing else could be an arrow function.
            return false;
        }

        function parseObjectLiteralExpression(openBraceToken: ISyntaxToken): ObjectLiteralExpressionSyntax {
            // Debug.assert(currentToken().kind() === SyntaxKind.OpenBraceToken);

            consumeToken(openBraceToken);
            // Debug.assert(openBraceToken.fullWidth() > 0);

            var skippedTokens: ISyntaxToken[] = getArray();
            var propertyAssignments = parseSeparatedSyntaxList<IPropertyAssignmentSyntax>(ListParsingState.ObjectLiteralExpression_PropertyAssignments, skippedTokens);
            openBraceToken = addSkippedTokensAfterToken(openBraceToken, skippedTokens);

            return new syntaxFactory.ObjectLiteralExpressionSyntax(parseNodeData, openBraceToken, propertyAssignments, eatToken(SyntaxKind.CloseBraceToken));
        }

        function tryParsePropertyAssignment(inErrorRecovery: boolean): IPropertyAssignmentSyntax {
            // Debug.assert(isPropertyAssignment(/*inErrorRecovery:*/ false));

            if (isAccessor(modifierCount(), inErrorRecovery)) {
                return parseAccessor(/*checkForStrictMode:*/ true);
            }
            else if (isFunctionPropertyAssignment(inErrorRecovery)) {
                return parseFunctionPropertyAssignment();
            }
            else if (isSimplePropertyAssignment(inErrorRecovery)) {
                return parseSimplePropertyAssignment();
            }
            else {
                return undefined;
            }
        }

        function isPropertyAssignment(inErrorRecovery: boolean): boolean {
            return isAccessor(modifierCount(), inErrorRecovery) ||
                   isFunctionPropertyAssignment(inErrorRecovery) ||
                   isSimplePropertyAssignment(inErrorRecovery);
        }

        function eatPropertyName(): ISyntaxToken {
            var _currentToken = currentToken();
            return SyntaxFacts.isIdentifierNameOrAnyKeyword(_currentToken)
                ? eatIdentifierNameToken()
                : consumeToken(_currentToken);
        }

        function isFunctionPropertyAssignment(inErrorRecovery: boolean): boolean {
            return isPropertyName(currentToken(), inErrorRecovery) &&
                   isCallSignature(/*peekIndex:*/ 1);
        }

        function parseFunctionPropertyAssignment(): FunctionPropertyAssignmentSyntax {
            return new syntaxFactory.FunctionPropertyAssignmentSyntax(parseNodeData,
                eatPropertyName(), parseCallSignature(/*requireCompleteTypeParameterList:*/ false),
                parseBlock(/*parseBlockEvenWithNoOpenBrace:*/ false, /*checkForStrictMode:*/ true));
        }

        function isSimplePropertyAssignment(inErrorRecovery: boolean): boolean {
            return isPropertyName(currentToken(), inErrorRecovery);
        }

        function parseSimplePropertyAssignment(): SimplePropertyAssignmentSyntax {
            return new syntaxFactory.SimplePropertyAssignmentSyntax(parseNodeData,
                eatPropertyName(), eatToken(SyntaxKind.ColonToken), tryParseAssignmentExpressionOrHigher(/*force:*/ true, /*allowIn:*/ true));
        }

        function isPropertyName(token: ISyntaxToken, inErrorRecovery: boolean): boolean {
            // NOTE: we do *not* want to check "isIdentifier" here.  Any IdentifierName is 
            // allowed here, even reserved words like keywords.
            if (SyntaxFacts.isIdentifierNameOrAnyKeyword(token)) {
                // Except: if we're in error recovery, then we don't want to consider keywords. 
                // After all, if we have:
                //
                //      { a: 1
                //      return
                //
                // we don't want consider 'return' to be the next property in the object literal.
                if (inErrorRecovery) {
                    return isIdentifier(token);
                }
                else {
                    return true;
                }
            }

            var kind = token.kind();
            return kind === SyntaxKind.StringLiteral || kind === SyntaxKind.NumericLiteral;
        }

        function parseArrayLiteralExpression(openBracketToken: ISyntaxToken): ArrayLiteralExpressionSyntax {
            // Debug.assert(currentToken().kind() === SyntaxKind.OpenBracketToken);
            consumeToken(openBracketToken);
            // Debug.assert(openBracketToken.fullWidth() > 0);

            var skippedTokens: ISyntaxToken[] = getArray();
            var expressions = parseSeparatedSyntaxList<IExpressionSyntax>(ListParsingState.ArrayLiteralExpression_AssignmentExpressions, skippedTokens);
            openBracketToken = addSkippedTokensAfterToken(openBracketToken, skippedTokens);

            return new syntaxFactory.ArrayLiteralExpressionSyntax(parseNodeData, openBracketToken, expressions, eatToken(SyntaxKind.CloseBracketToken));
        }

        function parseBlock(parseBlockEvenWithNoOpenBrace: boolean, checkForStrictMode: boolean): BlockSyntax {
            var openBraceToken = eatToken(SyntaxKind.OpenBraceToken);
            var statements = Syntax.emptyList<IStatementSyntax>();

            if (parseBlockEvenWithNoOpenBrace || openBraceToken.fullWidth() > 0) {
                var savedIsInStrictMode = isInStrictMode;
                
                var processItems = checkForStrictMode ? updateStrictModeState : undefined;
                var skippedTokens: ISyntaxToken[] = getArray();
                var statements = parseSyntaxList<IStatementSyntax>(ListParsingState.Block_Statements, skippedTokens, processItems);
                openBraceToken = addSkippedTokensAfterToken(openBraceToken, skippedTokens);

                setStrictMode(savedIsInStrictMode);
            }

            return new syntaxFactory.BlockSyntax(parseNodeData, openBraceToken, statements, eatToken(SyntaxKind.CloseBraceToken));
        }

        function parseCallSignature(requireCompleteTypeParameterList: boolean): CallSignatureSyntax {
            return new syntaxFactory.CallSignatureSyntax(parseNodeData,
                tryParseTypeParameterList(requireCompleteTypeParameterList), parseParameterList(), parseOptionalTypeAnnotation(/*allowStringLiteral:*/ false));
        }

        function tryParseTypeParameterList(requireCompleteTypeParameterList: boolean): TypeParameterListSyntax {
            var _currentToken = currentToken();
            if (_currentToken.kind() !== SyntaxKind.LessThanToken) {
                return undefined;
            }

            var rewindPoint = getRewindPoint();

            var lessThanToken = consumeToken(_currentToken);

            var skippedTokens: ISyntaxToken[] = getArray();
            var typeParameters = parseSeparatedSyntaxList<TypeParameterSyntax>(ListParsingState.TypeParameterList_TypeParameters, skippedTokens);
            lessThanToken = addSkippedTokensAfterToken(lessThanToken, skippedTokens);

            var greaterThanToken = eatToken(SyntaxKind.GreaterThanToken);

            // return undefined if we were required to have a '>' token and we did not  have one.
            if (requireCompleteTypeParameterList && greaterThanToken.fullWidth() === 0) {
                rewind(rewindPoint);
                releaseRewindPoint(rewindPoint);
                return undefined;
            }
            else {
                releaseRewindPoint(rewindPoint);
                return new syntaxFactory.TypeParameterListSyntax(parseNodeData, lessThanToken, typeParameters, greaterThanToken);
            }
        }

        function isTypeParameter(): boolean {
            return isIdentifier(currentToken());
        }

        function tryParseTypeParameter(): TypeParameterSyntax {
            // Debug.assert(isTypeParameter());
            if (!isIdentifier(currentToken())) {
                return undefined;
            }

            return new syntaxFactory.TypeParameterSyntax(parseNodeData, eatIdentifierToken(), tryParseConstraint());
        }

        function tryParseConstraint(): ConstraintSyntax {
            if (currentToken().kind() !== SyntaxKind.ExtendsKeyword) {
                return undefined;
            }

            return new syntaxFactory.ConstraintSyntax(parseNodeData, eatToken(SyntaxKind.ExtendsKeyword), parseTypeOrExpression());
        }

        function tryParseParameterList(): ParameterListSyntax {
            if (currentToken().kind() === SyntaxKind.OpenParenToken) {
                var token1 = peekToken(1);

                if (token1.kind() === SyntaxKind.CloseParenToken || isParameterHelper(token1)) {
                    return parseParameterList();
                }
            }

            return undefined;
        }

        function parseParameterList(): ParameterListSyntax {
            var openParenToken = eatToken(SyntaxKind.OpenParenToken);
            var parameters = Syntax.emptySeparatedList<ParameterSyntax>();

            if (openParenToken.fullWidth() > 0) {
                var skippedTokens: ISyntaxToken[] = getArray();
                parameters = parseSeparatedSyntaxList<ParameterSyntax>(ListParsingState.ParameterList_Parameters, skippedTokens);
                openParenToken = addSkippedTokensAfterToken(openParenToken, skippedTokens);
            }

            return new syntaxFactory.ParameterListSyntax(parseNodeData, openParenToken, parameters, eatToken(SyntaxKind.CloseParenToken));
        }

        function parseOptionalTypeAnnotation(allowStringLiteral: boolean): TypeAnnotationSyntax {
            return currentToken().kind() === SyntaxKind.ColonToken ? parseTypeAnnotation(allowStringLiteral) : undefined;
        }

        function parseTypeAnnotationType(allowStringLiteral: boolean): ITypeSyntax {
            if (allowStringLiteral) {
                var _currentToken = currentToken();
                if (_currentToken.kind() === SyntaxKind.StringLiteral) {
                    return consumeToken(_currentToken);
                }
            }

            return parseType();
        }

        function parseTypeAnnotation(allowStringLiteral: boolean): TypeAnnotationSyntax {
            return new syntaxFactory.TypeAnnotationSyntax(parseNodeData, consumeToken(currentToken()), parseTypeAnnotationType(allowStringLiteral));
        }

        function isType(): boolean {
            var _currentToken = currentToken();

            switch (_currentToken.kind()) {
                case SyntaxKind.TypeOfKeyword:
                case SyntaxKind.AnyKeyword:
                case SyntaxKind.NumberKeyword:
                case SyntaxKind.BooleanKeyword:
                case SyntaxKind.StringKeyword:
                case SyntaxKind.VoidKeyword:
                case SyntaxKind.OpenBraceToken:
                case SyntaxKind.OpenParenToken:
                case SyntaxKind.LessThanToken:
                case SyntaxKind.NewKeyword:
                    return true;
                default:
                    return isIdentifier(_currentToken);
            }
        }

        function parseTypeOrExpression(): ISyntaxNodeOrToken {
            var result: ISyntaxNodeOrToken = tryParseType();
            if (result) {
                return result;
            }

            var _currentToken = currentToken();
            if (isExpression(_currentToken)) {
                // We parse out an expression here, but we very specifically ask for a unary 
                // expression, and not just any expression.  That's because if we have:
                //
                //      <X extends "">
                //
                // We do not want the  >  to be consumed as part of the "" expression.  By starting
                // at 'unary' expression and not 'binary' expression, we ensure that we don't accidently
                // consume the >.
                return tryParseUnaryExpressionOrHigher(_currentToken, /*force:*/ true);
            }

            return eatIdentifierToken(DiagnosticCode.Type_expected);
        }

        function parseType(): ITypeSyntax {
            return tryParseType() || eatIdentifierToken(DiagnosticCode.Type_expected);
        }

        function tryParseType(): ITypeSyntax {
            if (isFunctionType()) {
                return parseFunctionType();
            }

            if (currentToken().kind() === SyntaxKind.NewKeyword) {
                return parseConstructorType();
            }

            return tryParseUnionTypeOrHigher();
        }

        function tryParseUnionTypeOrHigher(): ITypeSyntax {
            var type = tryParsePrimaryType();

            if (type) {
                var barToken: ISyntaxToken;
                while ((barToken = currentToken()).kind() === SyntaxKind.BarToken) {
                    consumeToken(barToken);
                    var right = parsePrimaryType();

                    type = new syntaxFactory.UnionTypeSyntax(parseNodeData, type, barToken, right);
                } 
            }

            return type;
        }

        function parsePrimaryType(): ITypeSyntax {
            return tryParsePrimaryType() || eatIdentifierToken(DiagnosticCode.Type_expected);
        }
        
        function tryParsePrimaryType(): ITypeSyntax {
            // First consume any underlying element type.
            var type = tryParseNonArrayType();

            // ArrayType:
            //      ElementType   [no LineTerminator here]   [   ]

            // Now, we want to keep consuming pairs of brackets, as long as the opening bracket
            // is on the same line as the last token.
            while (type) {
                var _currentToken = currentToken();

                if (previousTokenHasTrailingNewLine(_currentToken) ||
                    _currentToken.kind() !== SyntaxKind.OpenBracketToken) {
                    break;
                }

                type = new syntaxFactory.ArrayTypeSyntax(parseNodeData, type, consumeToken(_currentToken), eatToken(SyntaxKind.CloseBracketToken));
            }

            return type;
        }

        function parseTypeQuery(typeOfKeyword: ISyntaxToken): TypeQuerySyntax {
            return new syntaxFactory.TypeQuerySyntax(parseNodeData, consumeToken(typeOfKeyword), parseName(/*allowIdentifierNames:*/ true));
        }

        function tryParseNonArrayType(): ITypeSyntax {
            var _currentToken = currentToken();
            switch (_currentToken.kind()) {
                case SyntaxKind.AnyKeyword:
                case SyntaxKind.NumberKeyword:
                case SyntaxKind.BooleanKeyword:
                case SyntaxKind.StringKeyword:
                    // if any of these are followed by '.', then this is actually a module name,
                    // and these keywords will be reinterpreted as an identifier.
                    if (peekToken(1).kind() === SyntaxKind.DotToken) {
                        break;
                    }

                    return consumeToken(_currentToken);
                case SyntaxKind.VoidKeyword:      return consumeToken(_currentToken);
                case SyntaxKind.OpenParenToken:   return parseParenthesizedType(_currentToken);
                case SyntaxKind.OpenBraceToken:   return parseObjectType();
                case SyntaxKind.TypeOfKeyword:    return parseTypeQuery(_currentToken);
                case SyntaxKind.OpenBracketToken: return parseTupleType(_currentToken);
            }

            return tryParseNameOrGenericType();
        }

        function parseParenthesizedType(openParenToken: ISyntaxToken): ParenthesizedTypeSyntax {
            return new syntaxFactory.ParenthesizedTypeSyntax(parseNodeData, consumeToken(openParenToken), parseType(), eatToken(SyntaxKind.CloseParenToken));
        }

        function tryParseNameOrGenericType(): ITypeSyntax {
            var name = tryParseName(/*allowIdentifierNames*/ false);
            if (name === undefined) {
                return undefined;
            }

            // TypeReference:
            //      TypeName   [no LineTerminator here]   TypeArgumentsopt
            //
            // Only consume type arguments if they appear on the same line.
            if (previousTokenHasTrailingNewLine(currentToken())) {
                return name;
            }

            var typeArgumentList = tryParseTypeArgumentList(/*inExpression:*/ false);
            return !typeArgumentList
                ? name
                : new syntaxFactory.GenericTypeSyntax(parseNodeData, name, typeArgumentList);
        }

<<<<<<< HEAD
        function isFunctionType(): boolean {
            var token0 = currentToken();
            var token0Kind = token0.kind();

            // If we see a  <  then we consider ourselves to be definitely in a (generic) function type.
            if (token0Kind === SyntaxKind.LessThanToken) {
                return true;
=======
        function tryParseFunctionType(): FunctionTypeSyntax {
            var typeParameterList = tryParseTypeParameterList(/*requireCompleteTypeParameterList:*/ false);
            var parameterList: ParameterListSyntax = undefined;
            if (typeParameterList === undefined) {
                parameterList = tryParseParameterList();
                if (parameterList === undefined) {
                    return undefined;
                }
>>>>>>> ddc08ba4
            }

            // If we don't see a  <  then we have to see an open paren for this to be a function 
            // type.  However, an open paren may also start a parenthesized type.  So we need to
            // do some lookahead to see what we've actually got.  If we don't see enough to be
            // sure that it's a function type, then we go ahead with the assumption that it's a 
            // parenthesized type.
            if (token0Kind === SyntaxKind.OpenParenToken) {
                var token1 = peekToken(1);
                var token1Kind = token1.kind();

                if (token1Kind === SyntaxKind.CloseParenToken || token1Kind === SyntaxKind.DotDotDotToken) {
                    // () 
                    // (...
                    //
                    // Both are definitely function types, and could not be paren types.
                    return true;
                }

                if (isModifierKind(token1Kind) || isIdentifier(token1)) {
                    // (id
                    // could be a function type or a parenthesized type.

                    var token2 = peekToken(2);
                    var token2Kind = token2.kind();

                    if (token2Kind === SyntaxKind.ColonToken ||
                        token2Kind === SyntaxKind.CommaToken ||
                        token2Kind === SyntaxKind.QuestionToken ||
                        token2Kind === SyntaxKind.EqualsToken ||
                        isIdentifier(token2) ||
                        isModifierKind(token2Kind)) {
                        // ( id :
                        // ( id ,
                        // ( id ?
                        // ( id =
                        // ( modifier id
                        //
                        // All of these are definitely a function type and not a parenthesized type.
                        return true;
                    }

                    if (token2Kind === SyntaxKind.CloseParenToken) {
                        // ( id )
                        //
                        // Only a function type if we see an arrow following it.
                        return peekToken(3).kind() === SyntaxKind.EqualsGreaterThanToken;
                    }
                }
            }

            // Anything else is a parenthesized type.
            return false;
        }

        function parseFunctionType(): FunctionTypeSyntax {
            var typeParameterList = tryParseTypeParameterList(/*requireCompleteTypeParameterList:*/ false);
            var parameterList = parseParameterList();

            return new syntaxFactory.FunctionTypeSyntax(parseNodeData,
                typeParameterList, parameterList, eatToken(SyntaxKind.EqualsGreaterThanToken), parseType());
        }

        function parseConstructorType(): ConstructorTypeSyntax {
            return new syntaxFactory.ConstructorTypeSyntax(parseNodeData,
                eatToken(SyntaxKind.NewKeyword), tryParseTypeParameterList(/*requireCompleteTypeParameterList:*/ false),
                parseParameterList(), eatToken(SyntaxKind.EqualsGreaterThanToken), parseType());
        }

        function isParameter(): boolean {
            if (currentNode() && currentNode().kind() === SyntaxKind.Parameter) {
                return true;
            }

            return isParameterHelper(currentToken());
        }

        function isParameterHelper(token: ISyntaxToken): boolean {
            var tokenKind = token.kind();
            return tokenKind === SyntaxKind.DotDotDotToken ||
                   isModifierKind(tokenKind) ||
                   isIdentifier(token);
        }

        function eatSimpleParameter() {
            return new syntaxFactory.ParameterSyntax(parseNodeData,
                /*dotDotDotToken:*/ undefined, /*modifiers:*/ Syntax.emptyList<ISyntaxToken>(), eatIdentifierToken(),
                /*questionToken:*/ undefined, /*typeAnnotation:*/ undefined, /*equalsValueClause:*/ undefined);
        }

        function tryParseParameter(): ParameterSyntax {
            var node = currentNode();
            if (node && node.kind() === SyntaxKind.Parameter) {
                consumeNode(node);
                return <ParameterSyntax>node;
            }

            var dotDotDotToken = tryEatToken(SyntaxKind.DotDotDotToken);
            var modifiers = parseModifiers();

            // If we're not forcing, and we don't see anything to indicate this is a parameter, then 
            // bail out.
            var _currentToken = currentToken();
            if (!isIdentifier(_currentToken) && !dotDotDotToken && modifiers.length === 0) {
                // ERROR RECOVERY:
                // If we see a modifier alone in a parameter list, like:      foo(static)
                //
                // then treat it like modifier, and continue parsing the parameter.
                if (isModifierKind(_currentToken.kind())) {
                    modifiers = Syntax.list([consumeToken(_currentToken)]);
                }
                else {
                    return undefined;
                }
            }

            var identifier = eatIdentifierToken();
            var questionToken = tryEatToken(SyntaxKind.QuestionToken);
            var typeAnnotation = parseOptionalTypeAnnotation(/*allowStringLiteral:*/ true);

            var equalsValueClause: EqualsValueClauseSyntax = undefined;
            if (isEqualsValueClause(/*inParameter*/ true)) {
                equalsValueClause = parseEqualsValueClause(/*allowIn:*/ true);
            }

            return new syntaxFactory.ParameterSyntax(parseNodeData, dotDotDotToken, modifiers, identifier, questionToken, typeAnnotation, equalsValueClause);
        }

        function parseSyntaxList<T extends ISyntaxNodeOrToken>(
                currentListType: ListParsingState, skippedTokens: ISyntaxToken[], processItems?: (items: any[]) => void): T[] {
            var savedListParsingState = listParsingState;
            listParsingState |= (1 << currentListType);

            var result = parseSyntaxListWorker<T>(currentListType, skippedTokens, processItems);

            listParsingState = savedListParsingState;

            return result;
        }

        function parseSeparatedSyntaxList<T extends ISyntaxNodeOrToken>(currentListType: ListParsingState, skippedTokens: ISyntaxToken[]): T[] {
            var savedListParsingState = listParsingState;
            listParsingState |= (1 << currentListType);

            var result = parseSeparatedSyntaxListWorker<T>(currentListType, skippedTokens);

            listParsingState = savedListParsingState;

            return result;
        }

        // Returns true if we should abort parsing.
        function abortParsingListOrMoveToNextToken<T extends ISyntaxNodeOrToken>(
                currentListType: ListParsingState, nodes: T[], separators: ISyntaxToken[], skippedTokens: ISyntaxToken[]): boolean {
            // Ok.  We're at a token that is not a terminator for the list and wasn't the start of 
            // an item in the list. Definitely report an error for this token.
            reportUnexpectedTokenDiagnostic(currentListType);

            // Now, check if the token is a terminator for one our parent lists, or the start of an
            // item in one of our parent lists.  If so, we won't want to consume the token.  We've 
            // already reported the error, so just return to our caller so that a higher up 
            // production can consume it.
            for (var state = ListParsingState.LastListParsingState; state >= ListParsingState.FirstListParsingState; state--) {
                if ((listParsingState & (1 << state)) !== 0) {
                    if (isExpectedListTerminator(state) || isExpectedListItem(state, /*inErrorRecovery:*/ true)) {
                        // Abort parsing this list.
                        return true;
                    }
                }
            }

            // Otherwise, if none of the lists we're in can capture this token, then we need to 
            // unilaterally skip it.  Note: we've already reported an error above.
            addSkippedTokenToList(nodes, separators, skippedTokens, consumeToken(currentToken()));

            // Continue parsing this list.  Attach this token to whatever we've seen already.
            return false;
        }
        
        function addSkippedTokenToList<T extends ISyntaxNodeOrToken>(
                nodes: T[], separators: ISyntaxToken[], skippedTokens: ISyntaxToken[], skippedToken: ISyntaxToken): void {
            // Now, add this skipped token to the last item we successfully parsed in the list.  Or
            // add it to the list of skipped tokens if we haven't parsed anything.  Our caller will
            // have to deal with them.
            //
            // Note: we only bother doing this if we're creating a concrete syntax tree.
            if (syntaxFactory.isConcrete) {
                var length = nodes.length + (separators ? separators.length : 0);

                for (var i = length - 1; i >= 0; i--) {
                    var array: ISyntaxNodeOrToken[] = separators && (i % 2 === 1) ? separators : nodes;
                    var arrayIndex = separators ? IntegerUtilities.integerDivide(i, 2) : i;

                    var item = array[arrayIndex];
                    var _lastToken = lastToken(item);
                    if (_lastToken && _lastToken.fullWidth() > 0) {
                        array[arrayIndex] = <T>addSkippedTokenAfterNodeOrToken(item, skippedToken);
                        return;
                    }
                }

                // Didn't have anything in the list we could add to.  Add to the skipped items array
                // for our caller to handle.
                skippedTokens.push(skippedToken);
            }
        }

        function tryParseExpectedListItem(
                currentListType: ListParsingState, inErrorRecovery: boolean, items: ISyntaxElement[], processItems: (items: any[]) => void): boolean {
            var item = tryParseExpectedListItemWorker(currentListType, inErrorRecovery);

            if (item === undefined) {
                return false;
            }
            // Debug.assert(item !== undefined);

            items.push(item);

            if (processItems) {
                processItems(items);
            }

            return true;
        }

        function listIsTerminated(currentListType: ListParsingState): boolean {
            return isExpectedListTerminator(currentListType) ||
                   currentToken().kind() === SyntaxKind.EndOfFileToken;
        }

        function parseSyntaxListWorker<T extends ISyntaxNodeOrToken>(currentListType: ListParsingState, skippedTokens: ISyntaxToken[], processItems: (items: any[]) => void ): T[] {
            var items: T[] = getArray();

            while (true) {
                // Try to parse an item of the list.  If we fail then decide if we need to abort or 
                // continue parsing.
                var succeeded = tryParseExpectedListItem(currentListType, /*inErrorRecovery:*/ false, items, processItems);

                if (!succeeded) {
                    // We weren't able to parse out a list element.

                    // That may have been because the list is complete.  In that case, break out 
                    // and return the items we were able parse.
                    if (listIsTerminated(currentListType)) {
                        break;
                    }

                    // List wasn't complete and we didn't get an item.  Figure out if we should bail out
                    // or skip a token and continue.
                    var abort = abortParsingListOrMoveToNextToken(currentListType, items, /*separators:*/ undefined, skippedTokens);
                    if (abort) {
                        break;
                    }
                }

                // We either parsed an element.  Or we failed to, but weren't at the end of the list
                // and didn't want to abort. Continue parsing elements.
            }

            var result = Syntax.list<T>(items);

            // Can't return if it has more then 1 element.  In that case, the list will have been
            // copied into the SyntaxList.
            returnZeroLengthArray(items);

            return result;
        }

        function parseSeparatedSyntaxListWorker<T extends ISyntaxNodeOrToken>(currentListType: ListParsingState, skippedTokens: ISyntaxToken[]): T[] {
            var nodes: T[] = getArray();
            var separators: ISyntaxToken[] = getArray();

            // Debug.assert(nodes.length === 0);
            // Debug.assert(separators.length === 0);
            // Debug.assert(skippedTokens.length === 0);
            // Debug.assert(<any>skippedTokens !== nodes);
            // Debug.assert(skippedTokens !== separators);
            // Debug.assert(<any>nodes !== separators);

            var _separatorKind = currentListType === ListParsingState.ObjectType_TypeMembers ? SyntaxKind.SemicolonToken : SyntaxKind.CommaToken;
            var allowAutomaticSemicolonInsertion = _separatorKind === SyntaxKind.SemicolonToken;

            var inErrorRecovery = false;
            while (true) {
                // Try to parse an item of the list.  If we fail then decide if we need to abort or 
                // continue parsing.

                // Debug.assert(oldItemsCount % 2 === 0);
                var succeeded = tryParseExpectedListItem(currentListType, inErrorRecovery, nodes, /*processItems:*/ undefined);

                if (!succeeded) {
                    // We weren't able to parse out a list element.
                    // Debug.assert(items === undefined || items.length % 2 === 0);
                    
                    // That may have been because the list is complete.  In that case, break out 
                    // and return the items we were able parse.
                    if (listIsTerminated(currentListType)) {
                        break;
                    }

                    // List wasn't complete and we didn't get an item.  Figure out if we should bail out
                    // or skip a token and continue.
                    var abort = abortParsingListOrMoveToNextToken(currentListType, nodes, separators, skippedTokens);
                    if (abort) {
                        break;
                    }
                    else {
                        // We just skipped a token.  We're now in error recovery mode.
                        inErrorRecovery = true;
                        continue;
                    }
                }

                // Debug.assert(newItemsCount % 2 === 1);

                // We were able to successfully parse out a list item.  So we're no longer in error
                // recovery.
                inErrorRecovery = false;

                // Now, we have to see if we have a separator or not.  If we do have a separator
                // we've got to consume it and continue trying to parse list items.  Note: we always
                // allow 'comma' as a separator (for error tolerance).  We will later do a post pass
                // to report when a comma was used improperly in a list that needed semicolons.
                var _currentToken = currentToken();
                var tokenKind = _currentToken.kind();
                if (tokenKind === _separatorKind || tokenKind === SyntaxKind.CommaToken) {
                    // Consume the last separator and continue parsing list elements.
                    separators.push(consumeToken(_currentToken));
                    continue;
                }

                // We didn't see the expected separator.  There are two reasons this might happen.
                // First, we may actually be at the end of the list.  If we are, then we're done
                // parsing list elements.  
                if (listIsTerminated(currentListType)) {
                    break;
                }

                // Otherwise, it might be a case where we can parse out an implicit semicolon.

                // Note: it's important that we check this *after* the check above for
                // 'listIsTerminated'.  Consider the following case:
                //
                //      {
                //          a       // <-- just finished parsing 'a'
                //      }
                //
                // Automatic semicolon insertion rules state: "When, as the program is parsed from
                // left to right, a token (called the offending token) is encountered that is not 
                // allowed by any production of the grammar".  So we should only ever insert a 
                // semicolon if we couldn't consume something normally.  in the above case, we can
                // consume the '}' just fine.  So ASI doesn't apply.

                if (allowAutomaticSemicolonInsertion && canEatAutomaticSemicolon(/*allowWithoutNewline:*/ false)) {
                    var semicolonToken = eatExplicitOrAutomaticSemicolon(/*allowWithoutNewline:*/ false) || Syntax.emptyToken(SyntaxKind.SemicolonToken);
                    separators.push(semicolonToken);
                    // Debug.assert(items.length % 2 === 0);
                    continue;
                }

                // We weren't at the end of the list.  And thre was no separator we could parse out.
                // Try parse the separator we expected, and continue parsing more list elements.
                // This time mark that we're in error recovery mode though.
                //
                // Note: trying to eat this token will emit the appropriate diagnostic.
                separators.push(eatToken(_separatorKind));

                // Now that we're in 'error recovery' mode we cantweak some parsing rules as 
                // appropriate.  For example, if we have:
                //
                //      var v = { a
                //      return
                //
                // Then we'll be missing the comma.  As such, we want to parse 'return' in a less
                // tolerant manner.  Normally 'return' could be a property in an object literal.
                // However, in error recovery mode, we do *not* want it to be.
                //
                // Continue trying to parse out list elements.
                inErrorRecovery = true;
            }

            var result = Syntax.separatedList<T>(nodes, separators);

            // Can't return if it has more then 0 elements.  In that case, the list will have been
            // copied into the SyntaxList.
            returnZeroLengthArray(nodes);
            returnZeroLengthArray(separators);

            return result;
        }

        function reportUnexpectedTokenDiagnostic(listType: ListParsingState): void {
            var token = currentToken();

            var diagnostic = new Diagnostic(fileName, source.text.lineMap(),
                start(token, source.text), width(token), DiagnosticCode.Unexpected_token_0_expected, [getExpectedListElementType(listType)]);
            addDiagnostic(diagnostic);
        }

        function addDiagnostic(diagnostic: Diagnostic): void {
            // Except: if we already have a diagnostic for this position, don't report another one.
            if (diagnostics.length > 0 &&
                diagnostics[diagnostics.length - 1].start() === diagnostic.start()) {
                return;
            }

            diagnostics.push(diagnostic);
        }

        function isExpectedListTerminator(currentListType: ListParsingState): boolean {
            switch (currentListType) {
                case ListParsingState.SourceUnit_ModuleElements:                            return isExpectedSourceUnit_ModuleElementsTerminator();
                case ListParsingState.ClassDeclaration_ClassElements:                       return isExpectedClassDeclaration_ClassElementsTerminator();
                case ListParsingState.ModuleDeclaration_ModuleElements:                     return isExpectedModuleDeclaration_ModuleElementsTerminator();
                case ListParsingState.SwitchStatement_SwitchClauses:                        return isExpectedSwitchStatement_SwitchClausesTerminator();
                case ListParsingState.SwitchClause_Statements:                              return isExpectedSwitchClause_StatementsTerminator();
                case ListParsingState.Block_Statements:                                     return isExpectedBlock_StatementsTerminator();
                case ListParsingState.TryBlock_Statements:                                  return isExpectedTryBlock_StatementsTerminator();
                case ListParsingState.CatchBlock_Statements:                                return isExpectedCatchBlock_StatementsTerminator();
                case ListParsingState.EnumDeclaration_EnumElements:                         return isExpectedEnumDeclaration_EnumElementsTerminator();
                case ListParsingState.ObjectType_TypeMembers:                               return isExpectedObjectType_TypeMembersTerminator();
                case ListParsingState.ClassOrInterfaceDeclaration_HeritageClauses:          return isExpectedClassOrInterfaceDeclaration_HeritageClausesTerminator();
                case ListParsingState.HeritageClause_TypeNameList:                          return isExpectedHeritageClause_TypeNameListTerminator();
                case ListParsingState.VariableDeclaration_VariableDeclarators_AllowIn:      return isExpectedVariableDeclaration_VariableDeclarators_AllowInTerminator();
                case ListParsingState.VariableDeclaration_VariableDeclarators_DisallowIn:   return isExpectedVariableDeclaration_VariableDeclarators_DisallowInTerminator();
                case ListParsingState.ArgumentList_AssignmentExpressions:                   return isExpectedArgumentList_AssignmentExpressionsTerminator();
                case ListParsingState.ObjectLiteralExpression_PropertyAssignments:          return isExpectedObjectLiteralExpression_PropertyAssignmentsTerminator();
                case ListParsingState.ArrayLiteralExpression_AssignmentExpressions:         return isExpectedLiteralExpression_AssignmentExpressionsTerminator();
                case ListParsingState.ParameterList_Parameters:                             return isExpectedParameterList_ParametersTerminator();
                case ListParsingState.IndexSignature_Parameters:                            return isExpectedIndexSignature_ParametersTerminator();
                case ListParsingState.TypeArgumentList_Types:                               return isExpectedTypeArgumentList_TypesTerminator();
                case ListParsingState.TypeParameterList_TypeParameters:                     return isExpectedTypeParameterList_TypeParametersTerminator();
                case ListParsingState.TupleType_Types:                                      return isExpectedTupleType_TypesTerminator();
                default:
                    throw Errors.invalidOperation();
            }
        }

        function isExpectedSourceUnit_ModuleElementsTerminator(): boolean {
            return currentToken().kind() === SyntaxKind.EndOfFileToken;
        }

        function isExpectedEnumDeclaration_EnumElementsTerminator(): boolean {
            return currentToken().kind() === SyntaxKind.CloseBraceToken;
        }

        function isExpectedModuleDeclaration_ModuleElementsTerminator(): boolean {
            return currentToken().kind() === SyntaxKind.CloseBraceToken;
        }

        function isExpectedObjectType_TypeMembersTerminator(): boolean {
            return currentToken().kind() === SyntaxKind.CloseBraceToken;
        }

        function isExpectedObjectLiteralExpression_PropertyAssignmentsTerminator(): boolean {
            return currentToken().kind() === SyntaxKind.CloseBraceToken;
        }

        function isExpectedLiteralExpression_AssignmentExpressionsTerminator(): boolean {
            return currentToken().kind() === SyntaxKind.CloseBracketToken;
        }

        function isExpectedTypeArgumentList_TypesTerminator(): boolean {
            var token = currentToken();
            var tokenKind = token.kind();
            if (tokenKind === SyntaxKind.GreaterThanToken) {
                return true;
            }

            // If we're at a token that can follow the type argument list, then we'll also consider
            // the list terminated.
            if (canFollowTypeArgumentListInExpression(tokenKind)) {
                return true;
            }

            // TODO: add more cases as necessary for error tolerance.
            return false;
        }

        function isExpectedTupleType_TypesTerminator(): boolean {
            var token = currentToken();
            var tokenKind = token.kind();
            if (tokenKind === SyntaxKind.CloseBracketToken) {
                return true;
            }

            // TODO: add more cases as necessary for error tolerance.
            return false;
        }

        function isExpectedTypeParameterList_TypeParametersTerminator(): boolean {
            var tokenKind = currentToken().kind();
            if (tokenKind === SyntaxKind.GreaterThanToken) {
                return true;
            }

            // These commonly follow type parameter lists.
            if (tokenKind === SyntaxKind.OpenParenToken ||
                tokenKind === SyntaxKind.OpenBraceToken ||
                tokenKind === SyntaxKind.ExtendsKeyword ||
                tokenKind === SyntaxKind.ImplementsKeyword) {
                return true;
            }

            // TODO: add more cases as necessary for error tolerance.
            return false;
        }

        function isExpectedParameterList_ParametersTerminator(): boolean {
            var tokenKind = currentToken().kind();
            if (tokenKind === SyntaxKind.CloseParenToken) {
                return true;
            }

            // We may also see a { in an error case.  i.e.:
            // function (a, b, c  {
            if (tokenKind === SyntaxKind.OpenBraceToken) {
                return true;
            }

            // We may also see a => in an error case.  i.e.:
            // (f: number => { ... }
            if (tokenKind === SyntaxKind.EqualsGreaterThanToken) {
                return true;
            }

            return false;
        }

        function isExpectedIndexSignature_ParametersTerminator() {
            var tokenKind = currentToken().kind();
            if (tokenKind === SyntaxKind.CloseBracketToken) {
                return true;
            }

            // We may also see a { in an error case.  i.e.:
            // function (a, b, c  {
            if (tokenKind === SyntaxKind.OpenBraceToken) {
                return true;
            }

            return false;
        }

        function isExpectedVariableDeclaration_VariableDeclarators_DisallowInTerminator(): boolean {
            // This is the case when we're parsing variable declarations in a for/for-in statement.
            var tokenKind = currentToken().kind();

            if (tokenKind === SyntaxKind.SemicolonToken ||
                tokenKind === SyntaxKind.CloseParenToken) {
                return true;
            }

            if (tokenKind === SyntaxKind.InKeyword) {
                return true;
            }

            return false;
        }

        function isExpectedVariableDeclaration_VariableDeclarators_AllowInTerminator(): boolean {
            //// This is the case when we're parsing variable declarations in a variable statement.

            // ERROR RECOVERY TWEAK:
            // For better error recovery, if we see a => then we just stop immediately.  We've got an
            // arrow function here and it's going to be very unlikely that we'll resynchronize and get
            // another variable declaration.
            if (currentToken().kind() === SyntaxKind.EqualsGreaterThanToken) {
                return true;
            }

            // We're done when we can eat a semicolon.
            return canEatExplicitOrAutomaticSemicolon(/*allowWithoutNewline:*/ false);
        }

        function isExpectedClassOrInterfaceDeclaration_HeritageClausesTerminator(): boolean {
            var tokenKind = currentToken().kind();
            if (tokenKind === SyntaxKind.OpenBraceToken || tokenKind === SyntaxKind.CloseBraceToken) {
                return true;
            }

            return false;
        }

        function isExpectedHeritageClause_TypeNameListTerminator(): boolean {
            var tokenKind = currentToken().kind();
            if (tokenKind === SyntaxKind.ExtendsKeyword || tokenKind === SyntaxKind.ImplementsKeyword) {
                return true;
            }

            if (isExpectedClassOrInterfaceDeclaration_HeritageClausesTerminator()) {
                return true;
            }

            return false;
        }

        function isExpectedArgumentList_AssignmentExpressionsTerminator(): boolean {
            var token0 = currentToken();
            var tokenKind = token0.kind();
            return tokenKind === SyntaxKind.CloseParenToken ||
                   tokenKind === SyntaxKind.SemicolonToken;
        }

        function isExpectedClassDeclaration_ClassElementsTerminator(): boolean {
            return currentToken().kind() === SyntaxKind.CloseBraceToken;
        }

        function isExpectedSwitchStatement_SwitchClausesTerminator(): boolean {
            return currentToken().kind() === SyntaxKind.CloseBraceToken;
        }

        function isExpectedSwitchClause_StatementsTerminator(): boolean {
            return currentToken().kind() === SyntaxKind.CloseBraceToken ||
                   isSwitchClause();
        }

        function isExpectedBlock_StatementsTerminator(): boolean {
            return currentToken().kind() === SyntaxKind.CloseBraceToken;
        }

        function isExpectedTryBlock_StatementsTerminator(): boolean {
            var tokenKind = currentToken().kind();
            return tokenKind === SyntaxKind.CatchKeyword ||
                    tokenKind === SyntaxKind.FinallyKeyword;
        }

        function isExpectedCatchBlock_StatementsTerminator(): boolean {
            return currentToken().kind() === SyntaxKind.FinallyKeyword;
        }

        function isExpectedListItem(currentListType: ListParsingState, inErrorRecovery: boolean): any {
            switch (currentListType) {
                case ListParsingState.SourceUnit_ModuleElements:                            return isModuleElement(inErrorRecovery);
                case ListParsingState.ClassDeclaration_ClassElements:                       return isClassElement(inErrorRecovery);
                case ListParsingState.ModuleDeclaration_ModuleElements:                     return isModuleElement(inErrorRecovery);
                case ListParsingState.SwitchStatement_SwitchClauses:                        return isSwitchClause();
                case ListParsingState.SwitchClause_Statements:                              return isStatement(modifierCount(), inErrorRecovery);
                case ListParsingState.Block_Statements:                                     return isStatement(modifierCount(), inErrorRecovery);
                // These two are special.  They're just augmentations of "Block_Statements" 
                // used so we can abort out of the try block if we see a 'catch' or 'finally'
                // keyword.  There are no additional list items that they add, so we just
                // return 'false' here.
                case ListParsingState.TryBlock_Statements:                                  return false;
                case ListParsingState.CatchBlock_Statements:                                return false;
                case ListParsingState.EnumDeclaration_EnumElements:                         return isEnumElement(inErrorRecovery);
                case ListParsingState.ObjectType_TypeMembers:                               return isTypeMember(inErrorRecovery);
                case ListParsingState.ClassOrInterfaceDeclaration_HeritageClauses:          return isHeritageClause();
                case ListParsingState.HeritageClause_TypeNameList:                          return isHeritageClauseTypeName();
                case ListParsingState.VariableDeclaration_VariableDeclarators_AllowIn:      return isVariableDeclarator();
                case ListParsingState.VariableDeclaration_VariableDeclarators_DisallowIn:   return isVariableDeclarator();
                case ListParsingState.ArgumentList_AssignmentExpressions:                   return isExpectedArgumentList_AssignmentExpression();
                case ListParsingState.ObjectLiteralExpression_PropertyAssignments:          return isPropertyAssignment(inErrorRecovery);
                case ListParsingState.ArrayLiteralExpression_AssignmentExpressions:         return isAssignmentOrOmittedExpression();
                case ListParsingState.ParameterList_Parameters:                             return isParameter();
                case ListParsingState.IndexSignature_Parameters:                            return isParameter();
                case ListParsingState.TypeArgumentList_Types:                               return isType();
                case ListParsingState.TypeParameterList_TypeParameters:                     return isTypeParameter();
                case ListParsingState.TupleType_Types:                                      return isType();
                default: throw Errors.invalidOperation();
            }
        }

        function isExpectedArgumentList_AssignmentExpression(): boolean {
            var _currentToken = currentToken();
            if (isExpression(_currentToken)) {
                return true;
            }

            // If we're on a comma then the user has written something like "Foo(a,," or "Foo(,".
            // Instead of skipping the comma, create an empty expression to go before the comma 
            // so that the tree is more well formed and doesn't have skipped tokens.
            if (_currentToken.kind() === SyntaxKind.CommaToken) {
                return true;
            }

            return false;
        }

        function tryParseExpectedListItemWorker(currentListType: ListParsingState, inErrorRecovery: boolean): ISyntaxNodeOrToken {
            switch (currentListType) {
                case ListParsingState.SourceUnit_ModuleElements:                            return tryParseModuleElement(inErrorRecovery);
                case ListParsingState.ClassDeclaration_ClassElements:                       return tryParseClassElement(inErrorRecovery);
                case ListParsingState.ModuleDeclaration_ModuleElements:                     return tryParseModuleElement(inErrorRecovery);
                case ListParsingState.SwitchStatement_SwitchClauses:                        return tryParseSwitchClause();
                case ListParsingState.SwitchClause_Statements:                              return tryParseStatement(inErrorRecovery);
                case ListParsingState.Block_Statements:                                     return tryParseStatement(inErrorRecovery);
                case ListParsingState.TryBlock_Statements:                                  return tryParseStatement(inErrorRecovery);
                case ListParsingState.CatchBlock_Statements:                                return tryParseStatement(inErrorRecovery);
                case ListParsingState.EnumDeclaration_EnumElements:                         return tryParseEnumElement(inErrorRecovery);
                case ListParsingState.ObjectType_TypeMembers:                               return tryParseTypeMember(inErrorRecovery);
                case ListParsingState.ClassOrInterfaceDeclaration_HeritageClauses:          return tryParseHeritageClause();
                case ListParsingState.HeritageClause_TypeNameList:                          return tryParseHeritageClauseTypeName();
                case ListParsingState.VariableDeclaration_VariableDeclarators_AllowIn:      return tryParseVariableDeclarator(/*allowIn:*/ true, /*allowIdentifierName:*/ false);
                case ListParsingState.VariableDeclaration_VariableDeclarators_DisallowIn:   return tryParseVariableDeclarator(/*allowIn:*/ false, /*allowIdentifierName:*/ false);
                case ListParsingState.ArgumentList_AssignmentExpressions:                   return tryParseArgumentListExpression();
                case ListParsingState.ObjectLiteralExpression_PropertyAssignments:          return tryParsePropertyAssignment(inErrorRecovery);
                case ListParsingState.ArrayLiteralExpression_AssignmentExpressions:         return tryParseAssignmentOrOmittedExpression();
                case ListParsingState.ParameterList_Parameters:                             return tryParseParameter();
                case ListParsingState.IndexSignature_Parameters:                            return tryParseParameter();
                case ListParsingState.TypeArgumentList_Types:                               return tryParseType();
                case ListParsingState.TypeParameterList_TypeParameters:                     return tryParseTypeParameter();
                case ListParsingState.TupleType_Types:                                      return tryParseType();
                default: throw Errors.invalidOperation();
            }
        }

        function getExpectedListElementType(currentListType: ListParsingState): string {
            switch (currentListType) {
                case ListParsingState.SourceUnit_ModuleElements:                            return getLocalizedText(DiagnosticCode.module_class_interface_enum_import_or_statement, undefined);
                case ListParsingState.ClassOrInterfaceDeclaration_HeritageClauses:          return '{';
                case ListParsingState.ClassDeclaration_ClassElements:                       return getLocalizedText(DiagnosticCode.constructor_function_accessor_or_variable, undefined);
                case ListParsingState.ModuleDeclaration_ModuleElements:                     return getLocalizedText(DiagnosticCode.module_class_interface_enum_import_or_statement, undefined);
                case ListParsingState.SwitchStatement_SwitchClauses:                        return getLocalizedText(DiagnosticCode.case_or_default_clause, undefined);
                case ListParsingState.SwitchClause_Statements:                              return getLocalizedText(DiagnosticCode.statement, undefined);
                case ListParsingState.Block_Statements:                                     return getLocalizedText(DiagnosticCode.statement, undefined);
                case ListParsingState.VariableDeclaration_VariableDeclarators_AllowIn:      return getLocalizedText(DiagnosticCode.identifier, undefined);
                case ListParsingState.VariableDeclaration_VariableDeclarators_DisallowIn:   return getLocalizedText(DiagnosticCode.identifier, undefined);
                case ListParsingState.EnumDeclaration_EnumElements:                         return getLocalizedText(DiagnosticCode.identifier, undefined);
                case ListParsingState.ObjectType_TypeMembers:                               return getLocalizedText(DiagnosticCode.call_construct_index_property_or_function_signature, undefined);
                case ListParsingState.ArgumentList_AssignmentExpressions:                   return getLocalizedText(DiagnosticCode.expression, undefined);
                case ListParsingState.HeritageClause_TypeNameList:                          return getLocalizedText(DiagnosticCode.type_name, undefined);
                case ListParsingState.ObjectLiteralExpression_PropertyAssignments:          return getLocalizedText(DiagnosticCode.property_or_accessor, undefined);
                case ListParsingState.ParameterList_Parameters:                             return getLocalizedText(DiagnosticCode.parameter, undefined);
                case ListParsingState.IndexSignature_Parameters:                            return getLocalizedText(DiagnosticCode.parameter, undefined);
                case ListParsingState.TypeArgumentList_Types:                               return getLocalizedText(DiagnosticCode.type, undefined);
                case ListParsingState.TypeParameterList_TypeParameters:                     return getLocalizedText(DiagnosticCode.type_parameter, undefined);
                case ListParsingState.TupleType_Types:                                      return getLocalizedText(DiagnosticCode.type, undefined);
                case ListParsingState.ArrayLiteralExpression_AssignmentExpressions:         return getLocalizedText(DiagnosticCode.expression, undefined);
                default:                                                                    throw Errors.invalidOperation();
            }
        }

        return parseSyntaxTree;
    }

    // The precedence of expressions in typescript.  While we're parsing an expression, we will 
    // continue to consume and form new trees if the precedence is *strictly* greater than our current
    // precedence.  For example, if we have: a + b * c, we will first parse 'a' with precedence 1 (Lowest). 
    // We will then see the + with precedence 10.  10 is greater than 1 so we will decide to create
    // a binary expression with the result of parsing the sub expression "b * c".  We'll then parse
    // the term 'b' (passing in precedence 10).  We will then see the * with precedence 11.  11 is
    // greater than 10, so we will create a binary expression from "b" and "c", return that, and 
    // join it with "a" producing:
    //
    //      +
    //     / \
    //    a   *
    //       / \
    //      b   c
    //
    // If we instead had: "a * b + c", we would first parser 'a' with precedence 1 (lowest).  We would then see 
    // the * with precedence 11.  11 is greater than 1 so we will decide to create a binary expression
    // with the result of parsing the sub expression "b + c".  We'll then parse the term 'b' (passing in
    // precedence 11).  We will then see the + with precedence 10.  10 is less than 11, so we won't 
    // continue parsing subexpressions and will just return the expression 'b'.  The caller will join 
    // that into "a * b" (and will be back at precedence 1). It will then see the + with precedence 10.
    // 10 is greater than 1 so it will parse the sub expression and make a binary expression out of it
    // producing:
    //
    //        +
    //       / \
    //      *   c
    //     / \
    //    a   b
    //
    // Note: because all these binary expressions have left-to-right precedence, if we see a * b * c 
    // then we parse it as:
    //
    //        *
    //       / \
    //      *   c
    //     / \
    //    a   b
    //
    // The code to do this uses the above logic.  It will see an operator with the same precedence,
    // and so it won't consume it.
    enum BinaryExpressionPrecedence {
        Lowest = 1,

        // Intuitively, logical || have the lowest precedence.  "a || b && c" is "a || (b && c)", not
        // "(a || b) && c"
        LogicalOrExpressionPrecedence = 2,
        LogicalAndExpressionPrecedence = 3,
        BitwiseOrExpressionPrecedence = 4,
        BitwiseExclusiveOrExpressionPrecedence = 5,
        BitwiseAndExpressionPrecedence = 6,
        EqualityExpressionPrecedence = 7,
        RelationalExpressionPrecedence = 8,
        ShiftExpressionPrecdence = 9,
        AdditiveExpressionPrecedence = 10,

        // Intuitively, multiplicative expressions have the highest precedence.  After all, if you have:
        //   a + b * c
        //
        // Then you have "a + (b * c)" not "(a + b) * c"
        MultiplicativeExpressionPrecedence = 11,
    }

    // The current state of the parser wrt to list parsing.  The way to read these is as:
    // CurrentProduction_SubList.  i.e. "Block_Statements" means "we're parsing a Block, and we're 
    // currently parsing list of statements within it".  This is used by the list parsing mechanism
    // to parse the elements of the lists, and recover from errors we encounter when we run into 
    // unexpected code.
    // 
    // For example, when we are in ArgumentList_Arguments, we will continue trying to consume code 
    // as long as "isArgument" is true.  If we run into a token for which "isArgument" is not true 
    // we will do the following:
    //
    // If the token is a StopToken for ArgumentList_Arguments (like ")" ) then we will stop parsing
    // the list of arguments with no error.
    //
    // Otherwise, we *do* report an error for this unexpected token, and then enter error recovery 
    // mode to decide how to try to recover from this unexpected token.
    //
    // Error recovery will walk up the list of states we're in seeing if the token is a stop token
    // for that construct *or* could start another element within what construct.  For example, if
    // the unexpected token was '}' then that would be a stop token for Block_Statements. 
    // Alternatively, if the unexpected token was 'return', then that would be a start token for 
    // the next statment in Block_Statements.
    // 
    // If either of those cases are true, We will then return *without* consuming  that token. 
    // (Remember, we've already reported an error).  Now we're just letting the higher up parse 
    // constructs eventually try to consume that token.
    //
    // If none of the higher up states consider this a stop or start token, then we will simply 
    // consume the token and add it to our list of 'skipped tokens'.  We will then repeat the 
    // above algorithm until we resynchronize at some point.
    enum ListParsingState {
        SourceUnit_ModuleElements = 0,
        ClassDeclaration_ClassElements = 1,
        ModuleDeclaration_ModuleElements = 2,
        SwitchStatement_SwitchClauses = 3,
        SwitchClause_Statements = 4,
        Block_Statements = 5,
        TryBlock_Statements = 6,
        CatchBlock_Statements = 7,
        EnumDeclaration_EnumElements = 8,
        ObjectType_TypeMembers = 9,
        ClassOrInterfaceDeclaration_HeritageClauses = 10,
        HeritageClause_TypeNameList = 11,
        VariableDeclaration_VariableDeclarators_AllowIn = 12,
        VariableDeclaration_VariableDeclarators_DisallowIn = 13,
        ArgumentList_AssignmentExpressions = 14,
        ObjectLiteralExpression_PropertyAssignments = 15,
        ArrayLiteralExpression_AssignmentExpressions = 16,
        ParameterList_Parameters = 17,
        IndexSignature_Parameters = 18,
        TypeArgumentList_Types = 19,
        TypeParameterList_TypeParameters = 20,
        TupleType_Types = 21,

        FirstListParsingState = SourceUnit_ModuleElements,
        LastListParsingState = TupleType_Types,
    }

    // We keep the parser around as a singleton.  This is because calling createParser is actually
    // expensive in V8 currently.  We then clear it after a parse so that it doesn't  keep state 
    // alive unintentionally.
    var parseSyntaxTree = createParseSyntaxTree();

    export function parse(fileName: string, text: ISimpleText, languageVersion: ts.ScriptTarget, isDeclaration: boolean): SyntaxTree {
        return parseSource(Scanner.createParserSource(fileName, text, languageVersion), isDeclaration);
    }

    export function parseSource(source: IParserSource, isDeclaration: boolean): SyntaxTree {
        return parseSyntaxTree(source, isDeclaration);
    }
}<|MERGE_RESOLUTION|>--- conflicted
+++ resolved
@@ -1,4528 +1,4517 @@
-///<reference path='references.ts' />
-
-module TypeScript.Parser {
-    // The factory used to produce parse tree nodes.  Injected normally by the 
-    // TypeScript.Syntax.Abstract or TypeScript.Syntax.Conrete modules.
-    export var syntaxFactory: Syntax.ISyntaxFactory;
-
-    // Interface that represents the source that the parser pulls tokens from.  Essentially, this 
-    // is the interface that the parser needs an underlying scanner to provide.  This allows us to
-    // separate out "what" the parser does with the tokens it retrieves versus "how" it obtains
-    // the tokens.  i.e. all the logic for parsing language constructs sits in ParserImpl, while 
-    // all the logic for retrieving tokens sits in individual IParserSources.
-    //
-    // By separating out this interface, we also make incremental parsing much easier.  Instead of
-    // having the parser directly sit on top of the scanner, we sit it on this abstraction.  Then
-    // in incremental scenarios, we can use the IncrementalParserSource to pull tokens (or even 
-    // full nodes) from the previous tree when possible.  Of course, we'll still end up using a 
-    // scanner for new text.  But that can all happen inside the source, with none of the logic in
-    // the parser having to be aware of it.
-    //
-    // In general terms, a parser source represents a position within a text.  At that position, 
-    // one can ask for the 'currentToken' that the source is pointing at.  Then, once the parser 
-    // consumes that token it can ask the source to 'moveToNextToken'.
-    //
-    // Additional special abilities include:
-    //  1) Being able to peek an arbitrary number of tokens ahead efficiently.
-    //  2) Being able to retrieve fully parsed nodes from the source, not just tokens. This happens
-    //     in incremental scenarios when the source is certain that the node is completley safe to
-    //     reuse.
-    //  3) Being able to get a 'rewind point' to the current location.  This allows the parser to
-    //     speculatively parse as much as it wants, and then reset itself back to that point, 
-    //     ensuring that no state changes that occurred after getting the 'rewing point' are 
-    //     observable.
-    //  4) Being able to reinterpret the current token being pointed at as a regular expression 
-    //     token.  This is necessary as the scanner does not have enough information to correctly
-    //     distinguish "/" or "/=" as divide tokens, versus "/..../" as a regex token.  If the 
-    //     parser sees a "/" in a place where a divide is not allowed, but a regex would be, then
-    //     it can call into the source and ask if a regex token could be returned instead.  The 
-    //     sources are smart enough to do that and not be affected by any additional work they may
-    //     have done when they originally scanned that token.
-    export interface IParserSource {
-        // The text we are parsing.
-        text: ISimpleText;
-
-        // the name of the file we're parsing.
-        fileName: string;
-
-        // The version of the language we're using while parsing.  Does not affect the final tree,
-        // but can affect the diagnostics produced while parsing.
-        languageVersion: ts.ScriptTarget;
-
-        // The current syntax node the source is pointing at.  Only available in incremental settings.
-        // The source can point at a node if that node doesn't intersect any of the text changes in
-        // the file, and doesn't contain certain unacceptable constructs.  For example, if the node
-        // contains skipped text, then it will not be reused.
-        currentNode(): ISyntaxNode;
-
-        // The current token the source is pointing at.
-        currentToken(): ISyntaxToken;
-
-        // The current token reinterpretted contextually based on where the parser is.  If the
-        // source is on a / or /= token, then it can be reinterpretted as a regex token.  If the
-        // source is on a > token, it may be reinterpretted to: >>  >>>  >=  >>=  >>>=
-        currentContextualToken(): ISyntaxToken;
-
-        // Peek any number of tokens ahead from the current location in source.  peekToken(0) is
-        // equivalent to 'currentToken', peekToken(1) is the next token, peekToken(2) the token
-        // after that, etc.  If the caller peeks past the end of the text, then EndOfFile tokens
-        // will be returned.
-        peekToken(n: number): ISyntaxToken;
-
-        // Called to move the source to the next node or token once the parser has consumed the 
-        // current one.
-        consumeNode(node: ISyntaxNode): void;
-        consumeToken(token: ISyntaxToken): void;
-
-        // Gets a rewind point that the parser can use to move back to after it speculatively 
-        // parses something.  The source guarantees that if the parser calls 'rewind' with that 
-        // point that it will be mostly in the same state that it was in when 'getRewindPoint'
-        // was called.  i.e. calling currentToken, peekToken, tokenDiagnostics, etc. will result
-        // in the same values.  One allowed exemption to this is 'currentNode'.  If a rewind point
-        // is requested and rewound, then getting the currentNode may not be possible.  However,
-        // as this is purely a performance optimization, it will not affect correctness.
-        //
-        // Note: that rewind points are not free (but they should also not be too expensive).  So
-        // they should be used judiciously.  While a rewind point is held by the parser, the source
-        // is not free to do things that it would normally do.  For example, it cannot throw away
-        // tokens that it has scanned on or after the rewind point as it must keep them alive for
-        // the parser to move back to.
-        //
-        // Rewind points also work in a stack fashion.  The first rewind point given out must be
-        // the last rewind point released.  Do not release them out of order, or bad things can 
-        // happen.
-        //
-        // Do *NOT* forget to release a rewind point.  Always put them in a finally block to ensure
-        // that they are released.  If they are not released, things will still work, you will just
-        // consume far more memory than necessary.
-        getRewindPoint(): IRewindPoint;
-
-        // Rewinds the source to the position and state it was at when this rewind point was created.
-        // This does not need to be called if the parser decides it does not need to rewind.  For 
-        // example, the parser may speculatively parse out a lambda expression when it sees something
-        // ambiguous like "(a = b, c = ...".  If it succeeds parsing that as a lambda, then it will
-        // just return that result.  However, if it fails *then* it will rewind and try it again as
-        // a parenthesized expression.  
-        rewind(rewindPoint: IRewindPoint): void;
-
-        // Called when the parser is done speculative parsing and no longer needs the rewind point.
-        // Must be called for every rewind point retrived.
-        releaseRewindPoint(rewindPoint: IRewindPoint): void;
-
-        // Retrieves the diagnostics generated while the source was producing nodes or tokens. 
-        // Should generally only be called after the document has been completely parsed.
-        tokenDiagnostics(): Diagnostic[];
-
-        release(): void;
-    }
-
-    // Information the parser needs to effectively rewind.
-    export interface IRewindPoint {
-    }
-
-    var arrayPool: any[][] = [];
-    var arrayPoolCount: number = 0;
-
-    function getArray(): any[] {
-        if (arrayPoolCount === 0) {
-            return [];
-        }
-
-        arrayPoolCount--;
-        var result = arrayPool[arrayPoolCount];
-        arrayPool[arrayPoolCount] = undefined;
-
-        return result;
-    }
-
-    function returnZeroLengthArray(array: any[]) {
-        if (array.length === 0) {
-            returnArray(array);
-        }
-    }
-
-    function returnArray(array: any[]) {
-        array.length = 0;
-        arrayPool[arrayPoolCount] = array;
-        arrayPoolCount++;
-    }
-
-    interface IParserRewindPoint extends IRewindPoint {
-        // As we speculatively parse, we may build up diagnostics.  When we rewind we want to 
-        // 'forget' that information.In order to do that we store the count of diagnostics and 
-        // when we start speculating, and we reset to that count when we're done.  That way the
-        // speculative parse does not affect any further results.
-        diagnosticsCount: number;
-
-        // isInStrictMode and listParsingState should not have to be tracked by a rewind point.
-        // Because they are naturally mutated and restored based on the normal stack movement of 
-        // the parser, they should automatically return to whatever value they had to begin with
-        // if the parser decides to rewind or not.  However, to ensure that this is true, we track
-        // these variables and check if they have the same value when we're rewinding/releasing.
-        isInStrictMode: boolean;
-        listParsingState: ListParsingState;
-    }
-
-    // Contains the actual logic to parse typescript/javascript.  This is the code that generally
-    // represents the logic necessary to handle all the language grammar constructs.  When the 
-    // language changes, this should generally only be the place necessary to fix up.
-    function createParseSyntaxTree(): (source: IParserSource, isDeclaration: boolean) => SyntaxTree {
-        // Name of the file we're parsing.
-        var fileName: string;
-
-        // Underlying source where we pull nodes and tokens from.
-        var source: IParserSource;
-
-        var languageVersion: ts.ScriptTarget;
-
-        // TODO: do we need to store/restore this when speculative parsing?  I don't think so.  The
-        // parsing logic already handles storing/restoring this and should work properly even if we're
-        // speculative parsing.
-        var listParsingState: number = 0;
-
-        // Whether or not we are in strict parsing mode.  All that changes in strict parsing mode is
-        // that some tokens that would be considered identifiers may be considered keywords.  When 
-        // rewinding, we need to store and restore this as the mode may have changed.
-        //
-        // TODO: do we need to store/restore this when speculative parsing?  I don't think so.  The
-        // parsing logic already handles storing/restoring this and should work properly even if we're
-        // speculative parsing.
-        var isInStrictMode: boolean = false;
-
-        // Current state of the parser.  If we need to rewind we will store and reset these values as
-        // appropriate.
-
-        // Diagnostics created when parsing invalid code.  Any diagnosics created when speculative 
-        // parsing need to removed when rewinding.  To do this we store the count of diagnostics when 
-        // we start speculative parsing.  And if we rewind, we restore this to the same count that we 
-        // started at.
-        var diagnostics: Diagnostic[] = [];
-
-        var parseNodeData: number = 0;
-
-        function parseSyntaxTree(_source: IParserSource, isDeclaration: boolean): SyntaxTree {
-            // First, set up our state.
-            fileName = _source.fileName;
-            source = _source;
-            languageVersion = source.languageVersion;
-
-            // Now actually parse the tree.
-            var result = parseSyntaxTreeWorker(isDeclaration);
-
-            // Now, clear out our state so that our singleton parser doesn't keep things alive.
-            diagnostics = [];
-            parseNodeData = SyntaxConstants.None;
-            fileName = undefined;
-            source.release();
-            source = undefined;
-            _source = undefined;
-
-            return result;
-        }
-
-        function parseSyntaxTreeWorker(isDeclaration: boolean): SyntaxTree {
-            var sourceUnit = parseSourceUnit();
-
-            var allDiagnostics = source.tokenDiagnostics().concat(diagnostics);
-            allDiagnostics.sort((a: Diagnostic, b: Diagnostic) => a.start() - b.start());
-
-            return new SyntaxTree(syntaxFactory.isConcrete, sourceUnit, isDeclaration, allDiagnostics, fileName, source.text, languageVersion);
-        }
-
-        function getRewindPoint(): IParserRewindPoint {
-            var rewindPoint = <IParserRewindPoint>source.getRewindPoint();
-
-            rewindPoint.diagnosticsCount = diagnostics.length;
-
-            // Values we keep around for debug asserting purposes.
-            rewindPoint.isInStrictMode = isInStrictMode;
-            rewindPoint.listParsingState = listParsingState;
-
-            return rewindPoint;
-        }
-
-        function rewind(rewindPoint: IParserRewindPoint): void {
-            source.rewind(rewindPoint);
-
-            diagnostics.length = rewindPoint.diagnosticsCount;
-        }
-
-        function releaseRewindPoint(rewindPoint: IParserRewindPoint): void {
-            // Debug.assert(listParsingState === rewindPoint.listParsingState);
-            // Debug.assert(isInStrictMode === rewindPoint.isInStrictMode);
-
-            source.releaseRewindPoint(rewindPoint);
-        }
-
-        function currentNode(): ISyntaxNode {
-            var node = source.currentNode();
-
-            // We can only reuse a node if it was parsed under the same strict mode that we're 
-            // currently in.  i.e. if we originally parsed a node in non-strict mode, but then
-            // the user added 'using strict' at the top of the file, then we can't use that node
-            // again as the presense of strict mode may cause us to parse the tokens in the file
-            // differetly.
-            //
-            // Note: we *can* reuse tokens when the strict mode changes.  That's because tokens
-            // are unaffected by strict mode.  It's just the parser will decide what to do with it
-            // differently depending on what mode it is in.
-            if (!node || parsedInStrictMode(node) !== isInStrictMode) {
-                return undefined;
-            }
-
-            return node;
-        }
-
-        function currentToken(): ISyntaxToken {
-            return source.currentToken();
-        }
-
-        function currentContextualToken(): ISyntaxToken {
-            // We're mutating the source here.  We are potentially overwriting the original token we
-            // scanned with a regex token.  So we have to clear our state.
-            return source.currentContextualToken();
-        }
-
-        function peekToken(n: number): ISyntaxToken {
-            return source.peekToken(n);
-        }
-
-        function consumeToken(token: ISyntaxToken): ISyntaxToken {
-            source.consumeToken(token);
-            return token;
-        }
-
-        function consumeNode(node: ISyntaxNode): void {
-            source.consumeNode(node);
-        }
-
-        //this method is called very frequently
-        //we should keep it simple so that it can be inlined.
-        function eatToken(kind: SyntaxKind): ISyntaxToken {
-            var token = currentToken();
-            if (token.kind() === kind) {
-                return consumeToken(token);
-            }
-
-            //slow part of EatToken(SyntaxKind kind)
-            return createMissingToken(kind, token);
-        }
-
-        // Eats the token if it is there.  Otherwise does nothing.  Will not report errors.
-        function tryEatToken(kind: SyntaxKind): ISyntaxToken {
-            var _currentToken = currentToken();
-            if (_currentToken.kind() === kind) {
-                return consumeToken(_currentToken);
-            }
-
-            return undefined;
-        }
-
-        // An identifier is basically any word, unless it is a reserved keyword.  so 'foo' is an 
-        // identifier and 'return' is not.  Note: a word may or may not be an identifier depending 
-        // on the state of the parser.  For example, 'yield' is an identifier *unless* the parser 
-        // is in strict mode.
-        function isIdentifier(token: ISyntaxToken): boolean {
-            var tokenKind = token.kind();
-
-            if (tokenKind === SyntaxKind.IdentifierName) {
-                return true;
-            }
-
-            // Keywords are only identifiers if they're FutureReservedStrictWords and we're in 
-            // strict mode.  *Or* if it's a typescript 'keyword'. 
-            if (tokenKind >= SyntaxKind.FirstFutureReservedStrictKeyword) {
-                if (tokenKind <= SyntaxKind.LastFutureReservedStrictKeyword) {
-                    // Could be a keyword or identifier.  It's an identifier if we're not in strict
-                    // mode.
-                    return !isInStrictMode;
-                }
-
-                // If it's typescript keyword, then it's actually a javascript identifier.
-                return tokenKind <= SyntaxKind.LastTypeScriptKeyword;
-            }
-
-            // Anything else is not an identifier.
-            return false;
-        }
-
-        // This method should be called when the grammar calls for an *IdentifierName* and not an
-        // *Identifier*.
-        function eatIdentifierNameToken(): ISyntaxToken {
-            var token = currentToken();
-
-            // If we have an identifier name, then consume and return it.
-            var tokenKind = token.kind();
-            if (tokenKind === SyntaxKind.IdentifierName) {
-                return consumeToken(token);
-            }
-
-            // If we have a keyword, then it can be used as an identifier name.  However, we need 
-            // to convert it to an identifier so that no later parts of the systems see it as a 
-            // keyword.
-            if (SyntaxFacts.isAnyKeyword(tokenKind)) {
-                return TypeScript.Syntax.convertKeywordToIdentifier(consumeToken(token));
-            }
-
-            return createMissingToken(SyntaxKind.IdentifierName, token);
-        }
-
-        function eatOptionalIdentifierToken(): ISyntaxToken {
-            return isIdentifier(currentToken()) ? eatIdentifierToken() : undefined;
-        }
-
-        // This method should be called when the grammar calls for an *Identifier* and not an
-        // *IdentifierName*.
-        function eatIdentifierToken(diagnosticCode?: string): ISyntaxToken {
-            var token = currentToken();
-            if (isIdentifier(token)) {
-                consumeToken(token);
-
-                if (token.kind() === SyntaxKind.IdentifierName) {
-                    return token;
-                }
-
-                return TypeScript.Syntax.convertKeywordToIdentifier(token);
-            }
-
-            return createMissingToken(SyntaxKind.IdentifierName, token, diagnosticCode);
-        }
-
-        function previousTokenHasTrailingNewLine(token: ISyntaxToken): boolean {
-            var tokenFullStart = token.fullStart();
-            if (tokenFullStart === 0) {
-                // First token in the document.  Thus it has no 'previous' token, and there is 
-                // no preceding newline.
-                return false;
-            }
-
-            // If our previous token ended with a newline, then *by definition* we must have started
-            // at the beginning of a line.  
-            var lineNumber = source.text.lineMap().getLineNumberFromPosition(tokenFullStart);
-            var lineStart = source.text.lineMap().getLineStartPosition(lineNumber);
-
-            return lineStart == tokenFullStart;
-        }
-
-        function canEatAutomaticSemicolon(allowWithoutNewLine: boolean): boolean {
-            var token = currentToken();
-
-            // An automatic semicolon is always allowed if we're at the end of the file.
-            var tokenKind = token.kind();
-            if (tokenKind === SyntaxKind.EndOfFileToken) {
-                return true;
-            }
-
-            // Or if the next token is a close brace (regardless of which line it is on).
-            if (tokenKind === SyntaxKind.CloseBraceToken) {
-                return true;
-            }
-
-            if (allowWithoutNewLine) {
-                return true;
-            }
-
-            // It is also allowed if there is a newline between the last token seen and the next one.
-            if (previousTokenHasTrailingNewLine(token)) {
-                return true;
-            }
-
-            return false;
-        }
-
-        function canEatExplicitOrAutomaticSemicolon(allowWithoutNewline: boolean): boolean {
-            var token = currentToken();
-
-            if (token.kind() === SyntaxKind.SemicolonToken) {
-                return true;
-            }
-
-            return canEatAutomaticSemicolon(allowWithoutNewline);
-        }
-
-        function eatExplicitOrAutomaticSemicolon(allowWithoutNewline: boolean): ISyntaxToken {
-            var token = currentToken();
-
-            // If we see a semicolon, then we can definitely eat it.
-            if (token.kind() === SyntaxKind.SemicolonToken) {
-                return consumeToken(token);
-            }
-
-            // Check if an automatic semicolon could go here.  If so, then there's no problem and
-            // we can proceed without error.  Return 'undefined' as there's no actual token for this 
-            // position. 
-            if (canEatAutomaticSemicolon(allowWithoutNewline)) {
-                return undefined;
-            }
-
-            // No semicolon could be consumed here at all.  Just call the standard eating function
-            // so we get the token and the error for it.
-            return eatToken(SyntaxKind.SemicolonToken);
-        }
-
-        function createMissingToken(expectedKind: SyntaxKind, actual: ISyntaxToken, diagnosticCode?: string): ISyntaxToken {
-            var diagnostic = getExpectedTokenDiagnostic(expectedKind, actual, diagnosticCode);
-            addDiagnostic(diagnostic);
-
-            // The missing token will be at the full start of the current token.  That way empty tokens
-            // will always be between real tokens and not inside an actual token.
-            return Syntax.emptyToken(expectedKind);
-        }
-
-        function getExpectedTokenDiagnostic(expectedKind: SyntaxKind, actual: ISyntaxToken, diagnosticCode: string): Diagnostic {
-            var token = currentToken();
-
-            var args: any[] = undefined;
-            // If a specialized diagnostic message was provided, just use that.
-            if (!diagnosticCode) {
-                // They wanted something specific, just report that that token was missing.
-                if (SyntaxFacts.isAnyKeyword(expectedKind) || SyntaxFacts.isAnyPunctuation(expectedKind)) {
-                    diagnosticCode = DiagnosticCode._0_expected;
-                    args = [SyntaxFacts.getText(expectedKind)];
-                }
-                else {
-                    // They wanted an identifier.
-
-                    // If the user supplied a keyword, give them a specialized message.
-                    if (actual && SyntaxFacts.isAnyKeyword(actual.kind())) {
-                        diagnosticCode = DiagnosticCode.Identifier_expected_0_is_a_keyword;
-                        args = [SyntaxFacts.getText(actual.kind())];
-                    }
-                    else {
-                        // Otherwise just report that an identifier was expected.
-                        diagnosticCode = DiagnosticCode.Identifier_expected;
-                    }
-                }
-            }
-
-            return new Diagnostic(fileName, source.text.lineMap(), start(token, source.text), width(token), diagnosticCode, args);
-        }
-
-        function getBinaryExpressionPrecedence(tokenKind: SyntaxKind): BinaryExpressionPrecedence {
-            switch (tokenKind) {
-                case SyntaxKind.BarBarToken:                return BinaryExpressionPrecedence.LogicalOrExpressionPrecedence;
-                case SyntaxKind.AmpersandAmpersandToken:    return BinaryExpressionPrecedence.LogicalAndExpressionPrecedence;
-                case SyntaxKind.BarToken:                   return BinaryExpressionPrecedence.BitwiseOrExpressionPrecedence;
-                case SyntaxKind.CaretToken:                 return BinaryExpressionPrecedence.BitwiseExclusiveOrExpressionPrecedence;
-                case SyntaxKind.AmpersandToken:             return BinaryExpressionPrecedence.BitwiseAndExpressionPrecedence;
-                case SyntaxKind.EqualsEqualsToken:
-                case SyntaxKind.ExclamationEqualsToken:
-                case SyntaxKind.EqualsEqualsEqualsToken:
-                case SyntaxKind.ExclamationEqualsEqualsToken:
-                    return BinaryExpressionPrecedence.EqualityExpressionPrecedence;
-                case SyntaxKind.LessThanToken:
-                case SyntaxKind.GreaterThanToken:
-                case SyntaxKind.LessThanEqualsToken:
-                case SyntaxKind.GreaterThanEqualsToken:
-                case SyntaxKind.InstanceOfKeyword:
-                case SyntaxKind.InKeyword:
-                    return BinaryExpressionPrecedence.RelationalExpressionPrecedence;
-                case SyntaxKind.LessThanLessThanToken:
-                case SyntaxKind.GreaterThanGreaterThanToken:
-                case SyntaxKind.GreaterThanGreaterThanGreaterThanToken:
-                    return BinaryExpressionPrecedence.ShiftExpressionPrecdence;
-                case SyntaxKind.PlusToken:
-                case SyntaxKind.MinusToken: 
-                    return BinaryExpressionPrecedence.AdditiveExpressionPrecedence;
-                case SyntaxKind.AsteriskToken:
-                case SyntaxKind.SlashToken:
-                case SyntaxKind.PercentToken:
-                    return BinaryExpressionPrecedence.MultiplicativeExpressionPrecedence;
-            }
-
-            throw Errors.invalidOperation();
-        }
-
-        function addSkippedTokenAfterNodeOrToken(nodeOrToken: ISyntaxNodeOrToken, skippedToken: ISyntaxToken): ISyntaxNodeOrToken {
-            if (isToken(nodeOrToken)) {
-                return addSkippedTokenAfterToken(<ISyntaxToken>nodeOrToken, skippedToken);
-            }
-            else if (isNode(nodeOrToken)) {
-                return addSkippedTokenAfterNode(<ISyntaxNode>nodeOrToken, skippedToken);
-            }
-            else {
-                throw Errors.invalidOperation();
-            }
-        }
-
-        function replaceTokenInParent(node: ISyntaxNode, oldToken: ISyntaxToken, newToken: ISyntaxToken): void {
-            // oldToken may be parented by a node or a list.
-            replaceTokenInParentWorker(oldToken, newToken);
-
-            var parent = oldToken.parent;
-            newToken.parent = parent;
-
-            // Walk upwards to our outermost node, clearing hte cached 'data' in it.  This will 
-            // make sure that the fullWidths and incrementally unusable bits are computed correctly
-            // when next requested.
-            while (true) {
-                // Parent must be a list or a node.  All of those have a 'data' element.
-                Debug.assert(isNode(parent) || isList(parent) || isSeparatedList(parent));
-                var dataElement = <{ data: number }><any>parent;
-                if (dataElement.data) {
-                    dataElement.data &= SyntaxConstants.NodeParsedInStrictModeMask
-                }
-
-                if (parent === node) {
-                    break;
-                }
-
-                parent = parent.parent;
-            }
-        }
-
-        function replaceTokenInParentWorker(oldToken: ISyntaxToken, newToken: ISyntaxToken): void {
-            var parent = oldToken.parent;
-
-            if (isNode(parent)) {
-                var node = <any>parent;
-                for (var key in node) {
-                    if (node[key] === oldToken) {
-                        node[key] = newToken;
-                        return;
-                    }
-                }
-            }
-            else if (isList(parent)) {
-                var list1 = <ISyntaxNodeOrToken[]>parent;
-                for (var i = 0, n = list1.length; i < n; i++) {
-                    if (list1[i] === oldToken) {
-                        list1[i] = newToken;
-                        return;
-                    }
-                }
-            }
-            else if (isSeparatedList(parent)) {
-                var list2 = <ISyntaxNodeOrToken[]>parent;
-                for (var i = 0, n = childCount(list2); i < n; i++) {
-                    if (childAt(list2, i) === oldToken) {
-                        if (i % 2 === 0) {
-                            list2[i / 2] = newToken;
-                        }
-                        else {
-                            list2.separators[(i - 1) / 2] = newToken;
-                        }
-                        return;
-                    }
-                }
-            }
-
-            throw Errors.invalidOperation();
-        }
-
-        function addSkippedTokenAfterNode(node: ISyntaxNode, skippedToken: ISyntaxToken): ISyntaxNode {
-            var oldToken = lastToken(node);
-            var newToken = addSkippedTokenAfterToken(oldToken, skippedToken);
-
-            replaceTokenInParent(node, oldToken, newToken);
-            return node;
-        }
-
-        function addSkippedTokensBeforeNode(node: ISyntaxNode, skippedTokens: ISyntaxToken[]): ISyntaxNode {
-            if (skippedTokens.length > 0) {
-                var oldToken = firstToken(node);
-                var newToken = addSkippedTokensBeforeToken(oldToken, skippedTokens);
-
-                replaceTokenInParent(node, oldToken, newToken);
-            }
-
-            return node;
-        }
-
-        function addSkippedTokensBeforeToken(token: ISyntaxToken, skippedTokens: ISyntaxToken[]): ISyntaxToken {
-            // Debug.assert(token.fullWidth() > 0 || token.kind() === SyntaxKind.EndOfFileToken);
-            // Debug.assert(skippedTokens.length > 0);
-
-            var leadingTrivia: ISyntaxTrivia[] = [];
-            for (var i = 0, n = skippedTokens.length; i < n; i++) {
-                var skippedToken = skippedTokens[i];
-                addSkippedTokenToTriviaArray(leadingTrivia, skippedToken);
-            }
-
-            addTriviaTo(token.leadingTrivia(source.text), leadingTrivia);
-
-            var updatedToken = Syntax.withLeadingTrivia(token, Syntax.triviaList(leadingTrivia), source.text);
-
-            // We've prepending this token with new leading trivia.  This means the full start of
-            // the token is not where the scanner originally thought it was, but is instead at the
-            // start of the first skipped token.
-            updatedToken.setFullStart(skippedTokens[0].fullStart());
-
-            // Don't need this array anymore.  Give it back so we can reuse it.
-            returnArray(skippedTokens);
-
-            return updatedToken;
-        }
-
-        function addSkippedTokensAfterToken(token: ISyntaxToken, skippedTokens: ISyntaxToken[]): ISyntaxToken {
-            // Debug.assert(token.fullWidth() > 0);
-            if (skippedTokens.length === 0) {
-                returnArray(skippedTokens);
-                return token;
-            }
-
-            var trailingTrivia = token.trailingTrivia(source.text).toArray();
-
-            for (var i = 0, n = skippedTokens.length; i < n; i++) {
-                addSkippedTokenToTriviaArray(trailingTrivia, skippedTokens[i]);
-            }
-
-            // Don't need this array anymore.  Give it back so we can reuse it.
-            returnArray(skippedTokens);
-            return Syntax.withTrailingTrivia(token, Syntax.triviaList(trailingTrivia), source.text);
-        }
-
-        function addSkippedTokenAfterToken(token: ISyntaxToken, skippedToken: ISyntaxToken): ISyntaxToken {
-            // Debug.assert(token.fullWidth() > 0);
-            var trailingTrivia = token.trailingTrivia(source.text).toArray();
-            addSkippedTokenToTriviaArray(trailingTrivia, skippedToken);
-
-            return Syntax.withTrailingTrivia(token, Syntax.triviaList(trailingTrivia), source.text);
-        }
-
-        function addSkippedTokenToTriviaArray(array: ISyntaxTrivia[], skippedToken: ISyntaxToken): void {
-            // Debug.assert(skippedToken.text().length > 0);
-
-            // first, add the leading trivia of the skipped token to the array
-            addTriviaTo(skippedToken.leadingTrivia(source.text), array);
-
-            // now, add the text of the token as skipped text to the trivia array.
-            var trimmedToken = Syntax.withTrailingTrivia(Syntax.withLeadingTrivia(skippedToken, Syntax.emptyTriviaList, source.text), Syntax.emptyTriviaList, source.text);
-
-            // Because we removed the leading trivia from the skipped token, the full start of the
-            // trimmed token is the start of the skipped token.
-            trimmedToken.setFullStart(start(skippedToken, source.text));
-
-            array.push(Syntax.skippedTokenTrivia(trimmedToken, source.text));
-
-            // Finally, add the trailing trivia of the skipped token to the trivia array.
-            addTriviaTo(skippedToken.trailingTrivia(source.text), array);
-        }
-
-        function addTriviaTo(list: ISyntaxTriviaList, array: ISyntaxTrivia[]): void {
-            for (var i = 0, n = list.count(); i < n; i++) {
-                array.push(list.syntaxTriviaAt(i));
-            }
-        }
-
-        function setStrictMode(_isInStrictMode: boolean) {
-            isInStrictMode = _isInStrictMode;
-            parseNodeData = _isInStrictMode ? SyntaxConstants.NodeParsedInStrictModeMask : 0;
-        }
-
-        function parseSourceUnit(): SourceUnitSyntax {
-            var savedIsInStrictMode = isInStrictMode
-
-            var skippedTokens: ISyntaxToken[] = getArray();
-            var moduleElements = parseSyntaxList<IModuleElementSyntax>(ListParsingState.SourceUnit_ModuleElements, skippedTokens, updateStrictModeState);
-
-            setStrictMode(savedIsInStrictMode);
-
-            var sourceUnit = new syntaxFactory.SourceUnitSyntax(parseNodeData, moduleElements, currentToken());
-
-            sourceUnit = <SourceUnitSyntax>addSkippedTokensBeforeNode(sourceUnit, skippedTokens);
-
-            if (Debug.shouldAssert(AssertionLevel.Aggressive)) {
-                Debug.assert(fullWidth(sourceUnit) === source.text.length());
-
-                if (Debug.shouldAssert(AssertionLevel.VeryAggressive)) {
-                    Debug.assert(fullText(sourceUnit) === source.text.substr(0, source.text.length()));
-                }
-            }
-
-            return sourceUnit;
-        }
-
-        function updateStrictModeState(items: any[]): void {
-            if (!isInStrictMode) {
-                // Check if all the items are directive prologue elements.
-                for (var i = 0; i < items.length; i++) {
-                    var item = items[i];
-                    if (!SyntaxFacts.isDirectivePrologueElement(item)) {
-                        return;
-                    }
-                }
-
-                setStrictMode(SyntaxFacts.isUseStrictDirective(items[items.length - 1]));
-            }
-        }
-
-        function isModuleElement(inErrorRecovery: boolean): boolean {
-            if (SyntaxUtilities.isModuleElement(currentNode())) {
-                return true;
-            }
-
-            var _modifierCount = modifierCount();
-            return isInterfaceEnumClassModuleImportOrExport(_modifierCount) ||
-                   isStatement(_modifierCount, inErrorRecovery);
-        }
-
-        function tryParseModuleElement(inErrorRecovery: boolean): IModuleElementSyntax {
-            var node = currentNode();
-            if (SyntaxUtilities.isModuleElement(node)) {
-                consumeNode(node);
-                return <IModuleElementSyntax>node;
-            }
-
-            var _currentToken = currentToken();
-            var _modifierCount = modifierCount();
-
-            if (_modifierCount) {
-                // if we have modifiers, then these are definitely TS constructs and we can 
-                // immediately start parsing them.
-                switch (peekToken(_modifierCount).kind()) {
-                    case SyntaxKind.ImportKeyword: return parseImportDeclaration();
-                    case SyntaxKind.ModuleKeyword: return parseModuleDeclaration();
-                    case SyntaxKind.InterfaceKeyword: return parseInterfaceDeclaration();
-                    case SyntaxKind.ClassKeyword: return parseClassDeclaration();
-                    case SyntaxKind.EnumKeyword: return parseEnumDeclaration();
-                }
-            }
-
-            // No modifiers.  If we see 'class, enum, import and export' we could technically 
-            // aggressively consume them as they can't start another construct.  However, it's 
-            // not uncommon in error recovery to run into a situation where we see those keywords,
-            // but the code was using it as the name of an object property.  To avoid overzealously
-            // consuming these, we only parse them out if we can see enough context to 'prove' that
-            // they really do start the module element
-            var nextToken = peekToken(1);
-            var currentTokenKind = _currentToken.kind();
-            switch (currentTokenKind) {
-                case SyntaxKind.ModuleKeyword:
-                    if (isIdentifier(nextToken) || nextToken.kind() === SyntaxKind.StringLiteral) {
-                        return parseModuleDeclaration();
-                    }
-                    break;
-
-                case SyntaxKind.ImportKeyword:
-                    if (isIdentifier(nextToken)) {
-                        return parseImportDeclaration();
-                    }
-                    break;
-
-                case SyntaxKind.ClassKeyword:
-                    if (isIdentifier(nextToken)) {
-                        return parseClassDeclaration();
-                    }
-                    break;
-
-                case SyntaxKind.EnumKeyword:
-                    if (isIdentifier(nextToken)) {
-                        return parseEnumDeclaration();
-                    }
-                    break;
-
-                case SyntaxKind.InterfaceKeyword:
-                    if (isIdentifier(nextToken)) {
-                        return parseInterfaceDeclaration();
-                    }
-                    break;
-
-                case SyntaxKind.ExportKeyword:
-                    // 'export' could be a modifier on a statement (like export var ...).  So we 
-                    // only want to parse out an export assignment here if we actually see the equals.
-                    if (nextToken.kind() === SyntaxKind.EqualsToken) {
-                        return parseExportAssignment();
-                    }
-                    break;
-            }
-
-            return tryParseStatementWorker(_currentToken, currentTokenKind, _modifierCount, inErrorRecovery);
-        }
-
-        function parseImportDeclaration(): ImportDeclarationSyntax {
-            return new syntaxFactory.ImportDeclarationSyntax(parseNodeData,
-                parseModifiers(), eatToken(SyntaxKind.ImportKeyword), eatIdentifierToken(), eatToken(SyntaxKind.EqualsToken), parseModuleReference(), eatExplicitOrAutomaticSemicolon(/*allowWithoutNewline:*/ false));
-        }
-
-        function parseExportAssignment(): ExportAssignmentSyntax {
-            return new syntaxFactory.ExportAssignmentSyntax(parseNodeData,
-                eatToken(SyntaxKind.ExportKeyword), eatToken(SyntaxKind.EqualsToken), eatIdentifierToken(), eatExplicitOrAutomaticSemicolon(/*allowWithoutNewline:*/ false));
-        }
-
-        function parseModuleReference(): IModuleReferenceSyntax {
-            return isExternalModuleReference() ? parseExternalModuleReference() : parseModuleNameModuleReference();
-        }
-
-        function isExternalModuleReference(): boolean {
-            return currentToken().kind() === SyntaxKind.RequireKeyword &&
-                   peekToken(1).kind() === SyntaxKind.OpenParenToken;
-        }
-
-        function parseExternalModuleReference(): ExternalModuleReferenceSyntax {
-            return new syntaxFactory.ExternalModuleReferenceSyntax(parseNodeData,
-                eatToken(SyntaxKind.RequireKeyword), eatToken(SyntaxKind.OpenParenToken), eatToken(SyntaxKind.StringLiteral), eatToken(SyntaxKind.CloseParenToken));
-        }
-
-        function parseModuleNameModuleReference(): ModuleNameModuleReferenceSyntax {
-            return new syntaxFactory.ModuleNameModuleReferenceSyntax(parseNodeData, parseName(/*allowIdentifierNames:*/ false));
-        }
-
-        function tryParseTypeArgumentList(inExpression: boolean): TypeArgumentListSyntax {
-            var _currentToken = currentToken();
-            if (_currentToken.kind() !== SyntaxKind.LessThanToken) {
-                return undefined;
-            }
-
-            if (!inExpression) {
-                // if we're not in an expression, this must be a type argument list.  Just parse
-                // it out as such.
-                var lessThanToken = consumeToken(_currentToken);
-
-                var skippedTokens: ISyntaxToken[] = getArray();
-                var typeArguments = parseSeparatedSyntaxList<ITypeSyntax>(ListParsingState.TypeArgumentList_Types, skippedTokens);
-                lessThanToken = addSkippedTokensAfterToken(lessThanToken, skippedTokens);
-
-                return new syntaxFactory.TypeArgumentListSyntax(parseNodeData, lessThanToken, typeArguments, eatToken(SyntaxKind.GreaterThanToken));
-            }
-
-            // If we're in an expression, then we only want to consume this as a type argument list
-            // if we're sure that it's a type arg list and not an arithmetic expression.
-
-            var rewindPoint = getRewindPoint();
-
-            // We've seen a '<'.  Try to parse it out as a type argument list.
-            var lessThanToken = consumeToken(_currentToken);
-
-            var skippedTokens: ISyntaxToken[] = getArray();
-            var typeArguments = parseSeparatedSyntaxList<ITypeSyntax>(ListParsingState.TypeArgumentList_Types, skippedTokens);
-            var lessThanToken = addSkippedTokensAfterToken(lessThanToken, skippedTokens);
-
-            var greaterThanToken = eatToken(SyntaxKind.GreaterThanToken);
-
-            // We're in a context where '<' could be the start of a type argument list, or part
-            // of an arithmetic expression.  We'll presume it's the latter unless we see the '>'
-            // and a following token that guarantees that it's supposed to be a type argument list.
-            if (greaterThanToken.fullWidth() === 0 || !canFollowTypeArgumentListInExpression(currentToken().kind())) {
-                rewind(rewindPoint);
-                releaseRewindPoint(rewindPoint);
-                return undefined;
-            }
-            else {
-                releaseRewindPoint(rewindPoint);
-                return new syntaxFactory.TypeArgumentListSyntax(parseNodeData, lessThanToken, typeArguments, greaterThanToken);
-            }
-        }
-
-        function canFollowTypeArgumentListInExpression(kind: SyntaxKind): boolean {
-            switch (kind) {
-                case SyntaxKind.OpenParenToken:                 // foo<x>(   
-                case SyntaxKind.DotToken:                       // foo<x>.
-                    // These two cases are the only cases where this token can legally follow a
-                    // type argument list.  So we definitely want to treat this as a type arg list.
-
-                case SyntaxKind.CloseParenToken:                // foo<x>)
-                case SyntaxKind.CloseBracketToken:              // foo<x>]
-                case SyntaxKind.ColonToken:                     // foo<x>:
-                case SyntaxKind.SemicolonToken:                 // foo<x>;
-                case SyntaxKind.CommaToken:                     // foo<x>,
-                case SyntaxKind.QuestionToken:                  // foo<x>?
-                case SyntaxKind.EqualsEqualsToken:              // foo<x> ==
-                case SyntaxKind.EqualsEqualsEqualsToken:        // foo<x> ===
-                case SyntaxKind.ExclamationEqualsToken:         // foo<x> !=
-                case SyntaxKind.ExclamationEqualsEqualsToken:   // foo<x> !==
-                case SyntaxKind.AmpersandAmpersandToken:        // foo<x> &&
-                case SyntaxKind.BarBarToken:                    // foo<x> ||
-                case SyntaxKind.CaretToken:                     // foo<x> ^
-                case SyntaxKind.AmpersandToken:                 // foo<x> &
-                case SyntaxKind.BarToken:                       // foo<x> |
-                case SyntaxKind.CloseBraceToken:                // foo<x> }
-                case SyntaxKind.EndOfFileToken:                 // foo<x>
-                    // these cases can't legally follow a type arg list.  However, they're not legal 
-                    // expressions either.  The user is probably in the middle of a generic type. So
-                    // treat it as such.
-                    return true;
-
-                default:
-                    // Anything else treat as an expression.
-                    return false;
-            }
-        }
-
-        function parseName(allowIdentifierName: boolean): INameSyntax {
-            return tryParseName(allowIdentifierName) || eatIdentifierToken();
-        }
-
-        function eatRightSideOfName(allowIdentifierNames: boolean): ISyntaxToken {
-            var _currentToken = currentToken();
-
-            // Technically a keyword is valid here as all keywords are identifier names.
-            // However, often we'll encounter this in error situations when the keyword
-            // is actually starting another valid construct.
-
-            // So, we check for the following specific case:
-
-            //      name.
-            //      keyword identifierNameOrKeyword
-
-            // Note: the newlines are important here.  For example, if that above code 
-            // were rewritten into:
-
-            //      name.keyword
-            //      identifierNameOrKeyword
-
-            // Then we would consider it valid.  That's because ASI would take effect and
-            // the code would be implicitly: "name.keyword; identifierNameOrKeyword".  
-            // In the first case though, ASI will not take effect because there is not a
-            // line terminator after the keyword.
-            if (SyntaxFacts.isAnyKeyword(_currentToken.kind()) &&
-                previousTokenHasTrailingNewLine(_currentToken)) {
-
-                var token1 = peekToken(1);
-                if (!existsNewLineBetweenTokens(_currentToken, token1, source.text) &&
-                    SyntaxFacts.isIdentifierNameOrAnyKeyword(token1)) {
-
-                    return createMissingToken(SyntaxKind.IdentifierName, _currentToken);
-                }
-            }
-
-            return allowIdentifierNames ? eatIdentifierNameToken() : eatIdentifierToken();
-        }
-
-        function tryParseName(allowIdentifierNames: boolean): INameSyntax {
-            var token0 = currentToken();
-            var shouldContinue = isIdentifier(token0);
-            if (!shouldContinue) {
-                return undefined;
-            }
-
-            // Call eatIdentifierName to convert the token to an identifier if it is as keyword.
-            var current: INameSyntax = eatIdentifierToken();
-
-            while (shouldContinue && currentToken().kind() === SyntaxKind.DotToken) {
-                var dotToken = consumeToken(currentToken());
-                var identifierName = eatRightSideOfName(allowIdentifierNames);
-
-                current = new syntaxFactory.QualifiedNameSyntax(parseNodeData, current, dotToken, identifierName);
-                shouldContinue = identifierName.fullWidth() > 0;
-            }
-
-            return current;
-        }
-
-        function parseEnumDeclaration(): EnumDeclarationSyntax {
-            var modifiers = parseModifiers();
-            var enumKeyword = eatToken(SyntaxKind.EnumKeyword);
-            var identifier = eatIdentifierToken();
-
-            var openBraceToken = eatToken(SyntaxKind.OpenBraceToken);
-            var enumElements = Syntax.emptySeparatedList<EnumElementSyntax>();
-
-            if (openBraceToken.fullWidth() > 0) {
-                var skippedTokens: ISyntaxToken[] = getArray();
-                enumElements = parseSeparatedSyntaxList<EnumElementSyntax>(ListParsingState.EnumDeclaration_EnumElements, skippedTokens);
-                openBraceToken = addSkippedTokensAfterToken(openBraceToken, skippedTokens);
-            }
-
-            return new syntaxFactory.EnumDeclarationSyntax(parseNodeData, modifiers, enumKeyword, identifier, openBraceToken, enumElements, eatToken(SyntaxKind.CloseBraceToken));
-        }
-
-        function isEnumElement(inErrorRecovery: boolean): boolean {
-            var node = currentNode();
-            if (node && node.kind() === SyntaxKind.EnumElement) {
-                return true;
-            }
-
-            return isPropertyName(currentToken(), inErrorRecovery);
-        }
-
-        function tryParseEnumElementEqualsValueClause(): EqualsValueClauseSyntax {
-            return isEqualsValueClause(/*inParameter*/ false) ? parseEqualsValueClause(/*allowIn:*/ true) : undefined;
-        }
-
-        function tryParseEnumElement(inErrorRecovery: boolean): EnumElementSyntax {
-            var node = currentNode();
-            if (node && node.kind() === SyntaxKind.EnumElement) {
-                consumeNode(node);
-                return <EnumElementSyntax>node;
-            }
-
-            if (!isPropertyName(currentToken(), inErrorRecovery)) {
-                return undefined;
-            }
-
-            return new syntaxFactory.EnumElementSyntax(parseNodeData, eatPropertyName(), tryParseEnumElementEqualsValueClause());
-        }
-
-        function isModifierKind(kind: SyntaxKind): boolean {
-            switch (kind) {
-                case SyntaxKind.ExportKeyword:
-                case SyntaxKind.PublicKeyword:
-                case SyntaxKind.PrivateKeyword:
-                case SyntaxKind.ProtectedKeyword:
-                case SyntaxKind.StaticKeyword:
-                case SyntaxKind.DeclareKeyword:
-                    return true;
-            }
-
-            return false;
-        }
-
-        function isModifier(token: ISyntaxToken, index: number): boolean {
-            if (isModifierKind(token.kind())) {
-                // These are modifiers only if we see an actual keyword, identifier, string literal
-                // or number following.
-                // Note: we also allow [ for error conditions.  
-                // [   is for:     static [a: number]
-                var nextToken = peekToken(index + 1);
-                var nextTokenKind = nextToken.kind();
-
-                switch (nextTokenKind) {
-                    case SyntaxKind.IdentifierName:
-                    case SyntaxKind.OpenBracketToken:
-                    case SyntaxKind.NumericLiteral:
-                    case SyntaxKind.StringLiteral:
-                        return true;
-                    default:
-                        return SyntaxFacts.isAnyKeyword(nextTokenKind);
-                }
-            }
-
-            return false;
-        }
-
-        function modifierCount(): number {
-            var modifierCount = 0;
-            while (isModifier(peekToken(modifierCount), modifierCount)) {
-                modifierCount++;
-            }
-
-            return modifierCount;
-        }
-
-        function parseModifiers(): ISyntaxToken[] {
-            var tokens: ISyntaxToken[] = getArray();
-
-            while (true) {
-                var token = currentToken();
-                if (isModifier(token, /*index:*/ 0)) {
-                    tokens.push(consumeToken(token));
-                    continue;
-                }
-
-                break;
-            }
-
-            var result = Syntax.list(tokens);
-
-            // If the tokens array is greater than one, then we can't return it.  It will have been 
-            // copied directly into the syntax list.
-            returnZeroLengthArray(tokens);
-
-            return result;
-        }
-
-        function parseHeritageClauses(): HeritageClauseSyntax[] {
-            var heritageClauses = Syntax.emptyList<HeritageClauseSyntax>();
-
-            if (isHeritageClause()) {
-                // NOTE: we can pass "undefined" for the skipped tokens here as we know we can't get
-                // any leading skipped tokens. We have an 'extends' or 'implements' keyword, so 
-                // any skipped tokeds will get attached to that instead.
-                heritageClauses = parseSyntaxList<HeritageClauseSyntax>(ListParsingState.ClassOrInterfaceDeclaration_HeritageClauses, undefined);
-            }
-
-            return heritageClauses;
-        }
-
-        function tryParseHeritageClauseTypeName(): ITypeSyntax {
-            return isHeritageClauseTypeName() ? tryParseNameOrGenericType() : undefined;
-        }
-
-        function parseClassDeclaration(): ClassDeclarationSyntax {
-            var modifiers = parseModifiers();
-            var classKeyword = eatToken(SyntaxKind.ClassKeyword);
-            var identifier = eatIdentifierToken();
-            var typeParameterList = tryParseTypeParameterList(/*requireCompleteTypeParameterList:*/ false);
-            var heritageClauses = parseHeritageClauses();
-            var openBraceToken = eatToken(SyntaxKind.OpenBraceToken);
-            var classElements = Syntax.emptyList<IClassElementSyntax>();
-
-            if (openBraceToken.fullWidth() > 0) {
-                var skippedTokens: ISyntaxToken[] = getArray();
-                classElements = parseSyntaxList<IClassElementSyntax>(ListParsingState.ClassDeclaration_ClassElements, skippedTokens);
-                openBraceToken = addSkippedTokensAfterToken(openBraceToken, skippedTokens);
-            };
-
-            return new syntaxFactory.ClassDeclarationSyntax(parseNodeData,
-                modifiers, classKeyword, identifier, typeParameterList, heritageClauses, openBraceToken, classElements, eatToken(SyntaxKind.CloseBraceToken));
-        }
-
-        function isAccessor(modifierCount: number, inErrorRecovery: boolean): boolean {
-            var tokenKind = peekToken(modifierCount).kind();
-            if (tokenKind !== SyntaxKind.GetKeyword &&
-                tokenKind !== SyntaxKind.SetKeyword) {
-                return false;
-            }
-
-            return isPropertyName(peekToken(modifierCount + 1), inErrorRecovery);
-        }
-
-        function parseAccessor(checkForStrictMode: boolean): ISyntaxNode {
-            var modifiers = parseModifiers();
-            var _currenToken = currentToken();
-            var tokenKind = _currenToken.kind();
-
-            if (tokenKind === SyntaxKind.GetKeyword) {
-                return parseGetMemberAccessorDeclaration(modifiers, _currenToken, checkForStrictMode);
-            }
-            else if (tokenKind === SyntaxKind.SetKeyword) {
-                return parseSetMemberAccessorDeclaration(modifiers, _currenToken, checkForStrictMode);
-            }
-            else {
-                throw Errors.invalidOperation();
-            }
-        }
-
-        function parseGetMemberAccessorDeclaration(modifiers: ISyntaxToken[], getKeyword: ISyntaxToken, checkForStrictMode: boolean): GetAccessorSyntax {
-            return new syntaxFactory.GetAccessorSyntax(parseNodeData,
-                modifiers, consumeToken(getKeyword), eatPropertyName(),
-                parseCallSignature(/*requireCompleteTypeParameterList:*/ false),
-                parseBlock(/*parseStatementsEvenWithNoOpenBrace:*/ false, checkForStrictMode));
-        }
-
-        function parseSetMemberAccessorDeclaration(modifiers: ISyntaxToken[], setKeyword: ISyntaxToken, checkForStrictMode: boolean): SetAccessorSyntax {
-            return new syntaxFactory.SetAccessorSyntax(parseNodeData,
-                modifiers, consumeToken(setKeyword), eatPropertyName(),
-                parseCallSignature(/*requireCompleteTypeParameterList:*/ false),
-                parseBlock(/*parseStatementsEvenWithNoOpenBrace:*/ false, checkForStrictMode));
-        }
-
-        function isClassElement(inErrorRecovery: boolean): boolean {
-            if (SyntaxUtilities.isClassElement(currentNode())) {
-                return true;
-            }
-
-            // Note: the order of these calls is important.  Specifically, isMemberVariableDeclaration
-            // checks for a subset of the conditions of the previous two calls.
-            var _modifierCount = modifierCount();
-            return isConstructorDeclaration(_modifierCount) ||
-                   isMemberFunctionDeclaration(_modifierCount, inErrorRecovery) ||
-                   isAccessor(_modifierCount, inErrorRecovery) ||
-                   isMemberVariableDeclaration(_modifierCount, inErrorRecovery) ||
-                   isIndexMemberDeclaration(_modifierCount);
-        }
-
-        function tryParseClassElement(inErrorRecovery: boolean): IClassElementSyntax {
-            var node = currentNode();
-            if (SyntaxUtilities.isClassElement(node)) {
-                consumeNode(node);
-                return <IClassElementSyntax>node;
-            }
-
-            var _modifierCount = modifierCount();
-            if (isConstructorDeclaration(_modifierCount)) {
-                return parseConstructorDeclaration();
-            }
-            else if (isMemberFunctionDeclaration(_modifierCount, inErrorRecovery)) {
-                return parseMemberFunctionDeclaration();
-            }
-            else if (isAccessor(_modifierCount, inErrorRecovery)) {
-                return parseAccessor(/*checkForStrictMode:*/ false);
-            }
-            else if (isMemberVariableDeclaration(_modifierCount, inErrorRecovery)) {
-                return parseMemberVariableDeclaration();
-            }
-            else if (isIndexMemberDeclaration(_modifierCount)) {
-                return parseIndexMemberDeclaration();
-            }
-            else {
-                return undefined;
-            }
-        }
-
-        function isConstructorDeclaration(modifierCount: number): boolean {
-            // Note: we deviate slightly from the spec here.  If we see 'constructor' then we 
-            // assume this is a constructor.  That means, if a user writes "public constructor;"
-            // it won't be viewed as a member.  As a workaround, they can simply write:
-            //      public 'constructor';
-            return peekToken(modifierCount).kind() === SyntaxKind.ConstructorKeyword;
-        }
-
-        function parseConstructorDeclaration(): ConstructorDeclarationSyntax {
-            var modifiers = parseModifiers();
-            var constructorKeyword = eatToken(SyntaxKind.ConstructorKeyword);
-            var callSignature = parseCallSignature(/*requireCompleteTypeParameterList:*/ false);
-
-            var semicolonToken: ISyntaxToken = undefined;
-            var block: BlockSyntax = undefined;
-
-            if (isBlock()) {
-                block = parseBlock(/*parseStatementsEvenWithNoOpenBrace:*/ false, /*checkForStrictMode:*/ true);
-            }
-            else {
-                semicolonToken = eatExplicitOrAutomaticSemicolon(/*allowWithoutNewline:*/ false);
-            }
-
-            return new syntaxFactory.ConstructorDeclarationSyntax(parseNodeData, modifiers, constructorKeyword, callSignature, block, semicolonToken);
-        }
-
-        function isMemberFunctionDeclaration(modifierCount: number, inErrorRecovery: boolean): boolean {
-            return isPropertyName(peekToken(modifierCount), inErrorRecovery) && isCallSignature(modifierCount + 1);
-        }
-
-        function parseMemberFunctionDeclaration(): MemberFunctionDeclarationSyntax {
-            var modifiers = parseModifiers();
-            var propertyName = eatPropertyName();
-            var callSignature = parseCallSignature(/*requireCompleteTypeParameterList:*/ false);
-
-            // If we got an errant => then we want to parse what's coming up without requiring an
-            // open brace.
-            var parseBlockEvenWithNoOpenBrace = tryAddUnexpectedEqualsGreaterThanToken(callSignature);
-
-            var block: BlockSyntax = undefined;
-            var semicolon: ISyntaxToken = undefined;
-
-            if (parseBlockEvenWithNoOpenBrace || isBlock()) {
-                block = parseBlock(parseBlockEvenWithNoOpenBrace, /*checkForStrictMode:*/ true);
-            }
-            else {
-                semicolon = eatExplicitOrAutomaticSemicolon(/*allowWithoutNewline:*/ false);
-            }
-
-            return new syntaxFactory.MemberFunctionDeclarationSyntax(parseNodeData, modifiers, propertyName, callSignature, block, semicolon);
-        }
-        
-        function isDefinitelyMemberVariablePropertyName(index: number): boolean {
-            // keywords are also property names.  Only accept a keyword as a property 
-            // name if is of the form:
-            //      public;
-            //      public=
-            //      public:
-            //      public }
-            //      public <eof>
-            //      public <newline>
-            if (SyntaxFacts.isAnyKeyword(peekToken(index).kind())) {
-                var nextToken = peekToken(index + 1);
-                switch (nextToken.kind()) {
-                    case SyntaxKind.SemicolonToken:
-                    case SyntaxKind.EqualsToken:
-                    case SyntaxKind.ColonToken:
-                    case SyntaxKind.CloseBraceToken:
-                    case SyntaxKind.EndOfFileToken:
-                       return true;
-                    default:
-                        return previousTokenHasTrailingNewLine(nextToken);
-                }
-            }
-            else {
-                // If was a property name and not a keyword, then we're good to go.
-                return true;
-            }
-        }
-
-        function isMemberVariableDeclaration(modifierCount: number, inErrorRecover: boolean): boolean {
-            return isPropertyName(peekToken(modifierCount), inErrorRecover) && isDefinitelyMemberVariablePropertyName(modifierCount);
-        }
-
-        function parseMemberVariableDeclaration(): MemberVariableDeclarationSyntax {
-            return new syntaxFactory.MemberVariableDeclarationSyntax(parseNodeData,
-                parseModifiers(),
-                tryParseVariableDeclarator(/*allowIn:*/ true, /*allowPropertyName:*/ true), eatExplicitOrAutomaticSemicolon(/*allowWithoutNewline:*/ false));
-        }
-
-        function isIndexMemberDeclaration(modifierCount: number): boolean {
-            return isIndexSignature(modifierCount);
-        }
-
-        function parseIndexMemberDeclaration(): IndexMemberDeclarationSyntax {
-            return new syntaxFactory.IndexMemberDeclarationSyntax(parseNodeData,
-                parseModifiers(), parseIndexSignature(), eatExplicitOrAutomaticSemicolon(/*allowWithoutNewLine:*/ false));
-        }
-
-        function tryAddUnexpectedEqualsGreaterThanToken(callSignature: CallSignatureSyntax): boolean {
-            var token0 = currentToken();
-
-            var hasEqualsGreaterThanToken = token0.kind() === SyntaxKind.EqualsGreaterThanToken;
-            if (hasEqualsGreaterThanToken) {
-                // We can only do this if the call signature actually contains a final token that we 
-                // could add the => to.
-                var _lastToken = lastToken(callSignature);
-                if (_lastToken && _lastToken.fullWidth() > 0) {
-                    // Previously the language allowed "function f() => expr;" as a shorthand for 
-                    // "function f() { return expr; }.
-                    // 
-                    // Detect if the user is typing this and attempt recovery.
-                    var diagnostic = new Diagnostic(fileName, source.text.lineMap(),
-                        start(token0, source.text), width(token0), DiagnosticCode.Unexpected_token_0_expected, [SyntaxFacts.getText(SyntaxKind.OpenBraceToken)]);
-                    addDiagnostic(diagnostic);
-
-                    consumeToken(token0);
-
-                    // Note: we only do this if we're creating a concrete syntax tree (which contains
-                    // everything, including skipped tokens, in it).
-                    if (syntaxFactory.isConcrete) {
-                        addSkippedTokenAfterNode(callSignature, token0);
-                    }
-                    return true;
-                }
-            }
-
-
-            return false;
-        }
-
-        function isFunctionDeclaration(modifierCount: number): boolean {
-            return peekToken(modifierCount).kind() === SyntaxKind.FunctionKeyword;
-        }
-
-        function parseFunctionDeclaration(): FunctionDeclarationSyntax {
-            var modifiers = parseModifiers();
-            var functionKeyword = eatToken(SyntaxKind.FunctionKeyword);
-            var identifier = eatIdentifierToken();
-            var callSignature = parseCallSignature(/*requireCompleteTypeParameterList:*/ false);
-
-            // If we got an errant => then we want to parse what's coming up without requiring an
-            // open brace.
-            var parseBlockEvenWithNoOpenBrace = tryAddUnexpectedEqualsGreaterThanToken(callSignature);
-
-            var semicolonToken: ISyntaxToken = undefined;
-            var block: BlockSyntax = undefined;
-
-            // Parse a block if we're on a bock, or if we saw a '=>'
-            if (parseBlockEvenWithNoOpenBrace || isBlock()) {
-                block = parseBlock(parseBlockEvenWithNoOpenBrace, /*checkForStrictMode:*/ true);
-            }
-            else {
-                semicolonToken = eatExplicitOrAutomaticSemicolon(/*allowWithoutNewline:*/ false);
-            }
-
-            return new syntaxFactory.FunctionDeclarationSyntax(parseNodeData, modifiers, functionKeyword, identifier, callSignature, block, semicolonToken);
-        }
-
-        function parseModuleDeclaration(): ModuleDeclarationSyntax {
-            var modifiers = parseModifiers();
-            var moduleKeyword = eatToken(SyntaxKind.ModuleKeyword);
-
-            var moduleName: INameSyntax = undefined;
-            var stringLiteral: ISyntaxToken = undefined;
-
-            if (currentToken().kind() === SyntaxKind.StringLiteral) {
-                stringLiteral = eatToken(SyntaxKind.StringLiteral);
-            }
-            else {
-                moduleName = parseName(/*allowIdentifierNames*/ false);
-            }
-
-            var openBraceToken = eatToken(SyntaxKind.OpenBraceToken);
-
-            var moduleElements = Syntax.emptyList<IModuleElementSyntax>();
-            if (openBraceToken.fullWidth() > 0) {
-                var skippedTokens: ISyntaxToken[] = getArray();
-                moduleElements = parseSyntaxList<IModuleElementSyntax>(ListParsingState.ModuleDeclaration_ModuleElements, skippedTokens);
-                openBraceToken = addSkippedTokensAfterToken(openBraceToken, skippedTokens);
-            }
-
-            return new syntaxFactory.ModuleDeclarationSyntax(parseNodeData,
-                modifiers, moduleKeyword, moduleName, stringLiteral, openBraceToken, moduleElements, eatToken(SyntaxKind.CloseBraceToken));
-        }
-
-        function parseInterfaceDeclaration(): InterfaceDeclarationSyntax {
-            return new syntaxFactory.InterfaceDeclarationSyntax(parseNodeData,
-                parseModifiers(), eatToken(SyntaxKind.InterfaceKeyword), eatIdentifierToken(),
-                tryParseTypeParameterList(/*requireCompleteTypeParameterList:*/ false), parseHeritageClauses(), parseObjectType());
-        }
-
-        function parseObjectType(): ObjectTypeSyntax {
-            var openBraceToken = eatToken(SyntaxKind.OpenBraceToken);
-
-            var typeMembers = Syntax.emptySeparatedList<ITypeMemberSyntax>();
-            if (openBraceToken.fullWidth() > 0) {
-                var skippedTokens: ISyntaxToken[] = getArray();
-                typeMembers = parseSeparatedSyntaxList<ITypeMemberSyntax>(ListParsingState.ObjectType_TypeMembers, skippedTokens);
-                openBraceToken = addSkippedTokensAfterToken(openBraceToken, skippedTokens);
-            }
-
-            return new syntaxFactory.ObjectTypeSyntax(parseNodeData, openBraceToken, typeMembers, eatToken(SyntaxKind.CloseBraceToken));
-        }
-
-        function parseTupleType(currentToken: ISyntaxToken): TupleTypeSyntax {
-            var openBracket = consumeToken(currentToken);
-
-            var types = Syntax.emptySeparatedList<ITypeSyntax>();
-            if (openBracket.fullWidth() > 0) {
-                var skippedTokens: ISyntaxToken[] = getArray();
-                types = parseSeparatedSyntaxList<ITypeSyntax>(ListParsingState.TupleType_Types, skippedTokens);
-                openBracket = addSkippedTokensAfterToken(openBracket, skippedTokens);
-            }
-
-            return new syntaxFactory.TupleTypeSyntax(parseNodeData, openBracket, types, eatToken(SyntaxKind.CloseBracketToken));
-        }
-
-        function isTypeMember(inErrorRecovery: boolean): boolean {
-            if (SyntaxUtilities.isTypeMember(currentNode())) {
-                return true;
-            }
-
-            return isCallSignature(/*tokenIndex:*/ 0) ||
-                   isConstructSignature() ||
-                   isIndexSignature(/*tokenIndex:*/ 0) ||
-                   isMethodSignature(inErrorRecovery) ||
-                   isPropertySignature(inErrorRecovery);
-        }
-
-        function tryParseTypeMember(inErrorRecovery: boolean): ITypeMemberSyntax {
-            var node = currentNode();
-            if (SyntaxUtilities.isTypeMember(node)) {
-                consumeNode(node);
-                return <ITypeMemberSyntax>node;
-            }
-
-            if (isCallSignature(/*tokenIndex:*/ 0)) {
-                return parseCallSignature(/*requireCompleteTypeParameterList:*/ false);
-            }
-            else if (isConstructSignature()) {
-                return parseConstructSignature();
-            }
-            else if (isIndexSignature(/*tokenIndex:*/ 0)) {
-                return parseIndexSignature();
-            }
-            else if (isMethodSignature(inErrorRecovery)) {
-                // Note: it is important that isFunctionSignature is called before isPropertySignature.
-                // isPropertySignature checks for a subset of isFunctionSignature.
-                return parseMethodSignature();
-            }
-            else if (isPropertySignature(inErrorRecovery)) {
-                return parsePropertySignature();
-            }
-            else {
-                return undefined;
-            }
-        }
-
-        function parseConstructSignature(): ConstructSignatureSyntax {
-            return new syntaxFactory.ConstructSignatureSyntax(parseNodeData, eatToken(SyntaxKind.NewKeyword), parseCallSignature(/*requireCompleteTypeParameterList:*/ false));
-        }
-
-        function parseIndexSignature(): IndexSignatureSyntax {
-            var openBracketToken = eatToken(SyntaxKind.OpenBracketToken);
-
-            var skippedTokens: ISyntaxToken[] = getArray();
-            var parameters = parseSeparatedSyntaxList<ParameterSyntax>(ListParsingState.IndexSignature_Parameters, skippedTokens);
-            openBracketToken = addSkippedTokensAfterToken(openBracketToken, skippedTokens);
-
-            return new syntaxFactory.IndexSignatureSyntax(parseNodeData,
-                openBracketToken, parameters, eatToken(SyntaxKind.CloseBracketToken), parseOptionalTypeAnnotation(/*allowStringLiteral:*/ false));
-        }
-
-        function parseMethodSignature(): MethodSignatureSyntax {
-            return new syntaxFactory.MethodSignatureSyntax(parseNodeData,
-                eatPropertyName(), tryEatToken(SyntaxKind.QuestionToken), parseCallSignature(/*requireCompleteTypeParameterList:*/ false));
-        }
-
-        function parsePropertySignature(): PropertySignatureSyntax {
-            return new syntaxFactory.PropertySignatureSyntax(parseNodeData,
-                eatPropertyName(), tryEatToken(SyntaxKind.QuestionToken), parseOptionalTypeAnnotation(/*allowStringLiteral:*/ false));
-        }
-
-        function isCallSignature(peekIndex: number): boolean {
-            var tokenKind = peekToken(peekIndex).kind();
-            return tokenKind === SyntaxKind.OpenParenToken || tokenKind === SyntaxKind.LessThanToken;
-        }
-
-        function isConstructSignature(): boolean {
-            if (currentToken().kind() !== SyntaxKind.NewKeyword) {
-                return false;
-            }
-
-            return isCallSignature(/*peekIndex:*/1);
-        }
-
-        function isIndexSignature(peekIndex: number): boolean {
-            return peekToken(peekIndex).kind() === SyntaxKind.OpenBracketToken;
-        }
-
-        function isMethodSignature(inErrorRecovery: boolean): boolean {
-            if (isPropertyName(currentToken(), inErrorRecovery)) {
-                // id(
-                if (isCallSignature(1)) {
-                    return true;
-                }
-
-                // id?(
-                if (peekToken(1).kind() === SyntaxKind.QuestionToken &&
-                    isCallSignature(2)) {
-                    return true;
-                }
-            }
-
-            return false;
-        }
-
-        function isPropertySignature(inErrorRecovery: boolean): boolean {
-            var _currentToken = currentToken();
-
-            // Keywords can start properties.  However, they're often intended to start something
-            // else.  If we see a modifier before something that can be a property, then don't
-            // try parse it out as a property.  For example, if we have:
-            //
-            //      public foo
-            //
-            // Then don't parse 'public' as a property name.  Note: if you have:
-            //
-            //      public
-            //      foo
-            //
-            // Then we *should* parse it as a property name, as ASI takes effect here.
-            if (isModifier(_currentToken, /*index:*/ 0)) {
-                if (!existsNewLineBetweenTokens(_currentToken, peekToken(1), source.text) &&
-                    isPropertyName(peekToken(1), inErrorRecovery)) {
-
-                    return false;
-                }
-            }
-
-            // Note: property names also start function signatures.  So it's important that we call this
-            // after we calll isFunctionSignature.
-            return isPropertyName(_currentToken, inErrorRecovery);
-        }
-
-        function isHeritageClause(): boolean {
-            var tokenKind = currentToken().kind();
-            return tokenKind === SyntaxKind.ExtendsKeyword || tokenKind === SyntaxKind.ImplementsKeyword;
-        }
-
-        function isNotHeritageClauseTypeName(): boolean {
-            var tokenKind = currentToken().kind();
-            if (tokenKind === SyntaxKind.ImplementsKeyword ||
-                tokenKind === SyntaxKind.ExtendsKeyword) {
-
-                return isIdentifier(peekToken(1));
-            }
-
-            return false;
-        }
-
-        function isHeritageClauseTypeName(): boolean {
-            if (isIdentifier(currentToken())) {
-                // We want to make sure that the "extends" in "extends foo" or the "implements" in
-                // "implements foo" is not considered a type name.
-                return !isNotHeritageClauseTypeName();
-            }
-            
-            return false;
-        }
-
-        function tryParseHeritageClause(): HeritageClauseSyntax {
-            var extendsOrImplementsKeyword = currentToken();
-            var tokenKind = extendsOrImplementsKeyword.kind();
-            if (tokenKind !== SyntaxKind.ExtendsKeyword && tokenKind !== SyntaxKind.ImplementsKeyword) {
-                return undefined;
-            }
-
-            consumeToken(extendsOrImplementsKeyword);
-
-            var skippedTokens: ISyntaxToken[] = getArray();
-            var typeNames = parseSeparatedSyntaxList<INameSyntax>(ListParsingState.HeritageClause_TypeNameList, skippedTokens);
-            extendsOrImplementsKeyword = addSkippedTokensAfterToken(extendsOrImplementsKeyword, skippedTokens);
-
-            return new syntaxFactory.HeritageClauseSyntax(parseNodeData, extendsOrImplementsKeyword, typeNames);
-        }
-
-        function isInterfaceEnumClassModuleImportOrExport(modifierCount: number): boolean {
-            var _currentToken = currentToken();
-
-            if (modifierCount) {
-                // Any of these keywords following a modifier is definitely a TS construct.
-                switch (peekToken(modifierCount).kind()) {
-                    case SyntaxKind.ImportKeyword: 
-                    case SyntaxKind.ModuleKeyword: 
-                    case SyntaxKind.InterfaceKeyword: 
-                    case SyntaxKind.ClassKeyword: 
-                    case SyntaxKind.EnumKeyword: 
-                        return true;
-                }
-            }
-
-            // no modifiers.  While certain of these keywords are javascript keywords as well, it
-            // is possible to run into them in some circumstances in error recovery where we don't
-            // want to consider them the start of the module element construct.  For example, they
-            // might be hte name in an object literal.  Because of that, we check the next token to
-            // make sure it really is the start of a module element.
-            var nextToken = peekToken(1);
-
-            switch (_currentToken.kind()) {
-                case SyntaxKind.ModuleKeyword:
-                    if (isIdentifier(nextToken) || nextToken.kind() === SyntaxKind.StringLiteral) {
-                        return true;
-                    }
-                    break;
-
-                case SyntaxKind.ImportKeyword:
-                case SyntaxKind.ClassKeyword:
-                case SyntaxKind.EnumKeyword:
-                case SyntaxKind.InterfaceKeyword:
-                    if (isIdentifier(nextToken)) {
-                        return true;
-                    }
-                    break;
-
-                case SyntaxKind.ExportKeyword:
-                    if (nextToken.kind() === SyntaxKind.EqualsToken) {
-                        return true;
-                    }
-                    break;
-            }
-
-            return false;
-        }
-
-        function isStatement(modifierCount: number, inErrorRecovery: boolean): boolean {
-            if (SyntaxUtilities.isStatement(currentNode())) {
-                return true;
-            }
-
-            var _currentToken = currentToken();
-            var currentTokenKind = _currentToken.kind();
-            switch (currentTokenKind) {
-                // ERROR RECOVERY
-                case SyntaxKind.PublicKeyword:
-                case SyntaxKind.PrivateKeyword:
-                case SyntaxKind.ProtectedKeyword:
-                case SyntaxKind.StaticKeyword:
-                    // None of the above are actually keywords.  And they might show up in a real
-                    // statement (i.e. "public();").  However, if we see 'public <identifier>' then 
-                    // that can't possibly be a statement (and instead will be a class element), 
-                    // and we should not parse it out here.
-                    var token1 = peekToken(1);
-                    if (SyntaxFacts.isIdentifierNameOrAnyKeyword(token1)) {
-                        // Definitely not a statement.
-                        return false;
-                    }
-
-                    // Handle this below in 'isExpressionStatement()'
-                    break;
-
-                // Common cases that we can immediately assume are statements.
-                case SyntaxKind.IfKeyword:
-                case SyntaxKind.OpenBraceToken:
-                case SyntaxKind.ReturnKeyword:
-                case SyntaxKind.SwitchKeyword:
-                case SyntaxKind.ThrowKeyword:
-                case SyntaxKind.BreakKeyword:
-                case SyntaxKind.ContinueKeyword:
-                case SyntaxKind.ForKeyword:
-                case SyntaxKind.WhileKeyword:
-                case SyntaxKind.WithKeyword:
-                case SyntaxKind.DoKeyword:
-                case SyntaxKind.TryKeyword:
-                case SyntaxKind.DebuggerKeyword:
-                    return true;
-            }
-
-            // Check for common things that might appear where we expect a statement, but which we 
-            // do not want to consume.  This can happen when the user does not terminate their 
-            // existing block properly.  We don't want to accidently consume these as expression 
-            // below.
-            if (isInterfaceEnumClassModuleImportOrExport(modifierCount)) {
-                return false;
-            }
-
-            // More complicated cases.
-            return isLabeledStatement(_currentToken) ||
-                isVariableStatement(modifierCount) ||
-                isFunctionDeclaration(modifierCount) ||
-                isEmptyStatement(_currentToken, inErrorRecovery) ||
-                isExpressionStatement(_currentToken);
-        }
-
-        function parseStatement(inErrorRecovery: boolean): IStatementSyntax {
-            return tryParseStatement(inErrorRecovery) || parseExpressionStatement();
-        }
-
-        function tryParseStatement(inErrorRecovery: boolean): IStatementSyntax {
-            var node = currentNode();
-            if (SyntaxUtilities.isStatement(node)) {
-                consumeNode(node);
-                return <IStatementSyntax><ISyntaxNode>node;
-            }
-
-            var _currentToken = currentToken();
-            var currentTokenKind = _currentToken.kind();
-            return tryParseStatementWorker(_currentToken, currentTokenKind, modifierCount(), inErrorRecovery);
-        }
-
-        function tryParseStatementWorker(_currentToken: ISyntaxToken, currentTokenKind: SyntaxKind, modifierCount: number, inErrorRecovery: boolean): IStatementSyntax {
-            switch (currentTokenKind) {
-                // ERROR RECOVERY
-                case SyntaxKind.PublicKeyword:
-                case SyntaxKind.PrivateKeyword:
-                case SyntaxKind.ProtectedKeyword:
-                case SyntaxKind.StaticKeyword:
-                    // None of the above are actually keywords.  And they might show up in a real
-                    // statement (i.e. "public();").  However, if we see 'public <identifier>' then 
-                    // that can't possibly be a statement (and instead will be a class element), 
-                    // and we should not parse it out here.
-                    if (SyntaxFacts.isIdentifierNameOrAnyKeyword(peekToken(1))) {
-                        // Definitely not a statement.
-                        return undefined;
-                    }
-                    else {
-                        break;
-                    }
-
-                case SyntaxKind.IfKeyword: return parseIfStatement(_currentToken);
-                case SyntaxKind.OpenBraceToken: return parseBlock(/*parseStatementsEvenWithNoOpenBrace:*/ false, /*checkForStrictMode:*/ false);
-                case SyntaxKind.ReturnKeyword: return parseReturnStatement(_currentToken);
-                case SyntaxKind.SwitchKeyword: return parseSwitchStatement(_currentToken);
-                case SyntaxKind.ThrowKeyword: return parseThrowStatement(_currentToken);
-                case SyntaxKind.BreakKeyword: return parseBreakStatement(_currentToken);
-                case SyntaxKind.ContinueKeyword: return parseContinueStatement(_currentToken);
-                case SyntaxKind.ForKeyword: return parseForOrForInStatement(_currentToken);
-                case SyntaxKind.WhileKeyword: return parseWhileStatement(_currentToken);
-                case SyntaxKind.WithKeyword: return parseWithStatement(_currentToken);
-                case SyntaxKind.DoKeyword: return parseDoStatement(_currentToken);
-                case SyntaxKind.TryKeyword: return parseTryStatement(_currentToken);
-                case SyntaxKind.DebuggerKeyword: return parseDebuggerStatement(_currentToken);
-            }
-            
-            // Check for common things that might appear where we expect a statement, but which we 
-            // do not want to consume.  This can happen when the user does not terminate their 
-            // existing block properly.  We don't want to accidently consume these as expression 
-            // below.
-            if (isInterfaceEnumClassModuleImportOrExport(modifierCount)) {
-                return undefined;
-            }
-            else if (isVariableStatement(modifierCount)) {
-                return parseVariableStatement();
-            }
-            else if (isLabeledStatement(_currentToken)) {
-                return parseLabeledStatement(_currentToken);
-            }
-            else if (isFunctionDeclaration(modifierCount)) {
-                return parseFunctionDeclaration();
-            }
-            else if (isEmptyStatement(_currentToken, inErrorRecovery)) {
-                return parseEmptyStatement(_currentToken);
-            }
-            else if (isExpressionStatement(_currentToken)) {
-                return parseExpressionStatement();
-            }
-            else {
-                return undefined;
-            }
-        }
-
-        function parseDebuggerStatement(debuggerKeyword: ISyntaxToken): DebuggerStatementSyntax {
-            return new syntaxFactory.DebuggerStatementSyntax(parseNodeData, consumeToken(debuggerKeyword), eatExplicitOrAutomaticSemicolon(/*allowWithoutNewline:*/ false));
-        }
-
-        function parseDoStatement(doKeyword: ISyntaxToken): DoStatementSyntax {
-            // From: https://mail.mozilla.org/pipermail/es-discuss/2011-August/016188.html
-            // 157 min --- All allen at wirfs-brock.com CONF --- "do{;}while(false)false" prohibited in 
-            // spec but allowed in consensus reality. Approved -- this is the de-facto standard whereby
-            //  do;while(0)x will have a semicolon inserted before x.
-            return new syntaxFactory.DoStatementSyntax(parseNodeData,
-                consumeToken(doKeyword), parseStatement(/*inErrorRecovery:*/ false), eatToken(SyntaxKind.WhileKeyword), eatToken(SyntaxKind.OpenParenToken),
-                parseExpression(/*allowIn:*/ true), eatToken(SyntaxKind.CloseParenToken), eatExplicitOrAutomaticSemicolon(/*allowWithoutNewline:*/ true));
-        }
-
-        function isLabeledStatement(currentToken: ISyntaxToken): boolean {
-            return isIdentifier(currentToken) && peekToken(1).kind() === SyntaxKind.ColonToken;
-        }
-
-        function parseLabeledStatement(identifierToken: ISyntaxToken): LabeledStatementSyntax {
-            return new syntaxFactory.LabeledStatementSyntax(parseNodeData,
-                consumeToken(identifierToken), eatToken(SyntaxKind.ColonToken), parseStatement(/*inErrorRecovery:*/ false));
-        }
-
-        function parseTryStatement(tryKeyword: ISyntaxToken): TryStatementSyntax {
-            var tryKeyword = consumeToken(tryKeyword);
-
-            var savedListParsingState = listParsingState;
-            listParsingState |= (1 << ListParsingState.TryBlock_Statements);
-            var block = parseBlock(/*parseStatementsEvenWithNoOpenBrace:*/ false, /*checkForStrictMode:*/ false);
-            listParsingState = savedListParsingState;
-
-            var catchClause: CatchClauseSyntax = undefined;
-            if (currentToken().kind() === SyntaxKind.CatchKeyword) {
-                catchClause = parseCatchClause();
-            }
-
-            // If we don't have a catch clause, then we must have a finally clause.  Try to parse
-            // one out no matter what.
-            var finallyClause: FinallyClauseSyntax = undefined;
-            if (!catchClause || currentToken().kind() === SyntaxKind.FinallyKeyword) {
-                finallyClause = parseFinallyClause();
-            }
-
-            return new syntaxFactory.TryStatementSyntax(parseNodeData, tryKeyword, block, catchClause, finallyClause);
-        }
-
-        function parseCatchClauseBlock(): BlockSyntax {
-            var savedListParsingState = listParsingState;
-            listParsingState |= (1 << ListParsingState.CatchBlock_Statements);
-            var block = parseBlock(/*parseStatementsEvenWithNoOpenBrace:*/ false, /*checkForStrictMode:*/ false);
-            listParsingState = savedListParsingState;
-
-            return block;
-        }
-
-        function parseCatchClause(): CatchClauseSyntax {
-            return new syntaxFactory.CatchClauseSyntax(parseNodeData,
-                eatToken(SyntaxKind.CatchKeyword), eatToken(SyntaxKind.OpenParenToken), eatIdentifierToken(),
-                parseOptionalTypeAnnotation(/*allowStringLiteral:*/ false), eatToken(SyntaxKind.CloseParenToken), parseCatchClauseBlock());
-        }
-
-        function parseFinallyClause(): FinallyClauseSyntax {
-            return new syntaxFactory.FinallyClauseSyntax(parseNodeData,
-                eatToken(SyntaxKind.FinallyKeyword), parseBlock(/*parseStatementsEvenWithNoOpenBrace:*/ false, /*checkForStrictMode:*/ false));
-        }
-
-        function parseWithStatement(withKeyword: ISyntaxToken): WithStatementSyntax {
-            return new syntaxFactory.WithStatementSyntax(parseNodeData,
-                consumeToken(withKeyword), eatToken(SyntaxKind.OpenParenToken), parseExpression(/*allowIn:*/ true), eatToken(SyntaxKind.CloseParenToken), parseStatement(/*inErrorRecovery:*/ false));
-        }
-
-        function parseWhileStatement(whileKeyword: ISyntaxToken): WhileStatementSyntax {
-            return new syntaxFactory.WhileStatementSyntax(parseNodeData,
-                consumeToken(whileKeyword), eatToken(SyntaxKind.OpenParenToken), parseExpression(/*allowIn:*/ true), eatToken(SyntaxKind.CloseParenToken), parseStatement(/*inErrorRecovery:*/ false));
-        }
-
-        function isEmptyStatement(currentToken: ISyntaxToken, inErrorRecovery: boolean): boolean {
-            // If we're in error recovery, then we don't want to treat ';' as an empty statement.
-            // The problem is that ';' can show up in far too many contexts, and if we see one 
-            // and assume it's a statement, then we may bail out innapropriately from whatever 
-            // we're parsing.  For example, if we have a semicolon in the middle of a class, then
-            // we really don't want to assume the class is over and we're on a statement in the
-            // outer module.  We just want to consume and move on.
-            if (inErrorRecovery) {
-                return false;
-            }
-
-            return currentToken.kind() === SyntaxKind.SemicolonToken;
-        }
-
-        function parseEmptyStatement(semicolonToken: ISyntaxToken): EmptyStatementSyntax {
-            return new syntaxFactory.EmptyStatementSyntax(parseNodeData, consumeToken(semicolonToken));
-        }
-
-        function parseForOrForInStatement(forKeyword: ISyntaxToken): IStatementSyntax {
-            // Debug.assert(isForOrForInStatement());
-
-            consumeToken(forKeyword);
-            var openParenToken = eatToken(SyntaxKind.OpenParenToken);
-
-            var _currentToken = currentToken();
-            var tokenKind = _currentToken.kind();
-            if (tokenKind === SyntaxKind.VarKeyword) {
-                // for ( var VariableDeclarationListNoIn; Expressionopt ; Expressionopt ) Statement
-                // for ( var VariableDeclarationNoIn in Expression ) Statement
-                return parseForOrForInStatementWithVariableDeclaration(forKeyword, openParenToken);
-            }
-            else if (tokenKind === SyntaxKind.SemicolonToken) {
-                // for ( ; Expressionopt ; Expressionopt ) Statement
-                return parseForStatementWithNoVariableDeclarationOrInitializer(forKeyword, openParenToken);
-            }
-            else {
-                // for ( ExpressionNoInopt; Expressionopt ; Expressionopt ) Statement
-                // for ( LeftHandSideExpression in Expression ) Statement
-                return parseForOrForInStatementWithInitializer(forKeyword, openParenToken);
-            }
-        }
-
-        function parseForOrForInStatementWithVariableDeclaration(forKeyword: ISyntaxToken, openParenToken: ISyntaxToken): IStatementSyntax {
-            // Debug.assert(forKeyword.kind === SyntaxKind.ForKeyword && openParenToken.kind() === SyntaxKind.OpenParenToken);
-            // Debug.assert(currentToken().kind() === SyntaxKind.VarKeyword);
-
-            // for ( var VariableDeclarationListNoIn; Expressionopt ; Expressionopt ) Statement
-            // for ( var VariableDeclarationNoIn in Expression ) Statement
-
-            var variableDeclaration = parseVariableDeclaration(/*allowIn:*/ false);
-            return currentToken().kind() === SyntaxKind.InKeyword 
-                ? parseForInStatementWithVariableDeclarationOrInitializer(forKeyword, openParenToken, variableDeclaration, undefined)
-                : parseForStatementWithVariableDeclarationOrInitializer(forKeyword, openParenToken, variableDeclaration, undefined);
-        }
-
-        function parseForInStatementWithVariableDeclarationOrInitializer(forKeyword: ISyntaxToken, openParenToken: ISyntaxToken, variableDeclaration: VariableDeclarationSyntax, initializer: IExpressionSyntax): ForInStatementSyntax {
-            // for ( var VariableDeclarationNoIn in Expression ) Statement
-
-            return new syntaxFactory.ForInStatementSyntax(parseNodeData,
-                forKeyword, openParenToken, variableDeclaration, initializer, eatToken(SyntaxKind.InKeyword),
-                parseExpression(/*allowIn:*/ true), eatToken(SyntaxKind.CloseParenToken), parseStatement(/*inErrorRecovery:*/ false));
-        }
-
-        function parseForOrForInStatementWithInitializer(forKeyword: ISyntaxToken, openParenToken: ISyntaxToken): IStatementSyntax {
-            // Debug.assert(forKeyword.kind() === SyntaxKind.ForKeyword && openParenToken.kind() === SyntaxKind.OpenParenToken);
-
-            // for ( ExpressionNoInopt; Expressionopt ; Expressionopt ) Statement
-            // for ( LeftHandSideExpression in Expression ) Statement
-
-            var initializer = parseExpression(/*allowIn:*/ false);
-            return currentToken().kind() === SyntaxKind.InKeyword
-                ? parseForInStatementWithVariableDeclarationOrInitializer(forKeyword, openParenToken, undefined, initializer)
-                : parseForStatementWithVariableDeclarationOrInitializer(forKeyword, openParenToken, undefined, initializer);
-        }
-
-        function parseForStatementWithNoVariableDeclarationOrInitializer(forKeyword: ISyntaxToken, openParenToken: ISyntaxToken): ForStatementSyntax {
-            // Debug.assert(forKeyword.kind() === SyntaxKind.ForKeyword && openParenToken.kind() === SyntaxKind.OpenParenToken);
-            // Debug.assert(currentToken().kind() === SyntaxKind.SemicolonToken);
-            // for ( ; Expressionopt ; Expressionopt ) Statement
-
-            return parseForStatementWithVariableDeclarationOrInitializer(forKeyword, openParenToken, /*variableDeclaration:*/ undefined, /*initializer:*/ undefined);
-        }
-
-        function tryParseForStatementCondition(): IExpressionSyntax {
-            var tokenKind = currentToken().kind();
-            if (tokenKind !== SyntaxKind.SemicolonToken &&
-                tokenKind !== SyntaxKind.CloseParenToken &&
-                tokenKind !== SyntaxKind.EndOfFileToken) {
-                return parseExpression(/*allowIn:*/ true);
-            }
-
-            return undefined;
-        }
-
-        function tryParseForStatementIncrementor(): IExpressionSyntax {
-            var tokenKind = currentToken().kind();
-            if (tokenKind !== SyntaxKind.CloseParenToken &&
-                tokenKind !== SyntaxKind.EndOfFileToken) {
-                return parseExpression(/*allowIn:*/ true);
-            }
-
-            return undefined;
-        }
-
-        function parseForStatementWithVariableDeclarationOrInitializer(forKeyword: ISyntaxToken, openParenToken: ISyntaxToken, variableDeclaration: VariableDeclarationSyntax, initializer: IExpressionSyntax): ForStatementSyntax {
-            // NOTE: From the es5 section on Automatic Semicolon Insertion.
-            // a semicolon is never inserted automatically if the semicolon would then ... become 
-            // one of the two semicolons in the header of a for statement
-
-            return new syntaxFactory.ForStatementSyntax(parseNodeData,
-                forKeyword, openParenToken, variableDeclaration, initializer,
-                eatToken(SyntaxKind.SemicolonToken), tryParseForStatementCondition(),
-                eatToken(SyntaxKind.SemicolonToken), tryParseForStatementIncrementor(),
-                eatToken(SyntaxKind.CloseParenToken), parseStatement(/*inErrorRecovery:*/ false));
-        }
-
-        function tryEatBreakOrContinueLabel(): ISyntaxToken {
-            // If there is no newline after the break keyword, then we can consume an optional 
-            // identifier.
-            var identifier: ISyntaxToken = undefined;
-            if (!canEatExplicitOrAutomaticSemicolon(/*allowWithoutNewline:*/ false)) {
-                if (isIdentifier(currentToken())) {
-                    return eatIdentifierToken();
-                }
-            }
-
-            return undefined;
-        }
-
-        function parseBreakStatement(breakKeyword: ISyntaxToken): BreakStatementSyntax {
-            return new syntaxFactory.BreakStatementSyntax(parseNodeData,
-                consumeToken(breakKeyword), tryEatBreakOrContinueLabel(), eatExplicitOrAutomaticSemicolon(/*allowWithoutNewline:*/ false));
-        }
-
-        function parseContinueStatement(continueKeyword: ISyntaxToken): ContinueStatementSyntax {
-            return new syntaxFactory.ContinueStatementSyntax(parseNodeData,
-                consumeToken(continueKeyword), tryEatBreakOrContinueLabel(), eatExplicitOrAutomaticSemicolon(/*allowWithoutNewline:*/ false));
-        }
-
-        function parseSwitchStatement(switchKeyword: ISyntaxToken) {
-            // Debug.assert(isSwitchStatement());
-
-            consumeToken(switchKeyword);
-            var openParenToken = eatToken(SyntaxKind.OpenParenToken);
-            var expression = parseExpression(/*allowIn:*/ true);
-            var closeParenToken = eatToken(SyntaxKind.CloseParenToken);
-            var openBraceToken = eatToken(SyntaxKind.OpenBraceToken);
-
-            var switchClauses = Syntax.emptyList<ISwitchClauseSyntax>();
-            if (openBraceToken.fullWidth() > 0) {
-                var skippedTokens: ISyntaxToken[] = getArray();
-                switchClauses = parseSyntaxList<ISwitchClauseSyntax>(ListParsingState.SwitchStatement_SwitchClauses, skippedTokens);
-                openBraceToken = addSkippedTokensAfterToken(openBraceToken, skippedTokens);
-            }
-
-            return new syntaxFactory.SwitchStatementSyntax(parseNodeData, switchKeyword, openParenToken, expression, closeParenToken, openBraceToken, switchClauses, eatToken(SyntaxKind.CloseBraceToken));
-        }
-
-        function isSwitchClause(): boolean {
-            if (SyntaxUtilities.isSwitchClause(currentNode())) {
-                return true;
-            }
-
-            var currentTokenKind = currentToken().kind();
-            return currentTokenKind === SyntaxKind.CaseKeyword || currentTokenKind === SyntaxKind.DefaultKeyword;
-        }
-
-        function tryParseSwitchClause(): ISwitchClauseSyntax {
-            // Debug.assert(isSwitchClause());
-            var node = currentNode();
-            if (SyntaxUtilities.isSwitchClause(node)) {
-                consumeNode(node);
-                return <ISwitchClauseSyntax><ISyntaxNode>node;
-            }
-
-            var _currentToken = currentToken();
-            var kind = _currentToken.kind();
-            if (kind === SyntaxKind.CaseKeyword) {
-                return parseCaseSwitchClause(_currentToken);
-            }
-            else if (kind === SyntaxKind.DefaultKeyword) {
-                return parseDefaultSwitchClause(_currentToken);
-            }
-            else {
-                return undefined;
-            }
-        }
-
-        function parseCaseSwitchClause(caseKeyword: ISyntaxToken): CaseSwitchClauseSyntax {
-            // Debug.assert(isCaseSwitchClause());
-
-            consumeToken(caseKeyword);
-            var expression = parseExpression(/*allowIn:*/ true);
-            var colonToken = eatToken(SyntaxKind.ColonToken);
-            var statements = Syntax.emptyList<IStatementSyntax>();
-
-            // TODO: allow parsing of the list evne if there's no colon.  However, we have to make 
-            // sure we add any skipped tokens to the right previous node or token.
-            if (colonToken.fullWidth() > 0) {
-                var skippedTokens: ISyntaxToken[] = getArray();
-                statements = parseSyntaxList<IStatementSyntax>(ListParsingState.SwitchClause_Statements, skippedTokens);
-                colonToken = addSkippedTokensAfterToken(colonToken, skippedTokens);
-            }
-
-            return new syntaxFactory.CaseSwitchClauseSyntax(parseNodeData, caseKeyword, expression, colonToken, statements);
-        }
-
-        function parseDefaultSwitchClause(defaultKeyword: ISyntaxToken): DefaultSwitchClauseSyntax {
-            // Debug.assert(isDefaultSwitchClause());
-
-            consumeToken(defaultKeyword);
-            var colonToken = eatToken(SyntaxKind.ColonToken);
-            var statements = Syntax.emptyList<IStatementSyntax>();
-
-            // TODO: Allow parsing without a colon here.  However, ensure that we attach any skipped 
-            // tokens to the defaultKeyword.
-            if (colonToken.fullWidth() > 0) {
-                var skippedTokens: ISyntaxToken[] = getArray();
-                statements = parseSyntaxList<IStatementSyntax>(ListParsingState.SwitchClause_Statements, skippedTokens);
-                colonToken = addSkippedTokensAfterToken(colonToken, skippedTokens);
-            }
-
-            return new syntaxFactory.DefaultSwitchClauseSyntax(parseNodeData, defaultKeyword, colonToken, statements);
-        }
-
-        function parseThrowStatementExpression(): IExpressionSyntax {
-            // Because of automatic semicolon insertion, we need to report error if this 
-            // throw could be terminated with a semicolon.  Note: we can't call 'parseExpression'
-            // directly as that might consume an expression on the following line.  
-            return canEatExplicitOrAutomaticSemicolon(/*allowWithoutNewline:*/ false)
-                ? createMissingToken(SyntaxKind.IdentifierName, undefined)
-                : parseExpression(/*allowIn:*/ true);
-        }
-
-        function parseThrowStatement(throwKeyword: ISyntaxToken): ThrowStatementSyntax {
-            return new syntaxFactory.ThrowStatementSyntax(parseNodeData,
-                consumeToken(throwKeyword), parseThrowStatementExpression(), eatExplicitOrAutomaticSemicolon(/*allowWithoutNewline:*/ false));
-        }
-
-        function tryParseReturnStatementExpression(): IExpressionSyntax {
-            return !canEatExplicitOrAutomaticSemicolon(/*allowWithoutNewline:*/ false) ? parseExpression(/*allowIn:*/ true) : undefined;
-        }
-
-        function parseReturnStatement(returnKeyword: ISyntaxToken): ReturnStatementSyntax {
-            return new syntaxFactory.ReturnStatementSyntax(parseNodeData,
-                consumeToken(returnKeyword), tryParseReturnStatementExpression(), eatExplicitOrAutomaticSemicolon(/*allowWithoutNewline:*/ false));
-        }
-
-        function isExpressionStatement(currentToken: ISyntaxToken): boolean {
-            // As per the gramar, neither { nor 'function' can start an expression statement.
-            var tokenKind = currentToken.kind();
-            return tokenKind !== SyntaxKind.OpenBraceToken && tokenKind !== SyntaxKind.FunctionKeyword && isExpression(currentToken);
-        }
-
-        function isAssignmentOrOmittedExpression(): boolean {
-            var _currentToken = currentToken();
-            return _currentToken.kind() === SyntaxKind.CommaToken || isExpression(_currentToken);
-        }
-
-        function tryParseAssignmentOrOmittedExpression(): IExpressionSyntax {
-            // Debug.assert(isAssignmentOrOmittedExpression());
-
-            if (currentToken().kind() === SyntaxKind.CommaToken) {
-                return new syntaxFactory.OmittedExpressionSyntax(parseNodeData);
-            }
-
-            return tryParseAssignmentExpressionOrHigher(/*force:*/ false, /*allowIn:*/ true);
-        }
-
-        function isExpression(currentToken: ISyntaxToken): boolean {
-            switch (currentToken.kind()) {
-                // Literals
-                case SyntaxKind.NumericLiteral:
-                case SyntaxKind.StringLiteral:
-                case SyntaxKind.RegularExpressionLiteral:
-
-                 // For array literals.
-                case SyntaxKind.OpenBracketToken:
-
-                // For parenthesized expressions
-                case SyntaxKind.OpenParenToken: 
-
-                // For cast expressions.
-                case SyntaxKind.LessThanToken:
-
-                // Prefix unary expressions.
-                case SyntaxKind.PlusPlusToken:
-                case SyntaxKind.MinusMinusToken:
-                case SyntaxKind.PlusToken:
-                case SyntaxKind.MinusToken:
-                case SyntaxKind.TildeToken:
-                case SyntaxKind.ExclamationToken:
-
-                // For object type literal expressions.
-                case SyntaxKind.OpenBraceToken: 
-
-                // ERROR TOLERANCE:
-                // If we see a => then we know the user was probably trying to type in an arrow 
-                // function.  So allow this as the start of an expression, knowing that when we 
-                // actually try to parse it we'll report the missing identifier.
-                case SyntaxKind.EqualsGreaterThanToken:
-
-                case SyntaxKind.SlashToken:
-                case SyntaxKind.SlashEqualsToken:
-                    // Note: if we see a / or /= token then we always consider this an expression.  Why?
-                    // Well, either that / or /= is actually a regular expression, in which case we're 
-                    // definitely an expression.  Or, it's actually a divide.  In which case, we *still*
-                    // want to think of ourself as an expression.  "But wait", you say.  '/' doesn't
-                    // start an expression.  That's true.  BUt like the above check for =>, for error
-                    // tolerance, we will consider ourselves in an expression.  We'll then parse out an
-                    // missing identifier and then will consume the / token naturally as a binary 
-                    // expression.
-
-                // Simple epxressions.
-                case SyntaxKind.SuperKeyword:
-                case SyntaxKind.ThisKeyword:
-                case SyntaxKind.TrueKeyword:
-                case SyntaxKind.FalseKeyword:
-                case SyntaxKind.NullKeyword:
-
-                // For object creation expressions.
-                case SyntaxKind.NewKeyword: 
-
-                // Prefix unary expressions
-                case SyntaxKind.DeleteKeyword:
-                case SyntaxKind.VoidKeyword:
-                case SyntaxKind.TypeOfKeyword:
-
-                // For function expressions.
-                case SyntaxKind.FunctionKeyword:
-                    return true;
-            }
-
-            return isIdentifier(currentToken);
-        }
-
-        function parseExpressionStatement(): ExpressionStatementSyntax {
-            return new syntaxFactory.ExpressionStatementSyntax(parseNodeData, parseExpression(/*allowIn:*/ true), eatExplicitOrAutomaticSemicolon(/*allowWithoutNewline:*/ false));
-        }
-
-        function parseIfStatement(ifKeyword: ISyntaxToken): IfStatementSyntax {
-            return new syntaxFactory.IfStatementSyntax(parseNodeData,
-                consumeToken(ifKeyword), eatToken(SyntaxKind.OpenParenToken), parseExpression(/*allowIn:*/ true),
-                eatToken(SyntaxKind.CloseParenToken), parseStatement(/*inErrorRecovery:*/ false), parseOptionalElseClause());
-        }
-
-        function parseOptionalElseClause(): ElseClauseSyntax {
-            return currentToken().kind() === SyntaxKind.ElseKeyword ? parseElseClause() : undefined;
-        }
-
-        function parseElseClause(): ElseClauseSyntax {
-            return new syntaxFactory.ElseClauseSyntax(parseNodeData, eatToken(SyntaxKind.ElseKeyword), parseStatement(/*inErrorRecovery:*/ false));
-        }
-
-        function isVariableStatement(modifierCount: number): boolean {
-            return peekToken(modifierCount).kind() === SyntaxKind.VarKeyword;
-        }
-
-        function parseVariableStatement(): VariableStatementSyntax {
-            return new syntaxFactory.VariableStatementSyntax(parseNodeData,
-                parseModifiers(), parseVariableDeclaration(/*allowIn:*/ true), eatExplicitOrAutomaticSemicolon(/*allowWithoutNewline:*/ false));
-        }
-
-        function parseVariableDeclaration(allowIn: boolean): VariableDeclarationSyntax {
-            // Debug.assert(currentToken().kind() === SyntaxKind.VarKeyword);
-
-            var varKeyword = eatToken(SyntaxKind.VarKeyword);
-            // Debug.assert(varKeyword.fullWidth() > 0);
-
-            var listParsingState = allowIn
-                ? ListParsingState.VariableDeclaration_VariableDeclarators_AllowIn
-                : ListParsingState.VariableDeclaration_VariableDeclarators_DisallowIn;
-
-            var skippedTokens: ISyntaxToken[] = getArray();
-            var variableDeclarators = parseSeparatedSyntaxList<VariableDeclaratorSyntax>(listParsingState, skippedTokens);
-            varKeyword = addSkippedTokensAfterToken(varKeyword, skippedTokens);
-
-            return new syntaxFactory.VariableDeclarationSyntax(parseNodeData, varKeyword, variableDeclarators);
-        }
-
-        function isVariableDeclarator(): boolean {
-            var node = currentNode();
-            if (node && node.kind() === SyntaxKind.VariableDeclarator) {
-                return true;
-            }
-
-            return isIdentifier(currentToken());
-        }
-
-        function canReuseVariableDeclaratorNode(node: ISyntaxNode) {
-            if (!node || node.kind() !== SyntaxKind.VariableDeclarator) {
-                return false;
-            }
-
-            // Very subtle incremental parsing bug.  Consider the following code:
-            //
-            //      var v = new List < A, B
-            //
-            // This is actually legal code.  It's a list of variable declarators "v = new List<A" 
-            // on one side and "B" on the other. If you then change that to:
-            //
-            //      var v = new List < A, B >()
-            // 
-            // then we have a problem.  "v = new List<A" doesn't intersect the change range, so we
-            // start reparsing at "B" and we completely fail to handle this properly.
-            //
-            // In order to prevent this, we do not allow a variable declarator to be reused if it
-            // has an initializer.
-            var variableDeclarator = <VariableDeclaratorSyntax>node;
-            return variableDeclarator.equalsValueClause === undefined;
-        }
-
-        function tryParseVariableDeclarator(allowIn: boolean, allowPropertyName: boolean): VariableDeclaratorSyntax {
-            // TODO(cyrusn): What if the 'allowIn' context has changed between when we last parsed 
-            // and now?  We could end up with an incorrect tree.  For example, say we had in the old 
-            // tree "var i = a in b".  Then, in the new tree the declarator portion moved into:
-            // "for (var i = a in b".  We would not want to reuse the declarator as the "in b" portion 
-            // would need to be consumed by the for declaration instead.  Need to see if it is possible
-            // to hit this case.
-            var node = currentNode();
-            if (canReuseVariableDeclaratorNode(node)) {
-                consumeNode(node);
-                return <VariableDeclaratorSyntax>node;
-            }
-
-            if (allowPropertyName) {
-                // Debug.assert(isPropertyName(currentToken(), /*inErrorRecovery:*/ false));
-            }
-
-            if (!allowPropertyName && !isIdentifier(currentToken())) {
-                return undefined;
-            }
-
-            var propertyName = allowPropertyName ? eatPropertyName() : eatIdentifierToken();
-            var equalsValueClause: EqualsValueClauseSyntax = undefined;
-            var typeAnnotation: TypeAnnotationSyntax = undefined;
-
-            if (propertyName.fullWidth() > 0) {
-                typeAnnotation = parseOptionalTypeAnnotation(/*allowStringLiteral:*/ false);
-
-                if (isEqualsValueClause(/*inParameter*/ false)) {
-                    equalsValueClause = parseEqualsValueClause(allowIn);
-                }
-            }
-
-            return new syntaxFactory.VariableDeclaratorSyntax(parseNodeData, propertyName, typeAnnotation, equalsValueClause);
-        }
-
-        function isEqualsValueClause(inParameter: boolean): boolean {
-            var token0 = currentToken();
-            if (token0.kind() === SyntaxKind.EqualsToken) {
-                return true;
-            }
-
-            // It's not uncommon during typing for the user to miss writing the '=' token.  Check if
-            // there is no newline after the last token and if we're on an expression.  If so, parse
-            // this as an equals-value clause with a missing equals.
-            if (!previousTokenHasTrailingNewLine(token0)) {
-                var tokenKind = token0.kind();
-
-                // The 'isExpression' call below returns true for "=>".  That's because it smartly
-                // assumes that there is just a missing identifier and the user wanted a lambda.  
-                // While this is sensible, we don't want to allow that here as that would mean we're
-                // glossing over multiple erorrs and we're probably making things worse.  So don't
-                // treat this as an equals value clause and let higher up code handle things.
-                if (tokenKind === SyntaxKind.EqualsGreaterThanToken) {
-                    return false;
-                }
-
-                // There are two places where we allow equals-value clauses.  The first is in a 
-                // variable declarator.  The second is with a parameter.  For variable declarators
-                // it's more likely that a { would be a allowed (as an object literal).  While this
-                // is also allowed for parameters, the risk is that we consume the { as an object
-                // literal when it really will be for the block following the parameter.
-                if (tokenKind === SyntaxKind.OpenBraceToken &&
-                    inParameter) {
-                    return false;
-                }
-
-                return isExpression(token0);
-            }
-
-            return false;
-        }
-
-        function parseEqualsValueClause(allowIn: boolean): EqualsValueClauseSyntax {
-            return new syntaxFactory.EqualsValueClauseSyntax(parseNodeData,
-                eatToken(SyntaxKind.EqualsToken), tryParseAssignmentExpressionOrHigher(/*force:*/ true, allowIn));
-        }
-
-        function parseExpression(allowIn: boolean): IExpressionSyntax {
-            // Expression[in]:
-            //      AssignmentExpression[in] 
-            //      Expression[in] , AssignmentExpression[in]
-
-            var leftOperand = tryParseAssignmentExpressionOrHigher(/*force:*/ true, allowIn);
-            while (true) {
-                var _currentToken = currentToken();
-                if (_currentToken.kind() !== SyntaxKind.CommaToken) {
-                    break;
-                }
-
-                leftOperand = new syntaxFactory.BinaryExpressionSyntax(parseNodeData, leftOperand, consumeToken(_currentToken), 
-                    tryParseAssignmentExpressionOrHigher(/*force:*/ true, allowIn));
-            }
-
-            return leftOperand;
-        }
-
-        // Called when you need to parse an expression, but you do not want to allow 'CommaExpressions'.
-        // i.e. if you have "var a = 1, b = 2" then when we parse '1' we want to parse with higher 
-        // precedence than 'comma'.  Otherwise we'll get: "var a = (1, (b = 2))", instead of
-        // "var a = (1), b = (2)");
-        function tryParseAssignmentExpressionOrHigher(force: boolean, allowIn: boolean): IExpressionSyntax {
-            // Augmented by TypeScript:
-            //
-            //  AssignmentExpression[in]:
-            //      1) ConditionalExpression[in]
-            //      2) LeftHandSideExpression = AssignmentExpression[in]
-            //      3) LeftHandSideExpression AssignmentOperator AssignmentExpression[in]
-            //      4) ArrowFunctionExpression <-- added by TypeScript
-            //
-            // Open spec question.  Right now, there is no 'ArrowFunctionExpression[in]' variant.
-            // Thus, if the user has:
-            //
-            //      for (var a = () => b in c) {}
-            //
-            // Then we will fail to parse (because the 'in' will be consumed as part of the body of
-            // the lambda, and not as part of the 'for' statement).  This is likely not an issue
-            // whatsoever as there seems to be no good reason why anyone would ever write code like
-            // the above.
-            //
-            // Note: for ease of implementation we treat productions '2' and '3' as the same thing. 
-            // (i.e. they're both BinaryExpressions with an assignment operator in it).
-
-            // First, check if we have production '4' (an arrow function).  Note that if we do, we
-            // must *not* recurse for productsion 1, 2 or 3. An ArrowFunction is not a 
-            // LeftHandSideExpression, nor does it start a ConditionalExpression.  So we are done 
-            // with AssignmentExpression if we see one.
-            var _currentToken = currentToken();
-            var arrowFunction = tryParseAnyArrowFunctionExpression(_currentToken);
-            if (arrowFunction) {
-                return arrowFunction;
-            }
-
-            // Now try to see if we're in production '1', '2' or '3'.  A conditional expression can
-            // start with a LogicalOrExpression, while the assignment productions can only start with
-            // LeftHandSideExpressions.
-            //
-            // So, first, we try to just parse out a BinaryExpression.  If we get something that is a 
-            // LeftHandSide or higher, then we can try to parse out the assignment expression part.  
-            // Otherwise, we try to parse out the conditional expression bit.  We want to allow any 
-            // binary expression here, so we pass in the 'lowest' precedence here so that it matches
-            // and consumes anything.
-            var leftOperand = tryParseBinaryExpressionOrHigher(_currentToken, force, BinaryExpressionPrecedence.Lowest, allowIn);
-            if (leftOperand === undefined) {
-                return undefined;
-            }
-
-            if (SyntaxUtilities.isLeftHandSizeExpression(leftOperand)) {
-                // Note: we call currentOperatorToken so that we get an appropriately merged token
-                // for cases like > > =  becoming >>=
-                var operatorToken = currentOperatorToken();
-
-                // Check for recursive assignment expressions.
-                if (SyntaxFacts.isAssignmentOperatorToken(operatorToken.kind())) {
-                    return new syntaxFactory.BinaryExpressionSyntax(parseNodeData, leftOperand, consumeToken(operatorToken), 
-                        tryParseAssignmentExpressionOrHigher(/*force:*/ true, allowIn));
-                }
-            }
-
-            // It wasn't an assignment or a lambda.  This is a conditional expression:
-            return parseConditionalExpressionRest(allowIn, leftOperand);
-        }
-
-        function tryParseAnyArrowFunctionExpression(_currentToken: ISyntaxToken): IExpressionSyntax {
-            return isSimpleArrowFunctionExpression(_currentToken)
-                ? parseSimpleArrowFunctionExpression()
-                : tryParseParenthesizedArrowFunctionExpression();
-        }
-
-        function tryParseUnaryExpressionOrHigher(_currentToken: ISyntaxToken, force: boolean): IUnaryExpressionSyntax {
-            var currentTokenKind = _currentToken.kind();
-
-            switch (currentTokenKind) {
-                case SyntaxKind.PlusToken:
-                case SyntaxKind.MinusToken:
-                case SyntaxKind.TildeToken:
-                case SyntaxKind.ExclamationToken:
-                case SyntaxKind.PlusPlusToken:
-                case SyntaxKind.MinusMinusToken:
-                    return new syntaxFactory.PrefixUnaryExpressionSyntax(parseNodeData, consumeToken(_currentToken), tryParseUnaryExpressionOrHigher(currentToken(), /*force:*/ true));
-                case SyntaxKind.TypeOfKeyword: return parseTypeOfExpression(_currentToken);
-                case SyntaxKind.VoidKeyword:   return parseVoidExpression(_currentToken);
-                case SyntaxKind.DeleteKeyword: return parseDeleteExpression(_currentToken);
-                case SyntaxKind.LessThanToken: return parseCastExpression(_currentToken);
-                default:
-                    return tryParsePostfixExpressionOrHigher(_currentToken, force);
-            }
-        }
-
-        function tryParseBinaryExpressionOrHigher(_currentToken: ISyntaxToken, force: boolean, precedence: BinaryExpressionPrecedence, allowIn: boolean): IExpressionSyntax {
-            // The binary expressions are incredibly left recursive in their definitions. We 
-            // clearly can't implement that through recursion.  So, instead, we first bottom out 
-            // of all the recursion by jumping to this production and consuming a UnaryExpression 
-            // first.
-            //
-            // MultiplicativeExpression: See 11.5 
-            //      UnaryExpression 
-            var leftOperand = tryParseUnaryExpressionOrHigher(_currentToken, force);
-            if (leftOperand === undefined) {
-                return undefined;
-            }
-
-            // We then pop up the stack consuming the other side of the binary exprssion if it exists.
-            return parseBinaryExpressionRest(precedence, allowIn, leftOperand);
-        }
-
-        function parseConditionalExpressionRest(allowIn: boolean, leftOperand: IExpressionSyntax): IExpressionSyntax {
-            // Note: we are passed in an expression which was produced from parseBinaryExpressionOrHigher.
-
-            var _currentToken = currentToken();
-
-            // Now check for conditional expression.
-            if (_currentToken.kind() !== SyntaxKind.QuestionToken) {
-                return leftOperand;
-            }
-
-            // Note: we explicitly do *not* pass 'allowIn' to the whenTrue part.  An 'in' expression is always
-            // allowed in the 'true' part of a conditional expression.
-
-            return new syntaxFactory.ConditionalExpressionSyntax(parseNodeData,
-                leftOperand, consumeToken(_currentToken), tryParseAssignmentExpressionOrHigher(/*force:*/ true, /*allowIn:*/ true),
-                eatToken(SyntaxKind.ColonToken), tryParseAssignmentExpressionOrHigher(/*force:*/ true, allowIn));
-        }
-
-        function parseBinaryExpressionRest(precedence: BinaryExpressionPrecedence, allowIn: boolean, leftOperand: IExpressionSyntax): IExpressionSyntax {
-            while (true) {
-                // We either have a binary operator here, or we're finished.  We call 
-                // currentOperatorToken versus currentToken here so that we merge token sequences
-                // like > and = into >=
-                var operatorToken = currentOperatorToken();
-                var tokenKind = operatorToken.kind();
-
-                // Only proceed if we see binary expression token.  However we don't parse 
-                // assignment expressions or comma expressions here.  Those are taken care of 
-                // respectively in parseAssignmentExpression and parseExpression.
-                if (!SyntaxFacts.isBinaryExpressionOperatorToken(tokenKind) ||
-                    tokenKind === SyntaxKind.CommaToken ||
-                    SyntaxFacts.isAssignmentOperatorToken(tokenKind)) {
-
-                    break;
-                }
-
-                // also, if it's the 'in' operator, only allow if our caller allows it.
-                if (tokenKind === SyntaxKind.InKeyword && !allowIn) {
-                    break;
-                }
-
-                var newPrecedence = getBinaryExpressionPrecedence(tokenKind);
-
-                // All binary operators must have precedence > 0
-                // Debug.assert(newPrecedence > 0);
-
-                // Check the precedence to see if we should "take" this operator
-                if (newPrecedence <= precedence) {
-                    break;
-                }
-
-                // Precedence is okay, so we'll "take" this operator.
-                // Now skip the operator token we're on.
-
-                leftOperand = new syntaxFactory.BinaryExpressionSyntax(parseNodeData, leftOperand, consumeToken(operatorToken), 
-                    tryParseBinaryExpressionOrHigher(currentToken(), /*force:*/ true, newPrecedence, allowIn));
-            }
-
-            return leftOperand;
-        }
-
-        function currentOperatorToken(): ISyntaxToken {
-            var token0 = currentToken();
-
-            // If we see a > we need to see if we can actually merge this contextually into a 
-            // >>  >>>  >=  >>=  >>>=  token.
-            if (token0.kind() === SyntaxKind.GreaterThanToken) {
-                return currentContextualToken();
-                // var kind = token0.kind;
-                //Debug.assert(kind() === SyntaxKind.GreaterThanToken || kind() === SyntaxKind.GreaterThanGreaterThanToken ||
-                //             kind() === SyntaxKind.GreaterThanGreaterThanGreaterThanToken || kind() === SyntaxKind.GreaterThanEqualsToken ||
-                //             kind() === SyntaxKind.GreaterThanGreaterThanEqualsToken || kind() === SyntaxKind.GreaterThanGreaterThanGreaterThanEqualsToken);
-            }
-
-            return token0;
-        }
-
-        function tryParseMemberExpressionOrHigher(_currentToken: ISyntaxToken, force: boolean, inObjectCreation: boolean): IMemberExpressionSyntax {
-            // Note: to make our lives simpler, we decompose the the NewExpression productions and
-            // place ObjectCreationExpression and FunctionExpression into PrimaryExpression.
-            // like so:
-            //
-            //   PrimaryExpression : See 11.1 
-            //      this
-            //      Identifier
-            //      Literal
-            //      ArrayLiteral
-            //      ObjectLiteral
-            //      (Expression) 
-            //      FunctionExpression
-            //      new MemberExpression Arguments?
-            //
-            //   MemberExpression : See 11.2 
-            //      PrimaryExpression 
-            //      MemberExpression[Expression]
-            //      MemberExpression.IdentifierName
-            //
-            //   CallExpression : See 11.2 
-            //      MemberExpression 
-            //      CallExpression Arguments
-            //      CallExpression[Expression]
-            //      CallExpression.IdentifierName 
-            //
-            // Technically this is ambiguous.  i.e. CallExpression defines:
-            //
-            //   CallExpression:
-            //      CallExpression Arguments
-            // 
-            // If you see: "new Foo()"
-            //
-            // Then that could be treated as a single ObjectCreationExpression, or it could be 
-            // treated as the invocation of "new Foo".  We disambiguate that in code (to match
-            // the original grammar) by making sure that if we see an ObjectCreationExpression
-            // we always consume arguments if they are there. So we treat "new Foo()" as an
-            // object creation only, and not at all as an invocation)  Another way to think 
-            // about this is that for every "new" that we see, we will consume an argument list if
-            // it is there as part of the *associated* object creation node.  Any additional
-            // argument lists we see, will become invocation expressions.
-            //
-            // Because there are no other places in the grammar now that refer to FunctionExpression
-            // or ObjectCreationExpression, it is safe to push down into the PrimaryExpression
-            // production.
-            //
-            // Because CallExpression and MemberExpression are left recursive, we need to bottom out
-            // of the recursion immediately.  So we parse out a primary expression to start with.
-            var expression: IMemberExpressionSyntax = tryParsePrimaryExpression(_currentToken, force);
-            if (expression === undefined) {
-                return undefined;
-            }
-
-            return parseMemberExpressionRest(expression, inObjectCreation); 
-        }
-
-        function parseCallExpressionRest(expression: ILeftHandSideExpressionSyntax): ILeftHandSideExpressionSyntax {
-            while (true) {
-                var _currentToken = currentToken();
-                var currentTokenKind = _currentToken.kind();
-
-                switch (currentTokenKind) {
-                    case SyntaxKind.OpenParenToken:
-                        expression = new syntaxFactory.InvocationExpressionSyntax(parseNodeData, expression, parseArgumentList(/*typeArgumentList:*/ undefined));
-                        continue;
-
-                    case SyntaxKind.LessThanToken:
-                        // See if this is the start of a generic invocation.  If so, consume it and
-                        // keep checking for postfix expressions.  Otherwise, it's just a '<' that's 
-                        // part of an arithmetic expression.  Break out so we consume it higher in the
-                        // stack.
-                        var argumentList = tryParseArgumentList();
-                        if (argumentList === undefined) {
-                            break;
-                        }
-
-                        expression = new syntaxFactory.InvocationExpressionSyntax(parseNodeData, expression, argumentList);
-                        continue;
-
-                    case SyntaxKind.OpenBracketToken:
-                        expression = parseElementAccessExpression(expression, _currentToken, /*inObjectCreation:*/ false);
-                        continue;
-
-                    case SyntaxKind.DotToken:
-                        expression = new syntaxFactory.MemberAccessExpressionSyntax(parseNodeData, expression, consumeToken(_currentToken), eatIdentifierNameToken());
-                        continue;
-                }
-
-                return expression;
-            }
-        }
-
-        function parseMemberExpressionRest(expression: IMemberExpressionSyntax, inObjectCreation: boolean): IMemberExpressionSyntax {
-            while (true) {
-                var _currentToken = currentToken();
-                var currentTokenKind = _currentToken.kind();
-
-                switch (currentTokenKind) {
-                    case SyntaxKind.OpenBracketToken:
-                        expression = parseElementAccessExpression(expression, _currentToken, inObjectCreation);
-                        continue;
-
-                    case SyntaxKind.DotToken:
-                        expression = new syntaxFactory.MemberAccessExpressionSyntax(parseNodeData, expression, consumeToken(_currentToken), eatIdentifierNameToken());
-                        continue;
-                }
-
-                return expression;
-            }
-        }
-
-        function tryParseLeftHandSideExpressionOrHigher(_currentToken: ISyntaxToken, force: boolean): ILeftHandSideExpressionSyntax {
-            // Original Ecma:
-            // LeftHandSideExpression: See 11.2 
-            //      NewExpression
-            //      CallExpression 
-            //
-            // Our simplification:
-            //
-            // LeftHandSideExpression: See 11.2 
-            //      MemberExpression  
-            //      CallExpression 
-            //
-            // See comment in parseMemberExpressionOrHigher on how we replaced NewExpression with
-            // MemberExpression to make our lives easier.
-            //
-            // to best understand the below code, it's important to see how CallExpression expands
-            // out into its own productions:
-            //
-            // CallExpression:
-            //      MemberExpression Arguments 
-            //      CallExpression Arguments
-            //      CallExpression[Expression]
-            //      CallExpression.IdentifierName
-            //      super   (   ArgumentListopt   )
-            //      super.IdentifierName
-            //
-            // Because of the recursion in these calls, we need to bottom out first.  There are two 
-            // bottom out states we can run into.  Either we see 'super' which must start either of
-            // the last two CallExpression productions.  Or we have a MemberExpression which either
-            // completes the LeftHandSideExpression, or starts the beginning of the first four
-            // CallExpression productions.
-
-            var expression: ILeftHandSideExpressionSyntax = undefined;
-            if (_currentToken.kind() === SyntaxKind.SuperKeyword) {
-                expression = parseSuperExpression(_currentToken);
-            }
-            else {
-                expression = tryParseMemberExpressionOrHigher(_currentToken, force, /*inObjectCreation:*/ false);
-                if (expression === undefined) {
-                    return undefined;
-                }
-            }
-
-            // Now, we *may* be complete.  However, we might have consumed the start of a 
-            // CallExpression.  As such, we need to consume the rest of it here to be complete.
-            return parseCallExpressionRest(expression);
-        }
-
-        function parseSuperExpression(superToken: ISyntaxToken): ILeftHandSideExpressionSyntax {
-            var expression: ILeftHandSideExpressionSyntax = consumeToken(superToken);
-
-            // If we have seen "super" it must be followed by '(' or '.'.
-            // If it wasn't then just try to parse out a '.' and report an error.
-            var currentTokenKind = currentToken().kind();
-            return currentTokenKind === SyntaxKind.OpenParenToken || currentTokenKind === SyntaxKind.DotToken
-                ? expression
-                : new syntaxFactory.MemberAccessExpressionSyntax(parseNodeData, expression, eatToken(SyntaxKind.DotToken), eatIdentifierNameToken());
-        }
-
-        function tryParsePostfixExpressionOrHigher(_currentToken: ISyntaxToken, force: boolean): IPostfixExpressionSyntax {
-            var expression = tryParseLeftHandSideExpressionOrHigher(_currentToken, force);
-            if (expression === undefined) {
-                return undefined;
-            }
-
-            var _currentToken = currentToken();
-            var currentTokenKind = _currentToken.kind();
-
-            switch (currentTokenKind) {
-                case SyntaxKind.PlusPlusToken:
-                case SyntaxKind.MinusMinusToken:
-                    // Because of automatic semicolon insertion, we should only consume the ++ or -- 
-                    // if it is on the same line as the previous token.
-                    if (previousTokenHasTrailingNewLine(_currentToken)) {
-                        break;
-                    }
-
-                    return new syntaxFactory.PostfixUnaryExpressionSyntax(parseNodeData, expression, consumeToken(_currentToken));
-            }
-
-            return expression;
-        }
-
-        function tryParseGenericArgumentList(): ArgumentListSyntax {
-            // Debug.assert(currentToken().kind() === SyntaxKind.LessThanToken);
-            // If we have a '<', then only parse this as a arugment list if the type arguments
-            // are complete and we have an open paren.  if we don't, rewind and return nothing.
-            var rewindPoint = getRewindPoint();
-
-            var typeArgumentList = tryParseTypeArgumentList(/*inExpression:*/ true);
-            var token0 = currentToken();
-            var tokenKind = token0.kind();
-
-            var isOpenParen = tokenKind === SyntaxKind.OpenParenToken;
-            var isDot = tokenKind === SyntaxKind.DotToken;
-            var isOpenParenOrDot = isOpenParen || isDot;
-
-            var argumentList: ArgumentListSyntax = undefined;
-            if (!typeArgumentList || !isOpenParenOrDot) {
-                // Wasn't generic.  Rewind to where we started so this can be parsed as an 
-                // arithmetic expression.
-                rewind(rewindPoint);
-                releaseRewindPoint(rewindPoint);
-                return undefined;
-            }
-            else {
-                releaseRewindPoint(rewindPoint);
-                // It's not uncommon for a user to type: "Foo<T>."
-                //
-                // This is not legal in typescript (as an parameter list must follow the type
-                // arguments).  We want to give a good error message for this as otherwise
-                // we'll bail out here and give a poor error message when we try to parse this
-                // as an arithmetic expression.
-                if (isDot) {
-                    // A parameter list must follow a generic type argument list.
-                    var diagnostic = new Diagnostic(fileName, source.text.lineMap(), start(token0, source.text), width(token0),
-                        DiagnosticCode.A_parameter_list_must_follow_a_generic_type_argument_list_expected, undefined);
-                    addDiagnostic(diagnostic);
-
-                    return new syntaxFactory.ArgumentListSyntax(parseNodeData, typeArgumentList,
-                        Syntax.emptyToken(SyntaxKind.OpenParenToken), Syntax.emptySeparatedList<IExpressionSyntax>(), Syntax.emptyToken(SyntaxKind.CloseParenToken));
-                }
-                else {
-                    return parseArgumentList(typeArgumentList);
-                }
-            }
-        }
-
-        function tryParseArgumentList(): ArgumentListSyntax {
-            var tokenKind = currentToken().kind();
-            if (tokenKind === SyntaxKind.LessThanToken) {
-                return tryParseGenericArgumentList();
-            }
-
-            if (tokenKind === SyntaxKind.OpenParenToken) {
-                return parseArgumentList(undefined);
-            }
-
-            return undefined;
-        }
-
-        function parseArgumentList(typeArgumentList: TypeArgumentListSyntax): ArgumentListSyntax {
-            var openParenToken = eatToken(SyntaxKind.OpenParenToken);
-
-            // Don't use the name 'arguments' it prevents V8 from optimizing this method.
-            var _arguments = Syntax.emptySeparatedList<IExpressionSyntax>();
-
-            if (openParenToken.fullWidth() > 0) {
-                var skippedTokens: ISyntaxToken[] = getArray();
-                _arguments = parseSeparatedSyntaxList<IExpressionSyntax>(ListParsingState.ArgumentList_AssignmentExpressions, skippedTokens);
-                openParenToken = addSkippedTokensAfterToken(openParenToken, skippedTokens);
-            }
-
-            return new syntaxFactory.ArgumentListSyntax(parseNodeData, typeArgumentList, openParenToken, _arguments, eatToken(SyntaxKind.CloseParenToken));
-        }
-
-        function tryParseArgumentListExpression(): IExpressionSyntax {
-            // Generally while parsing lists, we don't want to 'force' the parser to parse
-            // the item.  That way, if the expected item isn't htere, we can bail out and
-            // move to a higher stage of list parsing.  However, it's extremely common to 
-            // see something like "Foo(, a".  in this case, even though there isn't an expression
-            // after the open paren, we still want to force parsing an expression (which will
-            // cause a missing identiifer to be created), so that we will then consume the
-            // comma and the following list items).
-            var force = currentToken().kind() === SyntaxKind.CommaToken;
-            return tryParseAssignmentExpressionOrHigher(force, /*allowIn:*/ true);
-        }
-
-        function parseElementAccessArgumentExpression(openBracketToken: ISyntaxToken, inObjectCreation: boolean) {
-            // It's not uncommon for a user to write: "new Type[]".  Check for that common pattern
-            // and report a better error message.
-            if (inObjectCreation && currentToken().kind() === SyntaxKind.CloseBracketToken) {
-                var errorStart = start(openBracketToken, source.text);
-                var errorEnd = end(currentToken(), source.text);
-                var diagnostic = new Diagnostic(fileName, source.text.lineMap(), errorStart, errorEnd - errorStart,
-                    DiagnosticCode.new_T_cannot_be_used_to_create_an_array_Use_new_Array_T_instead, undefined);
-                addDiagnostic(diagnostic);
-
-                return Syntax.emptyToken(SyntaxKind.IdentifierName);
-            }
-            else {
-                return parseExpression(/*allowIn:*/ true);
-            }
-        }
-
-        function parseElementAccessExpression(expression: ILeftHandSideExpressionSyntax, openBracketToken: ISyntaxToken, inObjectCreation: boolean): ElementAccessExpressionSyntax {
-            // Debug.assert(currentToken().kind() === SyntaxKind.OpenBracketToken);
-            return new syntaxFactory.ElementAccessExpressionSyntax(parseNodeData, expression, consumeToken(openBracketToken),
-                parseElementAccessArgumentExpression(openBracketToken, inObjectCreation), eatToken(SyntaxKind.CloseBracketToken));
-        }
-
-        function tryParsePrimaryExpression(_currentToken: ISyntaxToken, force: boolean): IPrimaryExpressionSyntax {
-            if (isIdentifier(_currentToken)) {
-                return eatIdentifierToken();
-            }
-
-            var currentTokenKind = _currentToken.kind();
-            switch (currentTokenKind) {
-                case SyntaxKind.ThisKeyword:
-                case SyntaxKind.TrueKeyword:
-                case SyntaxKind.FalseKeyword:
-                case SyntaxKind.NullKeyword:
-                case SyntaxKind.NumericLiteral:
-                case SyntaxKind.RegularExpressionLiteral:
-                case SyntaxKind.StringLiteral:
-                    return consumeToken(_currentToken);
-
-                case SyntaxKind.FunctionKeyword:  return parseFunctionExpression(_currentToken);
-                case SyntaxKind.OpenBracketToken: return parseArrayLiteralExpression(_currentToken);
-                case SyntaxKind.OpenBraceToken:   return parseObjectLiteralExpression(_currentToken);
-                case SyntaxKind.OpenParenToken:   return parseParenthesizedExpression(_currentToken);
-                case SyntaxKind.NewKeyword:       return parseObjectCreationExpression(_currentToken);
-
-                case SyntaxKind.SlashToken:
-                case SyntaxKind.SlashEqualsToken:
-                    // If we see a standalone / or /= and we're expecting a term, then try to reparse
-                    // it as a regular expression.
-                    var result = tryReparseDivideAsRegularExpression();
-
-                    // If we get a result, then use it. Otherwise, create a missing identifier so
-                    // that parsing can continue.  Note: we do this even if 'force' is false.  That's
-                    // because we *do* want to consider a standalone / as an expression that should be
-                    // returned from tryParseExpression even when 'force' is set to false.
-                    return result || eatIdentifierToken(DiagnosticCode.Expression_expected);
-            }
-
-            if (!force) {
-                return undefined;
-            }
-
-            // Nothing else worked, report an error and produce a missing token.
-            return eatIdentifierToken(DiagnosticCode.Expression_expected);
-        }
-
-        function tryReparseDivideAsRegularExpression(): IPrimaryExpressionSyntax {
-            // If we see a / or /= token, then that may actually be the start of a regex in certain 
-            // contexts.
-
-            // var currentToken = this.currentToken();
-            // Debug.assert(SyntaxFacts.isAnyDivideToken(currentToken.kind()));
-
-            // Ok, from our quick lexical check, this could be a place where a regular expression could
-            // go.  Now we have to do a bunch of work.  Ask the source to retrive the token at the 
-            // current position again.  But this time allow it to retrieve it as a regular expression.
-            var currentToken = currentContextualToken();
-
-            // Note: we *must* have gotten a /, /= or regular expression.  Or else something went *very*
-            // wrong with our logic above.
-            // Debug.assert(SyntaxFacts.isAnyDivideOrRegularExpressionToken(currentToken.kind()));
-
-            var tokenKind = currentToken.kind();
-            if (tokenKind === SyntaxKind.SlashToken || tokenKind === SyntaxKind.SlashEqualsToken) {
-                // Still came back as a / or /=.   This is not a regular expression literal.
-                return undefined;
-            }
-            else if (tokenKind === SyntaxKind.RegularExpressionLiteral) {
-                return consumeToken(currentToken);
-            }
-            else {
-                // Something *very* wrong happened.  This is an internal parser fault that we need 
-                // to figure out and fix.
-                throw Errors.invalidOperation();
-            }
-        }
-
-        function parseTypeOfExpression(typeOfKeyword: ISyntaxToken): TypeOfExpressionSyntax {
-            return new syntaxFactory.TypeOfExpressionSyntax(parseNodeData, consumeToken(typeOfKeyword), tryParseUnaryExpressionOrHigher(currentToken(), /*force:*/ true));
-        }
-
-        function parseDeleteExpression(deleteKeyword: ISyntaxToken): DeleteExpressionSyntax {
-            return new syntaxFactory.DeleteExpressionSyntax(parseNodeData, consumeToken(deleteKeyword), tryParseUnaryExpressionOrHigher(currentToken(), /*force:*/ true));
-        }
-
-        function parseVoidExpression(voidKeyword: ISyntaxToken): VoidExpressionSyntax {
-            return new syntaxFactory.VoidExpressionSyntax(parseNodeData, consumeToken(voidKeyword), tryParseUnaryExpressionOrHigher(currentToken(), /*force:*/ true));
-        }
-
-        function parseFunctionExpression(functionKeyword: ISyntaxToken): FunctionExpressionSyntax {
-            return new syntaxFactory.FunctionExpressionSyntax(parseNodeData,
-                consumeToken(functionKeyword), eatOptionalIdentifierToken(),
-                parseCallSignature(/*requireCompleteTypeParameterList:*/ false),
-                parseBlock(/*parseStatementsEvenWithNoOpenBrace:*/ false, /*checkForStrictMode:*/ true));
-        }
-
-        function parseObjectCreationExpression(newKeyword: ISyntaxToken): ObjectCreationExpressionSyntax {
-            // ObjectCreationExpression
-            //      new MemberExpression Arguments?
-            //
-            // Note: if we see arguments we absolutely take them and attach them tightly to this
-            // object creation expression.
-            //
-            // See comment in tryParseMemberExpressionOrHigher for a more complete explanation of
-            // this decision.
-
-            return new syntaxFactory.ObjectCreationExpressionSyntax(parseNodeData,
-                consumeToken(newKeyword), tryParseMemberExpressionOrHigher(currentToken(), /*force:*/ true, /*inObjectCreation:*/ true), tryParseArgumentList());
-        }
-
-        function parseCastExpression(lessThanToken: ISyntaxToken): CastExpressionSyntax {
-            return new syntaxFactory.CastExpressionSyntax(parseNodeData,
-                consumeToken(lessThanToken), parseType(), eatToken(SyntaxKind.GreaterThanToken), tryParseUnaryExpressionOrHigher(currentToken(), /*force:*/ true));
-        }
-
-        function parseParenthesizedExpression(openParenToken: ISyntaxToken): ParenthesizedExpressionSyntax {
-            return new syntaxFactory.ParenthesizedExpressionSyntax(parseNodeData,
-                consumeToken(openParenToken), parseExpression(/*allowIn:*/ true), eatToken(SyntaxKind.CloseParenToken));
-        }
-
-        function tryParseParenthesizedArrowFunctionExpression(): ParenthesizedArrowFunctionExpressionSyntax {
-            var tokenKind = currentToken().kind();
-            if (tokenKind !== SyntaxKind.OpenParenToken && tokenKind !== SyntaxKind.LessThanToken) {
-                return undefined;
-            }
-
-            // Because arrow functions and parenthesized expressions look similar, we have to check far
-            // enough ahead to be sure we've actually got an arrow function. For example, both nodes can
-            // start with:
-            //    (a = b, c = d, ..., e = f).
-            //So we effectively need infinite lookahead to decide which node we're in.
-            //
-            // First, check for things that definitely have enough information to let us know it's an
-            // arrow function.
-
-            if (isDefinitelyArrowFunctionExpression()) {
-                // We have something like "() =>" or "(a) =>".  Definitely a lambda, so parse it
-                // unilaterally as such.
-                return tryParseParenthesizedArrowFunctionExpressionWorker(/*requiresArrow:*/ false);
-            }
-
-            // Now, look for cases where we're sure it's not an arrow function.  This will help save us
-            // a costly parse.
-            if (!isPossiblyArrowFunctionExpression()) {
-                return undefined;
-            }
-
-            // Then, try to actually parse it as a arrow function, and only return if we see an => 
-            var rewindPoint = getRewindPoint();
-
-            var arrowFunction = tryParseParenthesizedArrowFunctionExpressionWorker(/*requiresArrow:*/ true);
-            if (arrowFunction === undefined) {
-                rewind(rewindPoint);
-            }
-
-            releaseRewindPoint(rewindPoint);
-            return arrowFunction;
-        }
-
-        function tryParseParenthesizedArrowFunctionExpressionWorker(requireArrow: boolean): ParenthesizedArrowFunctionExpressionSyntax {
-            var _currentToken = currentToken();
-            // Debug.assert(currentToken.kind() === SyntaxKind.OpenParenToken || currentToken.kind() === SyntaxKind.LessThanToken);
-
-            var callSignature = parseCallSignature(/*requireCompleteTypeParameterList:*/ true);
-
-            if (requireArrow && currentToken().kind() !== SyntaxKind.EqualsGreaterThanToken) {
-                return undefined;
-            }
-
-            var equalsGreaterThanToken = eatToken(SyntaxKind.EqualsGreaterThanToken);
-
-            var block = tryParseArrowFunctionBlock();
-            var expression: IExpressionSyntax = undefined;
-            if (block === undefined) {
-                expression = tryParseAssignmentExpressionOrHigher(/*force:*/ true, /*allowIn:*/ true);
-            }
-
-            return new syntaxFactory.ParenthesizedArrowFunctionExpressionSyntax(parseNodeData, callSignature, equalsGreaterThanToken, block, expression);
-        }
-
-        function tryParseArrowFunctionBlock(): BlockSyntax {
-            if (isBlock()) {
-                return parseBlock(/*parseStatementsEvenWithNoOpenBrace:*/ false, /*checkForStrictMode:*/ false);
-            }
-            else {
-                // We didn't have a block.  However, we may be in an error situation.  For example,
-                // if the user wrote:
-                //
-                //  a => 
-                //      var v = 0;
-                //  }
-                //
-                // (i.e. they're missing the open brace).  See if that's the case so we can try to 
-                // recover better.  If we don't do this, then the next close curly we see may end
-                // up preemptively closing the containing construct.
-                var _modifierCount = modifierCount();
-                if (isStatement(_modifierCount, /*inErrorRecovery:*/ false) &&
-                    !isExpressionStatement(currentToken()) &&
-                    !isFunctionDeclaration(_modifierCount)) {
-                    // We've seen a statement (and it isn't an expressionStatement like 'foo()'), 
-                    // so treat this like a block with a missing open brace.
-                    return parseBlock(/*parseStatementsEvenWithNoOpenBrace:*/ true, /*checkForStrictMode:*/ false);
-                }
-                else {
-                    return undefined;
-                }
-            }
-        }
-
-        function isSimpleArrowFunctionExpression(_currentToken: ISyntaxToken): boolean {
-            // ERROR RECOVERY TWEAK:
-            // If we see a standalone => try to parse it as an arrow function as that's likely what
-            // the user intended to write.
-            if (_currentToken.kind() === SyntaxKind.EqualsGreaterThanToken) {
-                return true;
-            }
-
-            return isIdentifier(_currentToken) &&
-                   peekToken(1).kind() === SyntaxKind.EqualsGreaterThanToken;
-        }
-
-        function parseSimpleArrowFunctionExpression(): SimpleArrowFunctionExpressionSyntax {
-            // Debug.assert(isSimpleArrowFunctionExpression());
-
-            var parameter = eatSimpleParameter();
-            var equalsGreaterThanToken = eatToken(SyntaxKind.EqualsGreaterThanToken);
-
-            var block = tryParseArrowFunctionBlock();
-            var expression: IExpressionSyntax = undefined;
-            if (block === undefined) {
-                expression = tryParseAssignmentExpressionOrHigher(/*force:*/ true, /*allowIn:*/ true);
-            }
-
-            return new syntaxFactory.SimpleArrowFunctionExpressionSyntax(parseNodeData, parameter, equalsGreaterThanToken, block, expression);
-        }
-
-        function isBlock(): boolean {
-            return currentToken().kind() === SyntaxKind.OpenBraceToken;
-        }
-
-        function isDefinitelyArrowFunctionExpression(): boolean {
-            var token0 = currentToken();
-            if (token0.kind() !== SyntaxKind.OpenParenToken) {
-                // If it didn't start with an (, then it could be generic.  That's too complicated 
-                // and we can't say it's 'definitely' an arrow function.             
-                return false;
-            }
-
-            var token1 = peekToken(1);
-            var token1Kind = token1.kind();
-
-            var token2: ISyntaxToken;
-
-            if (token1Kind === SyntaxKind.CloseParenToken) {
-                // ()
-                // Definitely an arrow function.  Could never be a parenthesized expression.  
-                // *However*, because of error situations, we could end up with things like "().foo".
-                // In this case, we don't want to think of this as the start of an arrow function.
-                // To prevent this, we are a little stricter, and we require that we at least see:
-                //      "():"  or  "() =>"  or "() {}".  Note: the last one is illegal.  However it
-                // most likely is a missing => and not a parenthesized expression.
-                token2 = peekToken(2);
-                var token2Kind = token2.kind();
-                return token2Kind === SyntaxKind.ColonToken ||
-                       token2Kind === SyntaxKind.EqualsGreaterThanToken ||
-                       token2Kind === SyntaxKind.OpenBraceToken;
-            }
-
-            if (token1Kind === SyntaxKind.DotDotDotToken) {
-                // (...
-                // Definitely an arrow function.  Could never be a parenthesized expression.
-                return true;
-            }
-
-            token2 = peekToken(2); 
-            token2Kind = token2.kind();
-
-            if (SyntaxFacts.isAccessibilityModifier(token1Kind)) {
-                if (isIdentifier(token2)) {
-                    // "(public id" or "(function id".  Definitely an arrow function.  Could never 
-                    // be a parenthesized expression.  Note: this will be an *illegal* arrow 
-                    // function (as accessibility modifiers are not allowed in it).  However, that
-                    // will be reported by the grammar checker walker.
-                    return true;
-                }
-            }
-
-            if (!isIdentifier(token1)) {
-                // All other arrow functions must start with (id
-                // so this is definitely not an arrow function.
-                return false;
-            }
-
-            // (id
-            //
-            // Lots of options here.  Check for things that make us certain it's an
-            // arrow function.
-            if (token2Kind === SyntaxKind.ColonToken) {
-                // (id:
-                // Definitely an arrow function.  Could never be a parenthesized expression.
-                return true;
-            }
-
-            var token3 = peekToken(3);
-            var token3Kind = token3.kind();
-            if (token2Kind === SyntaxKind.QuestionToken) {
-                // (id?
-                // Could be an arrow function, or a parenthesized conditional expression.
-
-                // Check for the things that could only be arrow functions.
-                if (token3Kind === SyntaxKind.ColonToken ||
-                    token3Kind === SyntaxKind.CloseParenToken ||
-                    token3Kind === SyntaxKind.CommaToken) {
-                    // (id?:
-                    // (id?)
-                    // (id?,
-                    // These are the only cases where this could be an arrow function.
-                    // And none of them can be parenthesized expression.
-                    return true;
-                }
-            }
-
-            if (token2Kind === SyntaxKind.CloseParenToken) {
-                // (id)
-                // Could be an arrow function, or a parenthesized conditional expression.
-
-                if (token3Kind === SyntaxKind.EqualsGreaterThanToken) {
-                    // (id) =>
-                    // Definitely an arrow function.  Could not be a parenthesized expression.
-                    return true;
-                }
-
-                // Note: "(id):" *looks* like it could be an arrow function.  However, it could
-                // show up in:  "foo ? (id): 
-                // So we can't return true here for that case.
-            }
-
-            // TODO: Add more cases if you're sure that there is enough information to know to 
-            // parse this as an arrow function.  Note: be very careful here.
-
-            // Anything else wasn't clear enough.  Try to parse the expression as an arrow function and bail out
-            // if we fail.
-            return false;
-        }
-
-        function isPossiblyArrowFunctionExpression(): boolean {
-            var token0 = currentToken();
-            if (token0.kind() !== SyntaxKind.OpenParenToken) {
-                // If it didn't start with an (, then it could be generic.  That's too complicated 
-                // and we have to say it's possibly an arrow function.
-                return true;
-            }
-
-            var token1 = peekToken(1);
-
-            if (!isIdentifier(token1)) {
-                // All other arrow functions must start with (id
-                // so this is definitely not an arrow function.
-                return false;
-            }
-
-            var token2 = peekToken(2);
-            var token2Kind = token2.kind();
-            if (token2Kind === SyntaxKind.EqualsToken) {
-                // (id =
-                //
-                // This *could* be an arrow function.  i.e. (id = 0) => { }
-                // Or it could be a parenthesized expression.  So we'll have to actually
-                // try to parse it.
-                return true;
-            }
-
-            if (token2Kind === SyntaxKind.CommaToken) {
-                // (id,
-
-                // This *could* be an arrow function.  i.e. (id, id2) => { }
-                // Or it could be a parenthesized expression (as javascript supports
-                // the comma operator).  So we'll have to actually try to parse it.
-                return true;
-            }
-
-            if (token2Kind === SyntaxKind.CloseParenToken) {
-                // (id)
-
-                var token3 = peekToken(3);
-                if (token3.kind() === SyntaxKind.ColonToken) {
-                    // (id):
-                    //
-                    // This could be an arrow function. i.e. (id): number => { }
-                    // Or it could be parenthesized exprssion: foo ? (id) :
-                    // So we'll have to actually try to parse it.
-                    return true;
-                }
-            }
-
-            // Nothing else could be an arrow function.
-            return false;
-        }
-
-        function parseObjectLiteralExpression(openBraceToken: ISyntaxToken): ObjectLiteralExpressionSyntax {
-            // Debug.assert(currentToken().kind() === SyntaxKind.OpenBraceToken);
-
-            consumeToken(openBraceToken);
-            // Debug.assert(openBraceToken.fullWidth() > 0);
-
-            var skippedTokens: ISyntaxToken[] = getArray();
-            var propertyAssignments = parseSeparatedSyntaxList<IPropertyAssignmentSyntax>(ListParsingState.ObjectLiteralExpression_PropertyAssignments, skippedTokens);
-            openBraceToken = addSkippedTokensAfterToken(openBraceToken, skippedTokens);
-
-            return new syntaxFactory.ObjectLiteralExpressionSyntax(parseNodeData, openBraceToken, propertyAssignments, eatToken(SyntaxKind.CloseBraceToken));
-        }
-
-        function tryParsePropertyAssignment(inErrorRecovery: boolean): IPropertyAssignmentSyntax {
-            // Debug.assert(isPropertyAssignment(/*inErrorRecovery:*/ false));
-
-            if (isAccessor(modifierCount(), inErrorRecovery)) {
-                return parseAccessor(/*checkForStrictMode:*/ true);
-            }
-            else if (isFunctionPropertyAssignment(inErrorRecovery)) {
-                return parseFunctionPropertyAssignment();
-            }
-            else if (isSimplePropertyAssignment(inErrorRecovery)) {
-                return parseSimplePropertyAssignment();
-            }
-            else {
-                return undefined;
-            }
-        }
-
-        function isPropertyAssignment(inErrorRecovery: boolean): boolean {
-            return isAccessor(modifierCount(), inErrorRecovery) ||
-                   isFunctionPropertyAssignment(inErrorRecovery) ||
-                   isSimplePropertyAssignment(inErrorRecovery);
-        }
-
-        function eatPropertyName(): ISyntaxToken {
-            var _currentToken = currentToken();
-            return SyntaxFacts.isIdentifierNameOrAnyKeyword(_currentToken)
-                ? eatIdentifierNameToken()
-                : consumeToken(_currentToken);
-        }
-
-        function isFunctionPropertyAssignment(inErrorRecovery: boolean): boolean {
-            return isPropertyName(currentToken(), inErrorRecovery) &&
-                   isCallSignature(/*peekIndex:*/ 1);
-        }
-
-        function parseFunctionPropertyAssignment(): FunctionPropertyAssignmentSyntax {
-            return new syntaxFactory.FunctionPropertyAssignmentSyntax(parseNodeData,
-                eatPropertyName(), parseCallSignature(/*requireCompleteTypeParameterList:*/ false),
-                parseBlock(/*parseBlockEvenWithNoOpenBrace:*/ false, /*checkForStrictMode:*/ true));
-        }
-
-        function isSimplePropertyAssignment(inErrorRecovery: boolean): boolean {
-            return isPropertyName(currentToken(), inErrorRecovery);
-        }
-
-        function parseSimplePropertyAssignment(): SimplePropertyAssignmentSyntax {
-            return new syntaxFactory.SimplePropertyAssignmentSyntax(parseNodeData,
-                eatPropertyName(), eatToken(SyntaxKind.ColonToken), tryParseAssignmentExpressionOrHigher(/*force:*/ true, /*allowIn:*/ true));
-        }
-
-        function isPropertyName(token: ISyntaxToken, inErrorRecovery: boolean): boolean {
-            // NOTE: we do *not* want to check "isIdentifier" here.  Any IdentifierName is 
-            // allowed here, even reserved words like keywords.
-            if (SyntaxFacts.isIdentifierNameOrAnyKeyword(token)) {
-                // Except: if we're in error recovery, then we don't want to consider keywords. 
-                // After all, if we have:
-                //
-                //      { a: 1
-                //      return
-                //
-                // we don't want consider 'return' to be the next property in the object literal.
-                if (inErrorRecovery) {
-                    return isIdentifier(token);
-                }
-                else {
-                    return true;
-                }
-            }
-
-            var kind = token.kind();
-            return kind === SyntaxKind.StringLiteral || kind === SyntaxKind.NumericLiteral;
-        }
-
-        function parseArrayLiteralExpression(openBracketToken: ISyntaxToken): ArrayLiteralExpressionSyntax {
-            // Debug.assert(currentToken().kind() === SyntaxKind.OpenBracketToken);
-            consumeToken(openBracketToken);
-            // Debug.assert(openBracketToken.fullWidth() > 0);
-
-            var skippedTokens: ISyntaxToken[] = getArray();
-            var expressions = parseSeparatedSyntaxList<IExpressionSyntax>(ListParsingState.ArrayLiteralExpression_AssignmentExpressions, skippedTokens);
-            openBracketToken = addSkippedTokensAfterToken(openBracketToken, skippedTokens);
-
-            return new syntaxFactory.ArrayLiteralExpressionSyntax(parseNodeData, openBracketToken, expressions, eatToken(SyntaxKind.CloseBracketToken));
-        }
-
-        function parseBlock(parseBlockEvenWithNoOpenBrace: boolean, checkForStrictMode: boolean): BlockSyntax {
-            var openBraceToken = eatToken(SyntaxKind.OpenBraceToken);
-            var statements = Syntax.emptyList<IStatementSyntax>();
-
-            if (parseBlockEvenWithNoOpenBrace || openBraceToken.fullWidth() > 0) {
-                var savedIsInStrictMode = isInStrictMode;
-                
-                var processItems = checkForStrictMode ? updateStrictModeState : undefined;
-                var skippedTokens: ISyntaxToken[] = getArray();
-                var statements = parseSyntaxList<IStatementSyntax>(ListParsingState.Block_Statements, skippedTokens, processItems);
-                openBraceToken = addSkippedTokensAfterToken(openBraceToken, skippedTokens);
-
-                setStrictMode(savedIsInStrictMode);
-            }
-
-            return new syntaxFactory.BlockSyntax(parseNodeData, openBraceToken, statements, eatToken(SyntaxKind.CloseBraceToken));
-        }
-
-        function parseCallSignature(requireCompleteTypeParameterList: boolean): CallSignatureSyntax {
-            return new syntaxFactory.CallSignatureSyntax(parseNodeData,
-                tryParseTypeParameterList(requireCompleteTypeParameterList), parseParameterList(), parseOptionalTypeAnnotation(/*allowStringLiteral:*/ false));
-        }
-
-        function tryParseTypeParameterList(requireCompleteTypeParameterList: boolean): TypeParameterListSyntax {
-            var _currentToken = currentToken();
-            if (_currentToken.kind() !== SyntaxKind.LessThanToken) {
-                return undefined;
-            }
-
-            var rewindPoint = getRewindPoint();
-
-            var lessThanToken = consumeToken(_currentToken);
-
-            var skippedTokens: ISyntaxToken[] = getArray();
-            var typeParameters = parseSeparatedSyntaxList<TypeParameterSyntax>(ListParsingState.TypeParameterList_TypeParameters, skippedTokens);
-            lessThanToken = addSkippedTokensAfterToken(lessThanToken, skippedTokens);
-
-            var greaterThanToken = eatToken(SyntaxKind.GreaterThanToken);
-
-            // return undefined if we were required to have a '>' token and we did not  have one.
-            if (requireCompleteTypeParameterList && greaterThanToken.fullWidth() === 0) {
-                rewind(rewindPoint);
-                releaseRewindPoint(rewindPoint);
-                return undefined;
-            }
-            else {
-                releaseRewindPoint(rewindPoint);
-                return new syntaxFactory.TypeParameterListSyntax(parseNodeData, lessThanToken, typeParameters, greaterThanToken);
-            }
-        }
-
-        function isTypeParameter(): boolean {
-            return isIdentifier(currentToken());
-        }
-
-        function tryParseTypeParameter(): TypeParameterSyntax {
-            // Debug.assert(isTypeParameter());
-            if (!isIdentifier(currentToken())) {
-                return undefined;
-            }
-
-            return new syntaxFactory.TypeParameterSyntax(parseNodeData, eatIdentifierToken(), tryParseConstraint());
-        }
-
-        function tryParseConstraint(): ConstraintSyntax {
-            if (currentToken().kind() !== SyntaxKind.ExtendsKeyword) {
-                return undefined;
-            }
-
-            return new syntaxFactory.ConstraintSyntax(parseNodeData, eatToken(SyntaxKind.ExtendsKeyword), parseTypeOrExpression());
-        }
-
-        function tryParseParameterList(): ParameterListSyntax {
-            if (currentToken().kind() === SyntaxKind.OpenParenToken) {
-                var token1 = peekToken(1);
-
-                if (token1.kind() === SyntaxKind.CloseParenToken || isParameterHelper(token1)) {
-                    return parseParameterList();
-                }
-            }
-
-            return undefined;
-        }
-
-        function parseParameterList(): ParameterListSyntax {
-            var openParenToken = eatToken(SyntaxKind.OpenParenToken);
-            var parameters = Syntax.emptySeparatedList<ParameterSyntax>();
-
-            if (openParenToken.fullWidth() > 0) {
-                var skippedTokens: ISyntaxToken[] = getArray();
-                parameters = parseSeparatedSyntaxList<ParameterSyntax>(ListParsingState.ParameterList_Parameters, skippedTokens);
-                openParenToken = addSkippedTokensAfterToken(openParenToken, skippedTokens);
-            }
-
-            return new syntaxFactory.ParameterListSyntax(parseNodeData, openParenToken, parameters, eatToken(SyntaxKind.CloseParenToken));
-        }
-
-        function parseOptionalTypeAnnotation(allowStringLiteral: boolean): TypeAnnotationSyntax {
-            return currentToken().kind() === SyntaxKind.ColonToken ? parseTypeAnnotation(allowStringLiteral) : undefined;
-        }
-
-        function parseTypeAnnotationType(allowStringLiteral: boolean): ITypeSyntax {
-            if (allowStringLiteral) {
-                var _currentToken = currentToken();
-                if (_currentToken.kind() === SyntaxKind.StringLiteral) {
-                    return consumeToken(_currentToken);
-                }
-            }
-
-            return parseType();
-        }
-
-        function parseTypeAnnotation(allowStringLiteral: boolean): TypeAnnotationSyntax {
-            return new syntaxFactory.TypeAnnotationSyntax(parseNodeData, consumeToken(currentToken()), parseTypeAnnotationType(allowStringLiteral));
-        }
-
-        function isType(): boolean {
-            var _currentToken = currentToken();
-
-            switch (_currentToken.kind()) {
-                case SyntaxKind.TypeOfKeyword:
-                case SyntaxKind.AnyKeyword:
-                case SyntaxKind.NumberKeyword:
-                case SyntaxKind.BooleanKeyword:
-                case SyntaxKind.StringKeyword:
-                case SyntaxKind.VoidKeyword:
-                case SyntaxKind.OpenBraceToken:
-                case SyntaxKind.OpenParenToken:
-                case SyntaxKind.LessThanToken:
-                case SyntaxKind.NewKeyword:
-                    return true;
-                default:
-                    return isIdentifier(_currentToken);
-            }
-        }
-
-        function parseTypeOrExpression(): ISyntaxNodeOrToken {
-            var result: ISyntaxNodeOrToken = tryParseType();
-            if (result) {
-                return result;
-            }
-
-            var _currentToken = currentToken();
-            if (isExpression(_currentToken)) {
-                // We parse out an expression here, but we very specifically ask for a unary 
-                // expression, and not just any expression.  That's because if we have:
-                //
-                //      <X extends "">
-                //
-                // We do not want the  >  to be consumed as part of the "" expression.  By starting
-                // at 'unary' expression and not 'binary' expression, we ensure that we don't accidently
-                // consume the >.
-                return tryParseUnaryExpressionOrHigher(_currentToken, /*force:*/ true);
-            }
-
-            return eatIdentifierToken(DiagnosticCode.Type_expected);
-        }
-
-        function parseType(): ITypeSyntax {
-            return tryParseType() || eatIdentifierToken(DiagnosticCode.Type_expected);
-        }
-
-        function tryParseType(): ITypeSyntax {
-            if (isFunctionType()) {
-                return parseFunctionType();
-            }
-
-            if (currentToken().kind() === SyntaxKind.NewKeyword) {
-                return parseConstructorType();
-            }
-
-            return tryParseUnionTypeOrHigher();
-        }
-
-        function tryParseUnionTypeOrHigher(): ITypeSyntax {
-            var type = tryParsePrimaryType();
-
-            if (type) {
-                var barToken: ISyntaxToken;
-                while ((barToken = currentToken()).kind() === SyntaxKind.BarToken) {
-                    consumeToken(barToken);
-                    var right = parsePrimaryType();
-
-                    type = new syntaxFactory.UnionTypeSyntax(parseNodeData, type, barToken, right);
-                } 
-            }
-
-            return type;
-        }
-
-        function parsePrimaryType(): ITypeSyntax {
-            return tryParsePrimaryType() || eatIdentifierToken(DiagnosticCode.Type_expected);
-        }
-        
-        function tryParsePrimaryType(): ITypeSyntax {
-            // First consume any underlying element type.
-            var type = tryParseNonArrayType();
-
-            // ArrayType:
-            //      ElementType   [no LineTerminator here]   [   ]
-
-            // Now, we want to keep consuming pairs of brackets, as long as the opening bracket
-            // is on the same line as the last token.
-            while (type) {
-                var _currentToken = currentToken();
-
-                if (previousTokenHasTrailingNewLine(_currentToken) ||
-                    _currentToken.kind() !== SyntaxKind.OpenBracketToken) {
-                    break;
-                }
-
-                type = new syntaxFactory.ArrayTypeSyntax(parseNodeData, type, consumeToken(_currentToken), eatToken(SyntaxKind.CloseBracketToken));
-            }
-
-            return type;
-        }
-
-        function parseTypeQuery(typeOfKeyword: ISyntaxToken): TypeQuerySyntax {
-            return new syntaxFactory.TypeQuerySyntax(parseNodeData, consumeToken(typeOfKeyword), parseName(/*allowIdentifierNames:*/ true));
-        }
-
-        function tryParseNonArrayType(): ITypeSyntax {
-            var _currentToken = currentToken();
-            switch (_currentToken.kind()) {
-                case SyntaxKind.AnyKeyword:
-                case SyntaxKind.NumberKeyword:
-                case SyntaxKind.BooleanKeyword:
-                case SyntaxKind.StringKeyword:
-                    // if any of these are followed by '.', then this is actually a module name,
-                    // and these keywords will be reinterpreted as an identifier.
-                    if (peekToken(1).kind() === SyntaxKind.DotToken) {
-                        break;
-                    }
-
-                    return consumeToken(_currentToken);
-                case SyntaxKind.VoidKeyword:      return consumeToken(_currentToken);
-                case SyntaxKind.OpenParenToken:   return parseParenthesizedType(_currentToken);
-                case SyntaxKind.OpenBraceToken:   return parseObjectType();
-                case SyntaxKind.TypeOfKeyword:    return parseTypeQuery(_currentToken);
-                case SyntaxKind.OpenBracketToken: return parseTupleType(_currentToken);
-            }
-
-            return tryParseNameOrGenericType();
-        }
-
-        function parseParenthesizedType(openParenToken: ISyntaxToken): ParenthesizedTypeSyntax {
-            return new syntaxFactory.ParenthesizedTypeSyntax(parseNodeData, consumeToken(openParenToken), parseType(), eatToken(SyntaxKind.CloseParenToken));
-        }
-
-        function tryParseNameOrGenericType(): ITypeSyntax {
-            var name = tryParseName(/*allowIdentifierNames*/ false);
-            if (name === undefined) {
-                return undefined;
-            }
-
-            // TypeReference:
-            //      TypeName   [no LineTerminator here]   TypeArgumentsopt
-            //
-            // Only consume type arguments if they appear on the same line.
-            if (previousTokenHasTrailingNewLine(currentToken())) {
-                return name;
-            }
-
-            var typeArgumentList = tryParseTypeArgumentList(/*inExpression:*/ false);
-            return !typeArgumentList
-                ? name
-                : new syntaxFactory.GenericTypeSyntax(parseNodeData, name, typeArgumentList);
-        }
-
-<<<<<<< HEAD
-        function isFunctionType(): boolean {
-            var token0 = currentToken();
-            var token0Kind = token0.kind();
-
-            // If we see a  <  then we consider ourselves to be definitely in a (generic) function type.
-            if (token0Kind === SyntaxKind.LessThanToken) {
-                return true;
-=======
-        function tryParseFunctionType(): FunctionTypeSyntax {
-            var typeParameterList = tryParseTypeParameterList(/*requireCompleteTypeParameterList:*/ false);
-            var parameterList: ParameterListSyntax = undefined;
-            if (typeParameterList === undefined) {
-                parameterList = tryParseParameterList();
-                if (parameterList === undefined) {
-                    return undefined;
-                }
->>>>>>> ddc08ba4
-            }
-
-            // If we don't see a  <  then we have to see an open paren for this to be a function 
-            // type.  However, an open paren may also start a parenthesized type.  So we need to
-            // do some lookahead to see what we've actually got.  If we don't see enough to be
-            // sure that it's a function type, then we go ahead with the assumption that it's a 
-            // parenthesized type.
-            if (token0Kind === SyntaxKind.OpenParenToken) {
-                var token1 = peekToken(1);
-                var token1Kind = token1.kind();
-
-                if (token1Kind === SyntaxKind.CloseParenToken || token1Kind === SyntaxKind.DotDotDotToken) {
-                    // () 
-                    // (...
-                    //
-                    // Both are definitely function types, and could not be paren types.
-                    return true;
-                }
-
-                if (isModifierKind(token1Kind) || isIdentifier(token1)) {
-                    // (id
-                    // could be a function type or a parenthesized type.
-
-                    var token2 = peekToken(2);
-                    var token2Kind = token2.kind();
-
-                    if (token2Kind === SyntaxKind.ColonToken ||
-                        token2Kind === SyntaxKind.CommaToken ||
-                        token2Kind === SyntaxKind.QuestionToken ||
-                        token2Kind === SyntaxKind.EqualsToken ||
-                        isIdentifier(token2) ||
-                        isModifierKind(token2Kind)) {
-                        // ( id :
-                        // ( id ,
-                        // ( id ?
-                        // ( id =
-                        // ( modifier id
-                        //
-                        // All of these are definitely a function type and not a parenthesized type.
-                        return true;
-                    }
-
-                    if (token2Kind === SyntaxKind.CloseParenToken) {
-                        // ( id )
-                        //
-                        // Only a function type if we see an arrow following it.
-                        return peekToken(3).kind() === SyntaxKind.EqualsGreaterThanToken;
-                    }
-                }
-            }
-
-            // Anything else is a parenthesized type.
-            return false;
-        }
-
-        function parseFunctionType(): FunctionTypeSyntax {
-            var typeParameterList = tryParseTypeParameterList(/*requireCompleteTypeParameterList:*/ false);
-            var parameterList = parseParameterList();
-
-            return new syntaxFactory.FunctionTypeSyntax(parseNodeData,
-                typeParameterList, parameterList, eatToken(SyntaxKind.EqualsGreaterThanToken), parseType());
-        }
-
-        function parseConstructorType(): ConstructorTypeSyntax {
-            return new syntaxFactory.ConstructorTypeSyntax(parseNodeData,
-                eatToken(SyntaxKind.NewKeyword), tryParseTypeParameterList(/*requireCompleteTypeParameterList:*/ false),
-                parseParameterList(), eatToken(SyntaxKind.EqualsGreaterThanToken), parseType());
-        }
-
-        function isParameter(): boolean {
-            if (currentNode() && currentNode().kind() === SyntaxKind.Parameter) {
-                return true;
-            }
-
-            return isParameterHelper(currentToken());
-        }
-
-        function isParameterHelper(token: ISyntaxToken): boolean {
-            var tokenKind = token.kind();
-            return tokenKind === SyntaxKind.DotDotDotToken ||
-                   isModifierKind(tokenKind) ||
-                   isIdentifier(token);
-        }
-
-        function eatSimpleParameter() {
-            return new syntaxFactory.ParameterSyntax(parseNodeData,
-                /*dotDotDotToken:*/ undefined, /*modifiers:*/ Syntax.emptyList<ISyntaxToken>(), eatIdentifierToken(),
-                /*questionToken:*/ undefined, /*typeAnnotation:*/ undefined, /*equalsValueClause:*/ undefined);
-        }
-
-        function tryParseParameter(): ParameterSyntax {
-            var node = currentNode();
-            if (node && node.kind() === SyntaxKind.Parameter) {
-                consumeNode(node);
-                return <ParameterSyntax>node;
-            }
-
-            var dotDotDotToken = tryEatToken(SyntaxKind.DotDotDotToken);
-            var modifiers = parseModifiers();
-
-            // If we're not forcing, and we don't see anything to indicate this is a parameter, then 
-            // bail out.
-            var _currentToken = currentToken();
-            if (!isIdentifier(_currentToken) && !dotDotDotToken && modifiers.length === 0) {
-                // ERROR RECOVERY:
-                // If we see a modifier alone in a parameter list, like:      foo(static)
-                //
-                // then treat it like modifier, and continue parsing the parameter.
-                if (isModifierKind(_currentToken.kind())) {
-                    modifiers = Syntax.list([consumeToken(_currentToken)]);
-                }
-                else {
-                    return undefined;
-                }
-            }
-
-            var identifier = eatIdentifierToken();
-            var questionToken = tryEatToken(SyntaxKind.QuestionToken);
-            var typeAnnotation = parseOptionalTypeAnnotation(/*allowStringLiteral:*/ true);
-
-            var equalsValueClause: EqualsValueClauseSyntax = undefined;
-            if (isEqualsValueClause(/*inParameter*/ true)) {
-                equalsValueClause = parseEqualsValueClause(/*allowIn:*/ true);
-            }
-
-            return new syntaxFactory.ParameterSyntax(parseNodeData, dotDotDotToken, modifiers, identifier, questionToken, typeAnnotation, equalsValueClause);
-        }
-
-        function parseSyntaxList<T extends ISyntaxNodeOrToken>(
-                currentListType: ListParsingState, skippedTokens: ISyntaxToken[], processItems?: (items: any[]) => void): T[] {
-            var savedListParsingState = listParsingState;
-            listParsingState |= (1 << currentListType);
-
-            var result = parseSyntaxListWorker<T>(currentListType, skippedTokens, processItems);
-
-            listParsingState = savedListParsingState;
-
-            return result;
-        }
-
-        function parseSeparatedSyntaxList<T extends ISyntaxNodeOrToken>(currentListType: ListParsingState, skippedTokens: ISyntaxToken[]): T[] {
-            var savedListParsingState = listParsingState;
-            listParsingState |= (1 << currentListType);
-
-            var result = parseSeparatedSyntaxListWorker<T>(currentListType, skippedTokens);
-
-            listParsingState = savedListParsingState;
-
-            return result;
-        }
-
-        // Returns true if we should abort parsing.
-        function abortParsingListOrMoveToNextToken<T extends ISyntaxNodeOrToken>(
-                currentListType: ListParsingState, nodes: T[], separators: ISyntaxToken[], skippedTokens: ISyntaxToken[]): boolean {
-            // Ok.  We're at a token that is not a terminator for the list and wasn't the start of 
-            // an item in the list. Definitely report an error for this token.
-            reportUnexpectedTokenDiagnostic(currentListType);
-
-            // Now, check if the token is a terminator for one our parent lists, or the start of an
-            // item in one of our parent lists.  If so, we won't want to consume the token.  We've 
-            // already reported the error, so just return to our caller so that a higher up 
-            // production can consume it.
-            for (var state = ListParsingState.LastListParsingState; state >= ListParsingState.FirstListParsingState; state--) {
-                if ((listParsingState & (1 << state)) !== 0) {
-                    if (isExpectedListTerminator(state) || isExpectedListItem(state, /*inErrorRecovery:*/ true)) {
-                        // Abort parsing this list.
-                        return true;
-                    }
-                }
-            }
-
-            // Otherwise, if none of the lists we're in can capture this token, then we need to 
-            // unilaterally skip it.  Note: we've already reported an error above.
-            addSkippedTokenToList(nodes, separators, skippedTokens, consumeToken(currentToken()));
-
-            // Continue parsing this list.  Attach this token to whatever we've seen already.
-            return false;
-        }
-        
-        function addSkippedTokenToList<T extends ISyntaxNodeOrToken>(
-                nodes: T[], separators: ISyntaxToken[], skippedTokens: ISyntaxToken[], skippedToken: ISyntaxToken): void {
-            // Now, add this skipped token to the last item we successfully parsed in the list.  Or
-            // add it to the list of skipped tokens if we haven't parsed anything.  Our caller will
-            // have to deal with them.
-            //
-            // Note: we only bother doing this if we're creating a concrete syntax tree.
-            if (syntaxFactory.isConcrete) {
-                var length = nodes.length + (separators ? separators.length : 0);
-
-                for (var i = length - 1; i >= 0; i--) {
-                    var array: ISyntaxNodeOrToken[] = separators && (i % 2 === 1) ? separators : nodes;
-                    var arrayIndex = separators ? IntegerUtilities.integerDivide(i, 2) : i;
-
-                    var item = array[arrayIndex];
-                    var _lastToken = lastToken(item);
-                    if (_lastToken && _lastToken.fullWidth() > 0) {
-                        array[arrayIndex] = <T>addSkippedTokenAfterNodeOrToken(item, skippedToken);
-                        return;
-                    }
-                }
-
-                // Didn't have anything in the list we could add to.  Add to the skipped items array
-                // for our caller to handle.
-                skippedTokens.push(skippedToken);
-            }
-        }
-
-        function tryParseExpectedListItem(
-                currentListType: ListParsingState, inErrorRecovery: boolean, items: ISyntaxElement[], processItems: (items: any[]) => void): boolean {
-            var item = tryParseExpectedListItemWorker(currentListType, inErrorRecovery);
-
-            if (item === undefined) {
-                return false;
-            }
-            // Debug.assert(item !== undefined);
-
-            items.push(item);
-
-            if (processItems) {
-                processItems(items);
-            }
-
-            return true;
-        }
-
-        function listIsTerminated(currentListType: ListParsingState): boolean {
-            return isExpectedListTerminator(currentListType) ||
-                   currentToken().kind() === SyntaxKind.EndOfFileToken;
-        }
-
-        function parseSyntaxListWorker<T extends ISyntaxNodeOrToken>(currentListType: ListParsingState, skippedTokens: ISyntaxToken[], processItems: (items: any[]) => void ): T[] {
-            var items: T[] = getArray();
-
-            while (true) {
-                // Try to parse an item of the list.  If we fail then decide if we need to abort or 
-                // continue parsing.
-                var succeeded = tryParseExpectedListItem(currentListType, /*inErrorRecovery:*/ false, items, processItems);
-
-                if (!succeeded) {
-                    // We weren't able to parse out a list element.
-
-                    // That may have been because the list is complete.  In that case, break out 
-                    // and return the items we were able parse.
-                    if (listIsTerminated(currentListType)) {
-                        break;
-                    }
-
-                    // List wasn't complete and we didn't get an item.  Figure out if we should bail out
-                    // or skip a token and continue.
-                    var abort = abortParsingListOrMoveToNextToken(currentListType, items, /*separators:*/ undefined, skippedTokens);
-                    if (abort) {
-                        break;
-                    }
-                }
-
-                // We either parsed an element.  Or we failed to, but weren't at the end of the list
-                // and didn't want to abort. Continue parsing elements.
-            }
-
-            var result = Syntax.list<T>(items);
-
-            // Can't return if it has more then 1 element.  In that case, the list will have been
-            // copied into the SyntaxList.
-            returnZeroLengthArray(items);
-
-            return result;
-        }
-
-        function parseSeparatedSyntaxListWorker<T extends ISyntaxNodeOrToken>(currentListType: ListParsingState, skippedTokens: ISyntaxToken[]): T[] {
-            var nodes: T[] = getArray();
-            var separators: ISyntaxToken[] = getArray();
-
-            // Debug.assert(nodes.length === 0);
-            // Debug.assert(separators.length === 0);
-            // Debug.assert(skippedTokens.length === 0);
-            // Debug.assert(<any>skippedTokens !== nodes);
-            // Debug.assert(skippedTokens !== separators);
-            // Debug.assert(<any>nodes !== separators);
-
-            var _separatorKind = currentListType === ListParsingState.ObjectType_TypeMembers ? SyntaxKind.SemicolonToken : SyntaxKind.CommaToken;
-            var allowAutomaticSemicolonInsertion = _separatorKind === SyntaxKind.SemicolonToken;
-
-            var inErrorRecovery = false;
-            while (true) {
-                // Try to parse an item of the list.  If we fail then decide if we need to abort or 
-                // continue parsing.
-
-                // Debug.assert(oldItemsCount % 2 === 0);
-                var succeeded = tryParseExpectedListItem(currentListType, inErrorRecovery, nodes, /*processItems:*/ undefined);
-
-                if (!succeeded) {
-                    // We weren't able to parse out a list element.
-                    // Debug.assert(items === undefined || items.length % 2 === 0);
-                    
-                    // That may have been because the list is complete.  In that case, break out 
-                    // and return the items we were able parse.
-                    if (listIsTerminated(currentListType)) {
-                        break;
-                    }
-
-                    // List wasn't complete and we didn't get an item.  Figure out if we should bail out
-                    // or skip a token and continue.
-                    var abort = abortParsingListOrMoveToNextToken(currentListType, nodes, separators, skippedTokens);
-                    if (abort) {
-                        break;
-                    }
-                    else {
-                        // We just skipped a token.  We're now in error recovery mode.
-                        inErrorRecovery = true;
-                        continue;
-                    }
-                }
-
-                // Debug.assert(newItemsCount % 2 === 1);
-
-                // We were able to successfully parse out a list item.  So we're no longer in error
-                // recovery.
-                inErrorRecovery = false;
-
-                // Now, we have to see if we have a separator or not.  If we do have a separator
-                // we've got to consume it and continue trying to parse list items.  Note: we always
-                // allow 'comma' as a separator (for error tolerance).  We will later do a post pass
-                // to report when a comma was used improperly in a list that needed semicolons.
-                var _currentToken = currentToken();
-                var tokenKind = _currentToken.kind();
-                if (tokenKind === _separatorKind || tokenKind === SyntaxKind.CommaToken) {
-                    // Consume the last separator and continue parsing list elements.
-                    separators.push(consumeToken(_currentToken));
-                    continue;
-                }
-
-                // We didn't see the expected separator.  There are two reasons this might happen.
-                // First, we may actually be at the end of the list.  If we are, then we're done
-                // parsing list elements.  
-                if (listIsTerminated(currentListType)) {
-                    break;
-                }
-
-                // Otherwise, it might be a case where we can parse out an implicit semicolon.
-
-                // Note: it's important that we check this *after* the check above for
-                // 'listIsTerminated'.  Consider the following case:
-                //
-                //      {
-                //          a       // <-- just finished parsing 'a'
-                //      }
-                //
-                // Automatic semicolon insertion rules state: "When, as the program is parsed from
-                // left to right, a token (called the offending token) is encountered that is not 
-                // allowed by any production of the grammar".  So we should only ever insert a 
-                // semicolon if we couldn't consume something normally.  in the above case, we can
-                // consume the '}' just fine.  So ASI doesn't apply.
-
-                if (allowAutomaticSemicolonInsertion && canEatAutomaticSemicolon(/*allowWithoutNewline:*/ false)) {
-                    var semicolonToken = eatExplicitOrAutomaticSemicolon(/*allowWithoutNewline:*/ false) || Syntax.emptyToken(SyntaxKind.SemicolonToken);
-                    separators.push(semicolonToken);
-                    // Debug.assert(items.length % 2 === 0);
-                    continue;
-                }
-
-                // We weren't at the end of the list.  And thre was no separator we could parse out.
-                // Try parse the separator we expected, and continue parsing more list elements.
-                // This time mark that we're in error recovery mode though.
-                //
-                // Note: trying to eat this token will emit the appropriate diagnostic.
-                separators.push(eatToken(_separatorKind));
-
-                // Now that we're in 'error recovery' mode we cantweak some parsing rules as 
-                // appropriate.  For example, if we have:
-                //
-                //      var v = { a
-                //      return
-                //
-                // Then we'll be missing the comma.  As such, we want to parse 'return' in a less
-                // tolerant manner.  Normally 'return' could be a property in an object literal.
-                // However, in error recovery mode, we do *not* want it to be.
-                //
-                // Continue trying to parse out list elements.
-                inErrorRecovery = true;
-            }
-
-            var result = Syntax.separatedList<T>(nodes, separators);
-
-            // Can't return if it has more then 0 elements.  In that case, the list will have been
-            // copied into the SyntaxList.
-            returnZeroLengthArray(nodes);
-            returnZeroLengthArray(separators);
-
-            return result;
-        }
-
-        function reportUnexpectedTokenDiagnostic(listType: ListParsingState): void {
-            var token = currentToken();
-
-            var diagnostic = new Diagnostic(fileName, source.text.lineMap(),
-                start(token, source.text), width(token), DiagnosticCode.Unexpected_token_0_expected, [getExpectedListElementType(listType)]);
-            addDiagnostic(diagnostic);
-        }
-
-        function addDiagnostic(diagnostic: Diagnostic): void {
-            // Except: if we already have a diagnostic for this position, don't report another one.
-            if (diagnostics.length > 0 &&
-                diagnostics[diagnostics.length - 1].start() === diagnostic.start()) {
-                return;
-            }
-
-            diagnostics.push(diagnostic);
-        }
-
-        function isExpectedListTerminator(currentListType: ListParsingState): boolean {
-            switch (currentListType) {
-                case ListParsingState.SourceUnit_ModuleElements:                            return isExpectedSourceUnit_ModuleElementsTerminator();
-                case ListParsingState.ClassDeclaration_ClassElements:                       return isExpectedClassDeclaration_ClassElementsTerminator();
-                case ListParsingState.ModuleDeclaration_ModuleElements:                     return isExpectedModuleDeclaration_ModuleElementsTerminator();
-                case ListParsingState.SwitchStatement_SwitchClauses:                        return isExpectedSwitchStatement_SwitchClausesTerminator();
-                case ListParsingState.SwitchClause_Statements:                              return isExpectedSwitchClause_StatementsTerminator();
-                case ListParsingState.Block_Statements:                                     return isExpectedBlock_StatementsTerminator();
-                case ListParsingState.TryBlock_Statements:                                  return isExpectedTryBlock_StatementsTerminator();
-                case ListParsingState.CatchBlock_Statements:                                return isExpectedCatchBlock_StatementsTerminator();
-                case ListParsingState.EnumDeclaration_EnumElements:                         return isExpectedEnumDeclaration_EnumElementsTerminator();
-                case ListParsingState.ObjectType_TypeMembers:                               return isExpectedObjectType_TypeMembersTerminator();
-                case ListParsingState.ClassOrInterfaceDeclaration_HeritageClauses:          return isExpectedClassOrInterfaceDeclaration_HeritageClausesTerminator();
-                case ListParsingState.HeritageClause_TypeNameList:                          return isExpectedHeritageClause_TypeNameListTerminator();
-                case ListParsingState.VariableDeclaration_VariableDeclarators_AllowIn:      return isExpectedVariableDeclaration_VariableDeclarators_AllowInTerminator();
-                case ListParsingState.VariableDeclaration_VariableDeclarators_DisallowIn:   return isExpectedVariableDeclaration_VariableDeclarators_DisallowInTerminator();
-                case ListParsingState.ArgumentList_AssignmentExpressions:                   return isExpectedArgumentList_AssignmentExpressionsTerminator();
-                case ListParsingState.ObjectLiteralExpression_PropertyAssignments:          return isExpectedObjectLiteralExpression_PropertyAssignmentsTerminator();
-                case ListParsingState.ArrayLiteralExpression_AssignmentExpressions:         return isExpectedLiteralExpression_AssignmentExpressionsTerminator();
-                case ListParsingState.ParameterList_Parameters:                             return isExpectedParameterList_ParametersTerminator();
-                case ListParsingState.IndexSignature_Parameters:                            return isExpectedIndexSignature_ParametersTerminator();
-                case ListParsingState.TypeArgumentList_Types:                               return isExpectedTypeArgumentList_TypesTerminator();
-                case ListParsingState.TypeParameterList_TypeParameters:                     return isExpectedTypeParameterList_TypeParametersTerminator();
-                case ListParsingState.TupleType_Types:                                      return isExpectedTupleType_TypesTerminator();
-                default:
-                    throw Errors.invalidOperation();
-            }
-        }
-
-        function isExpectedSourceUnit_ModuleElementsTerminator(): boolean {
-            return currentToken().kind() === SyntaxKind.EndOfFileToken;
-        }
-
-        function isExpectedEnumDeclaration_EnumElementsTerminator(): boolean {
-            return currentToken().kind() === SyntaxKind.CloseBraceToken;
-        }
-
-        function isExpectedModuleDeclaration_ModuleElementsTerminator(): boolean {
-            return currentToken().kind() === SyntaxKind.CloseBraceToken;
-        }
-
-        function isExpectedObjectType_TypeMembersTerminator(): boolean {
-            return currentToken().kind() === SyntaxKind.CloseBraceToken;
-        }
-
-        function isExpectedObjectLiteralExpression_PropertyAssignmentsTerminator(): boolean {
-            return currentToken().kind() === SyntaxKind.CloseBraceToken;
-        }
-
-        function isExpectedLiteralExpression_AssignmentExpressionsTerminator(): boolean {
-            return currentToken().kind() === SyntaxKind.CloseBracketToken;
-        }
-
-        function isExpectedTypeArgumentList_TypesTerminator(): boolean {
-            var token = currentToken();
-            var tokenKind = token.kind();
-            if (tokenKind === SyntaxKind.GreaterThanToken) {
-                return true;
-            }
-
-            // If we're at a token that can follow the type argument list, then we'll also consider
-            // the list terminated.
-            if (canFollowTypeArgumentListInExpression(tokenKind)) {
-                return true;
-            }
-
-            // TODO: add more cases as necessary for error tolerance.
-            return false;
-        }
-
-        function isExpectedTupleType_TypesTerminator(): boolean {
-            var token = currentToken();
-            var tokenKind = token.kind();
-            if (tokenKind === SyntaxKind.CloseBracketToken) {
-                return true;
-            }
-
-            // TODO: add more cases as necessary for error tolerance.
-            return false;
-        }
-
-        function isExpectedTypeParameterList_TypeParametersTerminator(): boolean {
-            var tokenKind = currentToken().kind();
-            if (tokenKind === SyntaxKind.GreaterThanToken) {
-                return true;
-            }
-
-            // These commonly follow type parameter lists.
-            if (tokenKind === SyntaxKind.OpenParenToken ||
-                tokenKind === SyntaxKind.OpenBraceToken ||
-                tokenKind === SyntaxKind.ExtendsKeyword ||
-                tokenKind === SyntaxKind.ImplementsKeyword) {
-                return true;
-            }
-
-            // TODO: add more cases as necessary for error tolerance.
-            return false;
-        }
-
-        function isExpectedParameterList_ParametersTerminator(): boolean {
-            var tokenKind = currentToken().kind();
-            if (tokenKind === SyntaxKind.CloseParenToken) {
-                return true;
-            }
-
-            // We may also see a { in an error case.  i.e.:
-            // function (a, b, c  {
-            if (tokenKind === SyntaxKind.OpenBraceToken) {
-                return true;
-            }
-
-            // We may also see a => in an error case.  i.e.:
-            // (f: number => { ... }
-            if (tokenKind === SyntaxKind.EqualsGreaterThanToken) {
-                return true;
-            }
-
-            return false;
-        }
-
-        function isExpectedIndexSignature_ParametersTerminator() {
-            var tokenKind = currentToken().kind();
-            if (tokenKind === SyntaxKind.CloseBracketToken) {
-                return true;
-            }
-
-            // We may also see a { in an error case.  i.e.:
-            // function (a, b, c  {
-            if (tokenKind === SyntaxKind.OpenBraceToken) {
-                return true;
-            }
-
-            return false;
-        }
-
-        function isExpectedVariableDeclaration_VariableDeclarators_DisallowInTerminator(): boolean {
-            // This is the case when we're parsing variable declarations in a for/for-in statement.
-            var tokenKind = currentToken().kind();
-
-            if (tokenKind === SyntaxKind.SemicolonToken ||
-                tokenKind === SyntaxKind.CloseParenToken) {
-                return true;
-            }
-
-            if (tokenKind === SyntaxKind.InKeyword) {
-                return true;
-            }
-
-            return false;
-        }
-
-        function isExpectedVariableDeclaration_VariableDeclarators_AllowInTerminator(): boolean {
-            //// This is the case when we're parsing variable declarations in a variable statement.
-
-            // ERROR RECOVERY TWEAK:
-            // For better error recovery, if we see a => then we just stop immediately.  We've got an
-            // arrow function here and it's going to be very unlikely that we'll resynchronize and get
-            // another variable declaration.
-            if (currentToken().kind() === SyntaxKind.EqualsGreaterThanToken) {
-                return true;
-            }
-
-            // We're done when we can eat a semicolon.
-            return canEatExplicitOrAutomaticSemicolon(/*allowWithoutNewline:*/ false);
-        }
-
-        function isExpectedClassOrInterfaceDeclaration_HeritageClausesTerminator(): boolean {
-            var tokenKind = currentToken().kind();
-            if (tokenKind === SyntaxKind.OpenBraceToken || tokenKind === SyntaxKind.CloseBraceToken) {
-                return true;
-            }
-
-            return false;
-        }
-
-        function isExpectedHeritageClause_TypeNameListTerminator(): boolean {
-            var tokenKind = currentToken().kind();
-            if (tokenKind === SyntaxKind.ExtendsKeyword || tokenKind === SyntaxKind.ImplementsKeyword) {
-                return true;
-            }
-
-            if (isExpectedClassOrInterfaceDeclaration_HeritageClausesTerminator()) {
-                return true;
-            }
-
-            return false;
-        }
-
-        function isExpectedArgumentList_AssignmentExpressionsTerminator(): boolean {
-            var token0 = currentToken();
-            var tokenKind = token0.kind();
-            return tokenKind === SyntaxKind.CloseParenToken ||
-                   tokenKind === SyntaxKind.SemicolonToken;
-        }
-
-        function isExpectedClassDeclaration_ClassElementsTerminator(): boolean {
-            return currentToken().kind() === SyntaxKind.CloseBraceToken;
-        }
-
-        function isExpectedSwitchStatement_SwitchClausesTerminator(): boolean {
-            return currentToken().kind() === SyntaxKind.CloseBraceToken;
-        }
-
-        function isExpectedSwitchClause_StatementsTerminator(): boolean {
-            return currentToken().kind() === SyntaxKind.CloseBraceToken ||
-                   isSwitchClause();
-        }
-
-        function isExpectedBlock_StatementsTerminator(): boolean {
-            return currentToken().kind() === SyntaxKind.CloseBraceToken;
-        }
-
-        function isExpectedTryBlock_StatementsTerminator(): boolean {
-            var tokenKind = currentToken().kind();
-            return tokenKind === SyntaxKind.CatchKeyword ||
-                    tokenKind === SyntaxKind.FinallyKeyword;
-        }
-
-        function isExpectedCatchBlock_StatementsTerminator(): boolean {
-            return currentToken().kind() === SyntaxKind.FinallyKeyword;
-        }
-
-        function isExpectedListItem(currentListType: ListParsingState, inErrorRecovery: boolean): any {
-            switch (currentListType) {
-                case ListParsingState.SourceUnit_ModuleElements:                            return isModuleElement(inErrorRecovery);
-                case ListParsingState.ClassDeclaration_ClassElements:                       return isClassElement(inErrorRecovery);
-                case ListParsingState.ModuleDeclaration_ModuleElements:                     return isModuleElement(inErrorRecovery);
-                case ListParsingState.SwitchStatement_SwitchClauses:                        return isSwitchClause();
-                case ListParsingState.SwitchClause_Statements:                              return isStatement(modifierCount(), inErrorRecovery);
-                case ListParsingState.Block_Statements:                                     return isStatement(modifierCount(), inErrorRecovery);
-                // These two are special.  They're just augmentations of "Block_Statements" 
-                // used so we can abort out of the try block if we see a 'catch' or 'finally'
-                // keyword.  There are no additional list items that they add, so we just
-                // return 'false' here.
-                case ListParsingState.TryBlock_Statements:                                  return false;
-                case ListParsingState.CatchBlock_Statements:                                return false;
-                case ListParsingState.EnumDeclaration_EnumElements:                         return isEnumElement(inErrorRecovery);
-                case ListParsingState.ObjectType_TypeMembers:                               return isTypeMember(inErrorRecovery);
-                case ListParsingState.ClassOrInterfaceDeclaration_HeritageClauses:          return isHeritageClause();
-                case ListParsingState.HeritageClause_TypeNameList:                          return isHeritageClauseTypeName();
-                case ListParsingState.VariableDeclaration_VariableDeclarators_AllowIn:      return isVariableDeclarator();
-                case ListParsingState.VariableDeclaration_VariableDeclarators_DisallowIn:   return isVariableDeclarator();
-                case ListParsingState.ArgumentList_AssignmentExpressions:                   return isExpectedArgumentList_AssignmentExpression();
-                case ListParsingState.ObjectLiteralExpression_PropertyAssignments:          return isPropertyAssignment(inErrorRecovery);
-                case ListParsingState.ArrayLiteralExpression_AssignmentExpressions:         return isAssignmentOrOmittedExpression();
-                case ListParsingState.ParameterList_Parameters:                             return isParameter();
-                case ListParsingState.IndexSignature_Parameters:                            return isParameter();
-                case ListParsingState.TypeArgumentList_Types:                               return isType();
-                case ListParsingState.TypeParameterList_TypeParameters:                     return isTypeParameter();
-                case ListParsingState.TupleType_Types:                                      return isType();
-                default: throw Errors.invalidOperation();
-            }
-        }
-
-        function isExpectedArgumentList_AssignmentExpression(): boolean {
-            var _currentToken = currentToken();
-            if (isExpression(_currentToken)) {
-                return true;
-            }
-
-            // If we're on a comma then the user has written something like "Foo(a,," or "Foo(,".
-            // Instead of skipping the comma, create an empty expression to go before the comma 
-            // so that the tree is more well formed and doesn't have skipped tokens.
-            if (_currentToken.kind() === SyntaxKind.CommaToken) {
-                return true;
-            }
-
-            return false;
-        }
-
-        function tryParseExpectedListItemWorker(currentListType: ListParsingState, inErrorRecovery: boolean): ISyntaxNodeOrToken {
-            switch (currentListType) {
-                case ListParsingState.SourceUnit_ModuleElements:                            return tryParseModuleElement(inErrorRecovery);
-                case ListParsingState.ClassDeclaration_ClassElements:                       return tryParseClassElement(inErrorRecovery);
-                case ListParsingState.ModuleDeclaration_ModuleElements:                     return tryParseModuleElement(inErrorRecovery);
-                case ListParsingState.SwitchStatement_SwitchClauses:                        return tryParseSwitchClause();
-                case ListParsingState.SwitchClause_Statements:                              return tryParseStatement(inErrorRecovery);
-                case ListParsingState.Block_Statements:                                     return tryParseStatement(inErrorRecovery);
-                case ListParsingState.TryBlock_Statements:                                  return tryParseStatement(inErrorRecovery);
-                case ListParsingState.CatchBlock_Statements:                                return tryParseStatement(inErrorRecovery);
-                case ListParsingState.EnumDeclaration_EnumElements:                         return tryParseEnumElement(inErrorRecovery);
-                case ListParsingState.ObjectType_TypeMembers:                               return tryParseTypeMember(inErrorRecovery);
-                case ListParsingState.ClassOrInterfaceDeclaration_HeritageClauses:          return tryParseHeritageClause();
-                case ListParsingState.HeritageClause_TypeNameList:                          return tryParseHeritageClauseTypeName();
-                case ListParsingState.VariableDeclaration_VariableDeclarators_AllowIn:      return tryParseVariableDeclarator(/*allowIn:*/ true, /*allowIdentifierName:*/ false);
-                case ListParsingState.VariableDeclaration_VariableDeclarators_DisallowIn:   return tryParseVariableDeclarator(/*allowIn:*/ false, /*allowIdentifierName:*/ false);
-                case ListParsingState.ArgumentList_AssignmentExpressions:                   return tryParseArgumentListExpression();
-                case ListParsingState.ObjectLiteralExpression_PropertyAssignments:          return tryParsePropertyAssignment(inErrorRecovery);
-                case ListParsingState.ArrayLiteralExpression_AssignmentExpressions:         return tryParseAssignmentOrOmittedExpression();
-                case ListParsingState.ParameterList_Parameters:                             return tryParseParameter();
-                case ListParsingState.IndexSignature_Parameters:                            return tryParseParameter();
-                case ListParsingState.TypeArgumentList_Types:                               return tryParseType();
-                case ListParsingState.TypeParameterList_TypeParameters:                     return tryParseTypeParameter();
-                case ListParsingState.TupleType_Types:                                      return tryParseType();
-                default: throw Errors.invalidOperation();
-            }
-        }
-
-        function getExpectedListElementType(currentListType: ListParsingState): string {
-            switch (currentListType) {
-                case ListParsingState.SourceUnit_ModuleElements:                            return getLocalizedText(DiagnosticCode.module_class_interface_enum_import_or_statement, undefined);
-                case ListParsingState.ClassOrInterfaceDeclaration_HeritageClauses:          return '{';
-                case ListParsingState.ClassDeclaration_ClassElements:                       return getLocalizedText(DiagnosticCode.constructor_function_accessor_or_variable, undefined);
-                case ListParsingState.ModuleDeclaration_ModuleElements:                     return getLocalizedText(DiagnosticCode.module_class_interface_enum_import_or_statement, undefined);
-                case ListParsingState.SwitchStatement_SwitchClauses:                        return getLocalizedText(DiagnosticCode.case_or_default_clause, undefined);
-                case ListParsingState.SwitchClause_Statements:                              return getLocalizedText(DiagnosticCode.statement, undefined);
-                case ListParsingState.Block_Statements:                                     return getLocalizedText(DiagnosticCode.statement, undefined);
-                case ListParsingState.VariableDeclaration_VariableDeclarators_AllowIn:      return getLocalizedText(DiagnosticCode.identifier, undefined);
-                case ListParsingState.VariableDeclaration_VariableDeclarators_DisallowIn:   return getLocalizedText(DiagnosticCode.identifier, undefined);
-                case ListParsingState.EnumDeclaration_EnumElements:                         return getLocalizedText(DiagnosticCode.identifier, undefined);
-                case ListParsingState.ObjectType_TypeMembers:                               return getLocalizedText(DiagnosticCode.call_construct_index_property_or_function_signature, undefined);
-                case ListParsingState.ArgumentList_AssignmentExpressions:                   return getLocalizedText(DiagnosticCode.expression, undefined);
-                case ListParsingState.HeritageClause_TypeNameList:                          return getLocalizedText(DiagnosticCode.type_name, undefined);
-                case ListParsingState.ObjectLiteralExpression_PropertyAssignments:          return getLocalizedText(DiagnosticCode.property_or_accessor, undefined);
-                case ListParsingState.ParameterList_Parameters:                             return getLocalizedText(DiagnosticCode.parameter, undefined);
-                case ListParsingState.IndexSignature_Parameters:                            return getLocalizedText(DiagnosticCode.parameter, undefined);
-                case ListParsingState.TypeArgumentList_Types:                               return getLocalizedText(DiagnosticCode.type, undefined);
-                case ListParsingState.TypeParameterList_TypeParameters:                     return getLocalizedText(DiagnosticCode.type_parameter, undefined);
-                case ListParsingState.TupleType_Types:                                      return getLocalizedText(DiagnosticCode.type, undefined);
-                case ListParsingState.ArrayLiteralExpression_AssignmentExpressions:         return getLocalizedText(DiagnosticCode.expression, undefined);
-                default:                                                                    throw Errors.invalidOperation();
-            }
-        }
-
-        return parseSyntaxTree;
-    }
-
-    // The precedence of expressions in typescript.  While we're parsing an expression, we will 
-    // continue to consume and form new trees if the precedence is *strictly* greater than our current
-    // precedence.  For example, if we have: a + b * c, we will first parse 'a' with precedence 1 (Lowest). 
-    // We will then see the + with precedence 10.  10 is greater than 1 so we will decide to create
-    // a binary expression with the result of parsing the sub expression "b * c".  We'll then parse
-    // the term 'b' (passing in precedence 10).  We will then see the * with precedence 11.  11 is
-    // greater than 10, so we will create a binary expression from "b" and "c", return that, and 
-    // join it with "a" producing:
-    //
-    //      +
-    //     / \
-    //    a   *
-    //       / \
-    //      b   c
-    //
-    // If we instead had: "a * b + c", we would first parser 'a' with precedence 1 (lowest).  We would then see 
-    // the * with precedence 11.  11 is greater than 1 so we will decide to create a binary expression
-    // with the result of parsing the sub expression "b + c".  We'll then parse the term 'b' (passing in
-    // precedence 11).  We will then see the + with precedence 10.  10 is less than 11, so we won't 
-    // continue parsing subexpressions and will just return the expression 'b'.  The caller will join 
-    // that into "a * b" (and will be back at precedence 1). It will then see the + with precedence 10.
-    // 10 is greater than 1 so it will parse the sub expression and make a binary expression out of it
-    // producing:
-    //
-    //        +
-    //       / \
-    //      *   c
-    //     / \
-    //    a   b
-    //
-    // Note: because all these binary expressions have left-to-right precedence, if we see a * b * c 
-    // then we parse it as:
-    //
-    //        *
-    //       / \
-    //      *   c
-    //     / \
-    //    a   b
-    //
-    // The code to do this uses the above logic.  It will see an operator with the same precedence,
-    // and so it won't consume it.
-    enum BinaryExpressionPrecedence {
-        Lowest = 1,
-
-        // Intuitively, logical || have the lowest precedence.  "a || b && c" is "a || (b && c)", not
-        // "(a || b) && c"
-        LogicalOrExpressionPrecedence = 2,
-        LogicalAndExpressionPrecedence = 3,
-        BitwiseOrExpressionPrecedence = 4,
-        BitwiseExclusiveOrExpressionPrecedence = 5,
-        BitwiseAndExpressionPrecedence = 6,
-        EqualityExpressionPrecedence = 7,
-        RelationalExpressionPrecedence = 8,
-        ShiftExpressionPrecdence = 9,
-        AdditiveExpressionPrecedence = 10,
-
-        // Intuitively, multiplicative expressions have the highest precedence.  After all, if you have:
-        //   a + b * c
-        //
-        // Then you have "a + (b * c)" not "(a + b) * c"
-        MultiplicativeExpressionPrecedence = 11,
-    }
-
-    // The current state of the parser wrt to list parsing.  The way to read these is as:
-    // CurrentProduction_SubList.  i.e. "Block_Statements" means "we're parsing a Block, and we're 
-    // currently parsing list of statements within it".  This is used by the list parsing mechanism
-    // to parse the elements of the lists, and recover from errors we encounter when we run into 
-    // unexpected code.
-    // 
-    // For example, when we are in ArgumentList_Arguments, we will continue trying to consume code 
-    // as long as "isArgument" is true.  If we run into a token for which "isArgument" is not true 
-    // we will do the following:
-    //
-    // If the token is a StopToken for ArgumentList_Arguments (like ")" ) then we will stop parsing
-    // the list of arguments with no error.
-    //
-    // Otherwise, we *do* report an error for this unexpected token, and then enter error recovery 
-    // mode to decide how to try to recover from this unexpected token.
-    //
-    // Error recovery will walk up the list of states we're in seeing if the token is a stop token
-    // for that construct *or* could start another element within what construct.  For example, if
-    // the unexpected token was '}' then that would be a stop token for Block_Statements. 
-    // Alternatively, if the unexpected token was 'return', then that would be a start token for 
-    // the next statment in Block_Statements.
-    // 
-    // If either of those cases are true, We will then return *without* consuming  that token. 
-    // (Remember, we've already reported an error).  Now we're just letting the higher up parse 
-    // constructs eventually try to consume that token.
-    //
-    // If none of the higher up states consider this a stop or start token, then we will simply 
-    // consume the token and add it to our list of 'skipped tokens'.  We will then repeat the 
-    // above algorithm until we resynchronize at some point.
-    enum ListParsingState {
-        SourceUnit_ModuleElements = 0,
-        ClassDeclaration_ClassElements = 1,
-        ModuleDeclaration_ModuleElements = 2,
-        SwitchStatement_SwitchClauses = 3,
-        SwitchClause_Statements = 4,
-        Block_Statements = 5,
-        TryBlock_Statements = 6,
-        CatchBlock_Statements = 7,
-        EnumDeclaration_EnumElements = 8,
-        ObjectType_TypeMembers = 9,
-        ClassOrInterfaceDeclaration_HeritageClauses = 10,
-        HeritageClause_TypeNameList = 11,
-        VariableDeclaration_VariableDeclarators_AllowIn = 12,
-        VariableDeclaration_VariableDeclarators_DisallowIn = 13,
-        ArgumentList_AssignmentExpressions = 14,
-        ObjectLiteralExpression_PropertyAssignments = 15,
-        ArrayLiteralExpression_AssignmentExpressions = 16,
-        ParameterList_Parameters = 17,
-        IndexSignature_Parameters = 18,
-        TypeArgumentList_Types = 19,
-        TypeParameterList_TypeParameters = 20,
-        TupleType_Types = 21,
-
-        FirstListParsingState = SourceUnit_ModuleElements,
-        LastListParsingState = TupleType_Types,
-    }
-
-    // We keep the parser around as a singleton.  This is because calling createParser is actually
-    // expensive in V8 currently.  We then clear it after a parse so that it doesn't  keep state 
-    // alive unintentionally.
-    var parseSyntaxTree = createParseSyntaxTree();
-
-    export function parse(fileName: string, text: ISimpleText, languageVersion: ts.ScriptTarget, isDeclaration: boolean): SyntaxTree {
-        return parseSource(Scanner.createParserSource(fileName, text, languageVersion), isDeclaration);
-    }
-
-    export function parseSource(source: IParserSource, isDeclaration: boolean): SyntaxTree {
-        return parseSyntaxTree(source, isDeclaration);
-    }
+///<reference path='references.ts' />
+
+module TypeScript.Parser {
+    // The factory used to produce parse tree nodes.  Injected normally by the 
+    // TypeScript.Syntax.Abstract or TypeScript.Syntax.Conrete modules.
+    export var syntaxFactory: Syntax.ISyntaxFactory;
+
+    // Interface that represents the source that the parser pulls tokens from.  Essentially, this 
+    // is the interface that the parser needs an underlying scanner to provide.  This allows us to
+    // separate out "what" the parser does with the tokens it retrieves versus "how" it obtains
+    // the tokens.  i.e. all the logic for parsing language constructs sits in ParserImpl, while 
+    // all the logic for retrieving tokens sits in individual IParserSources.
+    //
+    // By separating out this interface, we also make incremental parsing much easier.  Instead of
+    // having the parser directly sit on top of the scanner, we sit it on this abstraction.  Then
+    // in incremental scenarios, we can use the IncrementalParserSource to pull tokens (or even 
+    // full nodes) from the previous tree when possible.  Of course, we'll still end up using a 
+    // scanner for new text.  But that can all happen inside the source, with none of the logic in
+    // the parser having to be aware of it.
+    //
+    // In general terms, a parser source represents a position within a text.  At that position, 
+    // one can ask for the 'currentToken' that the source is pointing at.  Then, once the parser 
+    // consumes that token it can ask the source to 'moveToNextToken'.
+    //
+    // Additional special abilities include:
+    //  1) Being able to peek an arbitrary number of tokens ahead efficiently.
+    //  2) Being able to retrieve fully parsed nodes from the source, not just tokens. This happens
+    //     in incremental scenarios when the source is certain that the node is completley safe to
+    //     reuse.
+    //  3) Being able to get a 'rewind point' to the current location.  This allows the parser to
+    //     speculatively parse as much as it wants, and then reset itself back to that point, 
+    //     ensuring that no state changes that occurred after getting the 'rewing point' are 
+    //     observable.
+    //  4) Being able to reinterpret the current token being pointed at as a regular expression 
+    //     token.  This is necessary as the scanner does not have enough information to correctly
+    //     distinguish "/" or "/=" as divide tokens, versus "/..../" as a regex token.  If the 
+    //     parser sees a "/" in a place where a divide is not allowed, but a regex would be, then
+    //     it can call into the source and ask if a regex token could be returned instead.  The 
+    //     sources are smart enough to do that and not be affected by any additional work they may
+    //     have done when they originally scanned that token.
+    export interface IParserSource {
+        // The text we are parsing.
+        text: ISimpleText;
+
+        // the name of the file we're parsing.
+        fileName: string;
+
+        // The version of the language we're using while parsing.  Does not affect the final tree,
+        // but can affect the diagnostics produced while parsing.
+        languageVersion: ts.ScriptTarget;
+
+        // The current syntax node the source is pointing at.  Only available in incremental settings.
+        // The source can point at a node if that node doesn't intersect any of the text changes in
+        // the file, and doesn't contain certain unacceptable constructs.  For example, if the node
+        // contains skipped text, then it will not be reused.
+        currentNode(): ISyntaxNode;
+
+        // The current token the source is pointing at.
+        currentToken(): ISyntaxToken;
+
+        // The current token reinterpretted contextually based on where the parser is.  If the
+        // source is on a / or /= token, then it can be reinterpretted as a regex token.  If the
+        // source is on a > token, it may be reinterpretted to: >>  >>>  >=  >>=  >>>=
+        currentContextualToken(): ISyntaxToken;
+
+        // Peek any number of tokens ahead from the current location in source.  peekToken(0) is
+        // equivalent to 'currentToken', peekToken(1) is the next token, peekToken(2) the token
+        // after that, etc.  If the caller peeks past the end of the text, then EndOfFile tokens
+        // will be returned.
+        peekToken(n: number): ISyntaxToken;
+
+        // Called to move the source to the next node or token once the parser has consumed the 
+        // current one.
+        consumeNode(node: ISyntaxNode): void;
+        consumeToken(token: ISyntaxToken): void;
+
+        // Gets a rewind point that the parser can use to move back to after it speculatively 
+        // parses something.  The source guarantees that if the parser calls 'rewind' with that 
+        // point that it will be mostly in the same state that it was in when 'getRewindPoint'
+        // was called.  i.e. calling currentToken, peekToken, tokenDiagnostics, etc. will result
+        // in the same values.  One allowed exemption to this is 'currentNode'.  If a rewind point
+        // is requested and rewound, then getting the currentNode may not be possible.  However,
+        // as this is purely a performance optimization, it will not affect correctness.
+        //
+        // Note: that rewind points are not free (but they should also not be too expensive).  So
+        // they should be used judiciously.  While a rewind point is held by the parser, the source
+        // is not free to do things that it would normally do.  For example, it cannot throw away
+        // tokens that it has scanned on or after the rewind point as it must keep them alive for
+        // the parser to move back to.
+        //
+        // Rewind points also work in a stack fashion.  The first rewind point given out must be
+        // the last rewind point released.  Do not release them out of order, or bad things can 
+        // happen.
+        //
+        // Do *NOT* forget to release a rewind point.  Always put them in a finally block to ensure
+        // that they are released.  If they are not released, things will still work, you will just
+        // consume far more memory than necessary.
+        getRewindPoint(): IRewindPoint;
+
+        // Rewinds the source to the position and state it was at when this rewind point was created.
+        // This does not need to be called if the parser decides it does not need to rewind.  For 
+        // example, the parser may speculatively parse out a lambda expression when it sees something
+        // ambiguous like "(a = b, c = ...".  If it succeeds parsing that as a lambda, then it will
+        // just return that result.  However, if it fails *then* it will rewind and try it again as
+        // a parenthesized expression.  
+        rewind(rewindPoint: IRewindPoint): void;
+
+        // Called when the parser is done speculative parsing and no longer needs the rewind point.
+        // Must be called for every rewind point retrived.
+        releaseRewindPoint(rewindPoint: IRewindPoint): void;
+
+        // Retrieves the diagnostics generated while the source was producing nodes or tokens. 
+        // Should generally only be called after the document has been completely parsed.
+        tokenDiagnostics(): Diagnostic[];
+
+        release(): void;
+    }
+
+    // Information the parser needs to effectively rewind.
+    export interface IRewindPoint {
+    }
+
+    var arrayPool: any[][] = [];
+    var arrayPoolCount: number = 0;
+
+    function getArray(): any[] {
+        if (arrayPoolCount === 0) {
+            return [];
+        }
+
+        arrayPoolCount--;
+        var result = arrayPool[arrayPoolCount];
+        arrayPool[arrayPoolCount] = undefined;
+
+        return result;
+    }
+
+    function returnZeroLengthArray(array: any[]) {
+        if (array.length === 0) {
+            returnArray(array);
+        }
+    }
+
+    function returnArray(array: any[]) {
+        array.length = 0;
+        arrayPool[arrayPoolCount] = array;
+        arrayPoolCount++;
+    }
+
+    interface IParserRewindPoint extends IRewindPoint {
+        // As we speculatively parse, we may build up diagnostics.  When we rewind we want to 
+        // 'forget' that information.In order to do that we store the count of diagnostics and 
+        // when we start speculating, and we reset to that count when we're done.  That way the
+        // speculative parse does not affect any further results.
+        diagnosticsCount: number;
+
+        // isInStrictMode and listParsingState should not have to be tracked by a rewind point.
+        // Because they are naturally mutated and restored based on the normal stack movement of 
+        // the parser, they should automatically return to whatever value they had to begin with
+        // if the parser decides to rewind or not.  However, to ensure that this is true, we track
+        // these variables and check if they have the same value when we're rewinding/releasing.
+        isInStrictMode: boolean;
+        listParsingState: ListParsingState;
+    }
+
+    // Contains the actual logic to parse typescript/javascript.  This is the code that generally
+    // represents the logic necessary to handle all the language grammar constructs.  When the 
+    // language changes, this should generally only be the place necessary to fix up.
+    function createParseSyntaxTree(): (source: IParserSource, isDeclaration: boolean) => SyntaxTree {
+        // Name of the file we're parsing.
+        var fileName: string;
+
+        // Underlying source where we pull nodes and tokens from.
+        var source: IParserSource;
+
+        var languageVersion: ts.ScriptTarget;
+
+        // TODO: do we need to store/restore this when speculative parsing?  I don't think so.  The
+        // parsing logic already handles storing/restoring this and should work properly even if we're
+        // speculative parsing.
+        var listParsingState: number = 0;
+
+        // Whether or not we are in strict parsing mode.  All that changes in strict parsing mode is
+        // that some tokens that would be considered identifiers may be considered keywords.  When 
+        // rewinding, we need to store and restore this as the mode may have changed.
+        //
+        // TODO: do we need to store/restore this when speculative parsing?  I don't think so.  The
+        // parsing logic already handles storing/restoring this and should work properly even if we're
+        // speculative parsing.
+        var isInStrictMode: boolean = false;
+
+        // Current state of the parser.  If we need to rewind we will store and reset these values as
+        // appropriate.
+
+        // Diagnostics created when parsing invalid code.  Any diagnosics created when speculative 
+        // parsing need to removed when rewinding.  To do this we store the count of diagnostics when 
+        // we start speculative parsing.  And if we rewind, we restore this to the same count that we 
+        // started at.
+        var diagnostics: Diagnostic[] = [];
+
+        var parseNodeData: number = 0;
+
+        function parseSyntaxTree(_source: IParserSource, isDeclaration: boolean): SyntaxTree {
+            // First, set up our state.
+            fileName = _source.fileName;
+            source = _source;
+            languageVersion = source.languageVersion;
+
+            // Now actually parse the tree.
+            var result = parseSyntaxTreeWorker(isDeclaration);
+
+            // Now, clear out our state so that our singleton parser doesn't keep things alive.
+            diagnostics = [];
+            parseNodeData = SyntaxConstants.None;
+            fileName = undefined;
+            source.release();
+            source = undefined;
+            _source = undefined;
+
+            return result;
+        }
+
+        function parseSyntaxTreeWorker(isDeclaration: boolean): SyntaxTree {
+            var sourceUnit = parseSourceUnit();
+
+            var allDiagnostics = source.tokenDiagnostics().concat(diagnostics);
+            allDiagnostics.sort((a: Diagnostic, b: Diagnostic) => a.start() - b.start());
+
+            return new SyntaxTree(syntaxFactory.isConcrete, sourceUnit, isDeclaration, allDiagnostics, fileName, source.text, languageVersion);
+        }
+
+        function getRewindPoint(): IParserRewindPoint {
+            var rewindPoint = <IParserRewindPoint>source.getRewindPoint();
+
+            rewindPoint.diagnosticsCount = diagnostics.length;
+
+            // Values we keep around for debug asserting purposes.
+            rewindPoint.isInStrictMode = isInStrictMode;
+            rewindPoint.listParsingState = listParsingState;
+
+            return rewindPoint;
+        }
+
+        function rewind(rewindPoint: IParserRewindPoint): void {
+            source.rewind(rewindPoint);
+
+            diagnostics.length = rewindPoint.diagnosticsCount;
+        }
+
+        function releaseRewindPoint(rewindPoint: IParserRewindPoint): void {
+            // Debug.assert(listParsingState === rewindPoint.listParsingState);
+            // Debug.assert(isInStrictMode === rewindPoint.isInStrictMode);
+
+            source.releaseRewindPoint(rewindPoint);
+        }
+
+        function currentNode(): ISyntaxNode {
+            var node = source.currentNode();
+
+            // We can only reuse a node if it was parsed under the same strict mode that we're 
+            // currently in.  i.e. if we originally parsed a node in non-strict mode, but then
+            // the user added 'using strict' at the top of the file, then we can't use that node
+            // again as the presense of strict mode may cause us to parse the tokens in the file
+            // differetly.
+            //
+            // Note: we *can* reuse tokens when the strict mode changes.  That's because tokens
+            // are unaffected by strict mode.  It's just the parser will decide what to do with it
+            // differently depending on what mode it is in.
+            if (!node || parsedInStrictMode(node) !== isInStrictMode) {
+                return undefined;
+            }
+
+            return node;
+        }
+
+        function currentToken(): ISyntaxToken {
+            return source.currentToken();
+        }
+
+        function currentContextualToken(): ISyntaxToken {
+            // We're mutating the source here.  We are potentially overwriting the original token we
+            // scanned with a regex token.  So we have to clear our state.
+            return source.currentContextualToken();
+        }
+
+        function peekToken(n: number): ISyntaxToken {
+            return source.peekToken(n);
+        }
+
+        function consumeToken(token: ISyntaxToken): ISyntaxToken {
+            source.consumeToken(token);
+            return token;
+        }
+
+        function consumeNode(node: ISyntaxNode): void {
+            source.consumeNode(node);
+        }
+
+        //this method is called very frequently
+        //we should keep it simple so that it can be inlined.
+        function eatToken(kind: SyntaxKind): ISyntaxToken {
+            var token = currentToken();
+            if (token.kind() === kind) {
+                return consumeToken(token);
+            }
+
+            //slow part of EatToken(SyntaxKind kind)
+            return createMissingToken(kind, token);
+        }
+
+        // Eats the token if it is there.  Otherwise does nothing.  Will not report errors.
+        function tryEatToken(kind: SyntaxKind): ISyntaxToken {
+            var _currentToken = currentToken();
+            if (_currentToken.kind() === kind) {
+                return consumeToken(_currentToken);
+            }
+
+            return undefined;
+        }
+
+        // An identifier is basically any word, unless it is a reserved keyword.  so 'foo' is an 
+        // identifier and 'return' is not.  Note: a word may or may not be an identifier depending 
+        // on the state of the parser.  For example, 'yield' is an identifier *unless* the parser 
+        // is in strict mode.
+        function isIdentifier(token: ISyntaxToken): boolean {
+            var tokenKind = token.kind();
+
+            if (tokenKind === SyntaxKind.IdentifierName) {
+                return true;
+            }
+
+            // Keywords are only identifiers if they're FutureReservedStrictWords and we're in 
+            // strict mode.  *Or* if it's a typescript 'keyword'. 
+            if (tokenKind >= SyntaxKind.FirstFutureReservedStrictKeyword) {
+                if (tokenKind <= SyntaxKind.LastFutureReservedStrictKeyword) {
+                    // Could be a keyword or identifier.  It's an identifier if we're not in strict
+                    // mode.
+                    return !isInStrictMode;
+                }
+
+                // If it's typescript keyword, then it's actually a javascript identifier.
+                return tokenKind <= SyntaxKind.LastTypeScriptKeyword;
+            }
+
+            // Anything else is not an identifier.
+            return false;
+        }
+
+        // This method should be called when the grammar calls for an *IdentifierName* and not an
+        // *Identifier*.
+        function eatIdentifierNameToken(): ISyntaxToken {
+            var token = currentToken();
+
+            // If we have an identifier name, then consume and return it.
+            var tokenKind = token.kind();
+            if (tokenKind === SyntaxKind.IdentifierName) {
+                return consumeToken(token);
+            }
+
+            // If we have a keyword, then it can be used as an identifier name.  However, we need 
+            // to convert it to an identifier so that no later parts of the systems see it as a 
+            // keyword.
+            if (SyntaxFacts.isAnyKeyword(tokenKind)) {
+                return TypeScript.Syntax.convertKeywordToIdentifier(consumeToken(token));
+            }
+
+            return createMissingToken(SyntaxKind.IdentifierName, token);
+        }
+
+        function eatOptionalIdentifierToken(): ISyntaxToken {
+            return isIdentifier(currentToken()) ? eatIdentifierToken() : undefined;
+        }
+
+        // This method should be called when the grammar calls for an *Identifier* and not an
+        // *IdentifierName*.
+        function eatIdentifierToken(diagnosticCode?: string): ISyntaxToken {
+            var token = currentToken();
+            if (isIdentifier(token)) {
+                consumeToken(token);
+
+                if (token.kind() === SyntaxKind.IdentifierName) {
+                    return token;
+                }
+
+                return TypeScript.Syntax.convertKeywordToIdentifier(token);
+            }
+
+            return createMissingToken(SyntaxKind.IdentifierName, token, diagnosticCode);
+        }
+
+        function previousTokenHasTrailingNewLine(token: ISyntaxToken): boolean {
+            var tokenFullStart = token.fullStart();
+            if (tokenFullStart === 0) {
+                // First token in the document.  Thus it has no 'previous' token, and there is 
+                // no preceding newline.
+                return false;
+            }
+
+            // If our previous token ended with a newline, then *by definition* we must have started
+            // at the beginning of a line.  
+            var lineNumber = source.text.lineMap().getLineNumberFromPosition(tokenFullStart);
+            var lineStart = source.text.lineMap().getLineStartPosition(lineNumber);
+
+            return lineStart == tokenFullStart;
+        }
+
+        function canEatAutomaticSemicolon(allowWithoutNewLine: boolean): boolean {
+            var token = currentToken();
+
+            // An automatic semicolon is always allowed if we're at the end of the file.
+            var tokenKind = token.kind();
+            if (tokenKind === SyntaxKind.EndOfFileToken) {
+                return true;
+            }
+
+            // Or if the next token is a close brace (regardless of which line it is on).
+            if (tokenKind === SyntaxKind.CloseBraceToken) {
+                return true;
+            }
+
+            if (allowWithoutNewLine) {
+                return true;
+            }
+
+            // It is also allowed if there is a newline between the last token seen and the next one.
+            if (previousTokenHasTrailingNewLine(token)) {
+                return true;
+            }
+
+            return false;
+        }
+
+        function canEatExplicitOrAutomaticSemicolon(allowWithoutNewline: boolean): boolean {
+            var token = currentToken();
+
+            if (token.kind() === SyntaxKind.SemicolonToken) {
+                return true;
+            }
+
+            return canEatAutomaticSemicolon(allowWithoutNewline);
+        }
+
+        function eatExplicitOrAutomaticSemicolon(allowWithoutNewline: boolean): ISyntaxToken {
+            var token = currentToken();
+
+            // If we see a semicolon, then we can definitely eat it.
+            if (token.kind() === SyntaxKind.SemicolonToken) {
+                return consumeToken(token);
+            }
+
+            // Check if an automatic semicolon could go here.  If so, then there's no problem and
+            // we can proceed without error.  Return 'undefined' as there's no actual token for this 
+            // position. 
+            if (canEatAutomaticSemicolon(allowWithoutNewline)) {
+                return undefined;
+            }
+
+            // No semicolon could be consumed here at all.  Just call the standard eating function
+            // so we get the token and the error for it.
+            return eatToken(SyntaxKind.SemicolonToken);
+        }
+
+        function createMissingToken(expectedKind: SyntaxKind, actual: ISyntaxToken, diagnosticCode?: string): ISyntaxToken {
+            var diagnostic = getExpectedTokenDiagnostic(expectedKind, actual, diagnosticCode);
+            addDiagnostic(diagnostic);
+
+            // The missing token will be at the full start of the current token.  That way empty tokens
+            // will always be between real tokens and not inside an actual token.
+            return Syntax.emptyToken(expectedKind);
+        }
+
+        function getExpectedTokenDiagnostic(expectedKind: SyntaxKind, actual: ISyntaxToken, diagnosticCode: string): Diagnostic {
+            var token = currentToken();
+
+            var args: any[] = undefined;
+            // If a specialized diagnostic message was provided, just use that.
+            if (!diagnosticCode) {
+                // They wanted something specific, just report that that token was missing.
+                if (SyntaxFacts.isAnyKeyword(expectedKind) || SyntaxFacts.isAnyPunctuation(expectedKind)) {
+                    diagnosticCode = DiagnosticCode._0_expected;
+                    args = [SyntaxFacts.getText(expectedKind)];
+                }
+                else {
+                    // They wanted an identifier.
+
+                    // If the user supplied a keyword, give them a specialized message.
+                    if (actual && SyntaxFacts.isAnyKeyword(actual.kind())) {
+                        diagnosticCode = DiagnosticCode.Identifier_expected_0_is_a_keyword;
+                        args = [SyntaxFacts.getText(actual.kind())];
+                    }
+                    else {
+                        // Otherwise just report that an identifier was expected.
+                        diagnosticCode = DiagnosticCode.Identifier_expected;
+                    }
+                }
+            }
+
+            return new Diagnostic(fileName, source.text.lineMap(), start(token, source.text), width(token), diagnosticCode, args);
+        }
+
+        function getBinaryExpressionPrecedence(tokenKind: SyntaxKind): BinaryExpressionPrecedence {
+            switch (tokenKind) {
+                case SyntaxKind.BarBarToken:                return BinaryExpressionPrecedence.LogicalOrExpressionPrecedence;
+                case SyntaxKind.AmpersandAmpersandToken:    return BinaryExpressionPrecedence.LogicalAndExpressionPrecedence;
+                case SyntaxKind.BarToken:                   return BinaryExpressionPrecedence.BitwiseOrExpressionPrecedence;
+                case SyntaxKind.CaretToken:                 return BinaryExpressionPrecedence.BitwiseExclusiveOrExpressionPrecedence;
+                case SyntaxKind.AmpersandToken:             return BinaryExpressionPrecedence.BitwiseAndExpressionPrecedence;
+                case SyntaxKind.EqualsEqualsToken:
+                case SyntaxKind.ExclamationEqualsToken:
+                case SyntaxKind.EqualsEqualsEqualsToken:
+                case SyntaxKind.ExclamationEqualsEqualsToken:
+                    return BinaryExpressionPrecedence.EqualityExpressionPrecedence;
+                case SyntaxKind.LessThanToken:
+                case SyntaxKind.GreaterThanToken:
+                case SyntaxKind.LessThanEqualsToken:
+                case SyntaxKind.GreaterThanEqualsToken:
+                case SyntaxKind.InstanceOfKeyword:
+                case SyntaxKind.InKeyword:
+                    return BinaryExpressionPrecedence.RelationalExpressionPrecedence;
+                case SyntaxKind.LessThanLessThanToken:
+                case SyntaxKind.GreaterThanGreaterThanToken:
+                case SyntaxKind.GreaterThanGreaterThanGreaterThanToken:
+                    return BinaryExpressionPrecedence.ShiftExpressionPrecdence;
+                case SyntaxKind.PlusToken:
+                case SyntaxKind.MinusToken: 
+                    return BinaryExpressionPrecedence.AdditiveExpressionPrecedence;
+                case SyntaxKind.AsteriskToken:
+                case SyntaxKind.SlashToken:
+                case SyntaxKind.PercentToken:
+                    return BinaryExpressionPrecedence.MultiplicativeExpressionPrecedence;
+            }
+
+            throw Errors.invalidOperation();
+        }
+
+        function addSkippedTokenAfterNodeOrToken(nodeOrToken: ISyntaxNodeOrToken, skippedToken: ISyntaxToken): ISyntaxNodeOrToken {
+            if (isToken(nodeOrToken)) {
+                return addSkippedTokenAfterToken(<ISyntaxToken>nodeOrToken, skippedToken);
+            }
+            else if (isNode(nodeOrToken)) {
+                return addSkippedTokenAfterNode(<ISyntaxNode>nodeOrToken, skippedToken);
+            }
+            else {
+                throw Errors.invalidOperation();
+            }
+        }
+
+        function replaceTokenInParent(node: ISyntaxNode, oldToken: ISyntaxToken, newToken: ISyntaxToken): void {
+            // oldToken may be parented by a node or a list.
+            replaceTokenInParentWorker(oldToken, newToken);
+
+            var parent = oldToken.parent;
+            newToken.parent = parent;
+
+            // Walk upwards to our outermost node, clearing hte cached 'data' in it.  This will 
+            // make sure that the fullWidths and incrementally unusable bits are computed correctly
+            // when next requested.
+            while (true) {
+                // Parent must be a list or a node.  All of those have a 'data' element.
+                Debug.assert(isNode(parent) || isList(parent) || isSeparatedList(parent));
+                var dataElement = <{ data: number }><any>parent;
+                if (dataElement.data) {
+                    dataElement.data &= SyntaxConstants.NodeParsedInStrictModeMask
+                }
+
+                if (parent === node) {
+                    break;
+                }
+
+                parent = parent.parent;
+            }
+        }
+
+        function replaceTokenInParentWorker(oldToken: ISyntaxToken, newToken: ISyntaxToken): void {
+            var parent = oldToken.parent;
+
+            if (isNode(parent)) {
+                var node = <any>parent;
+                for (var key in node) {
+                    if (node[key] === oldToken) {
+                        node[key] = newToken;
+                        return;
+                    }
+                }
+            }
+            else if (isList(parent)) {
+                var list1 = <ISyntaxNodeOrToken[]>parent;
+                for (var i = 0, n = list1.length; i < n; i++) {
+                    if (list1[i] === oldToken) {
+                        list1[i] = newToken;
+                        return;
+                    }
+                }
+            }
+            else if (isSeparatedList(parent)) {
+                var list2 = <ISyntaxNodeOrToken[]>parent;
+                for (var i = 0, n = childCount(list2); i < n; i++) {
+                    if (childAt(list2, i) === oldToken) {
+                        if (i % 2 === 0) {
+                            list2[i / 2] = newToken;
+                        }
+                        else {
+                            list2.separators[(i - 1) / 2] = newToken;
+                        }
+                        return;
+                    }
+                }
+            }
+
+            throw Errors.invalidOperation();
+        }
+
+        function addSkippedTokenAfterNode(node: ISyntaxNode, skippedToken: ISyntaxToken): ISyntaxNode {
+            var oldToken = lastToken(node);
+            var newToken = addSkippedTokenAfterToken(oldToken, skippedToken);
+
+            replaceTokenInParent(node, oldToken, newToken);
+            return node;
+        }
+
+        function addSkippedTokensBeforeNode(node: ISyntaxNode, skippedTokens: ISyntaxToken[]): ISyntaxNode {
+            if (skippedTokens.length > 0) {
+                var oldToken = firstToken(node);
+                var newToken = addSkippedTokensBeforeToken(oldToken, skippedTokens);
+
+                replaceTokenInParent(node, oldToken, newToken);
+            }
+
+            return node;
+        }
+
+        function addSkippedTokensBeforeToken(token: ISyntaxToken, skippedTokens: ISyntaxToken[]): ISyntaxToken {
+            // Debug.assert(token.fullWidth() > 0 || token.kind() === SyntaxKind.EndOfFileToken);
+            // Debug.assert(skippedTokens.length > 0);
+
+            var leadingTrivia: ISyntaxTrivia[] = [];
+            for (var i = 0, n = skippedTokens.length; i < n; i++) {
+                var skippedToken = skippedTokens[i];
+                addSkippedTokenToTriviaArray(leadingTrivia, skippedToken);
+            }
+
+            addTriviaTo(token.leadingTrivia(source.text), leadingTrivia);
+
+            var updatedToken = Syntax.withLeadingTrivia(token, Syntax.triviaList(leadingTrivia), source.text);
+
+            // We've prepending this token with new leading trivia.  This means the full start of
+            // the token is not where the scanner originally thought it was, but is instead at the
+            // start of the first skipped token.
+            updatedToken.setFullStart(skippedTokens[0].fullStart());
+
+            // Don't need this array anymore.  Give it back so we can reuse it.
+            returnArray(skippedTokens);
+
+            return updatedToken;
+        }
+
+        function addSkippedTokensAfterToken(token: ISyntaxToken, skippedTokens: ISyntaxToken[]): ISyntaxToken {
+            // Debug.assert(token.fullWidth() > 0);
+            if (skippedTokens.length === 0) {
+                returnArray(skippedTokens);
+                return token;
+            }
+
+            var trailingTrivia = token.trailingTrivia(source.text).toArray();
+
+            for (var i = 0, n = skippedTokens.length; i < n; i++) {
+                addSkippedTokenToTriviaArray(trailingTrivia, skippedTokens[i]);
+            }
+
+            // Don't need this array anymore.  Give it back so we can reuse it.
+            returnArray(skippedTokens);
+            return Syntax.withTrailingTrivia(token, Syntax.triviaList(trailingTrivia), source.text);
+        }
+
+        function addSkippedTokenAfterToken(token: ISyntaxToken, skippedToken: ISyntaxToken): ISyntaxToken {
+            // Debug.assert(token.fullWidth() > 0);
+            var trailingTrivia = token.trailingTrivia(source.text).toArray();
+            addSkippedTokenToTriviaArray(trailingTrivia, skippedToken);
+
+            return Syntax.withTrailingTrivia(token, Syntax.triviaList(trailingTrivia), source.text);
+        }
+
+        function addSkippedTokenToTriviaArray(array: ISyntaxTrivia[], skippedToken: ISyntaxToken): void {
+            // Debug.assert(skippedToken.text().length > 0);
+
+            // first, add the leading trivia of the skipped token to the array
+            addTriviaTo(skippedToken.leadingTrivia(source.text), array);
+
+            // now, add the text of the token as skipped text to the trivia array.
+            var trimmedToken = Syntax.withTrailingTrivia(Syntax.withLeadingTrivia(skippedToken, Syntax.emptyTriviaList, source.text), Syntax.emptyTriviaList, source.text);
+
+            // Because we removed the leading trivia from the skipped token, the full start of the
+            // trimmed token is the start of the skipped token.
+            trimmedToken.setFullStart(start(skippedToken, source.text));
+
+            array.push(Syntax.skippedTokenTrivia(trimmedToken, source.text));
+
+            // Finally, add the trailing trivia of the skipped token to the trivia array.
+            addTriviaTo(skippedToken.trailingTrivia(source.text), array);
+        }
+
+        function addTriviaTo(list: ISyntaxTriviaList, array: ISyntaxTrivia[]): void {
+            for (var i = 0, n = list.count(); i < n; i++) {
+                array.push(list.syntaxTriviaAt(i));
+            }
+        }
+
+        function setStrictMode(_isInStrictMode: boolean) {
+            isInStrictMode = _isInStrictMode;
+            parseNodeData = _isInStrictMode ? SyntaxConstants.NodeParsedInStrictModeMask : 0;
+        }
+
+        function parseSourceUnit(): SourceUnitSyntax {
+            var savedIsInStrictMode = isInStrictMode
+
+            var skippedTokens: ISyntaxToken[] = getArray();
+            var moduleElements = parseSyntaxList<IModuleElementSyntax>(ListParsingState.SourceUnit_ModuleElements, skippedTokens, updateStrictModeState);
+
+            setStrictMode(savedIsInStrictMode);
+
+            var sourceUnit = new syntaxFactory.SourceUnitSyntax(parseNodeData, moduleElements, currentToken());
+
+            sourceUnit = <SourceUnitSyntax>addSkippedTokensBeforeNode(sourceUnit, skippedTokens);
+
+            if (Debug.shouldAssert(AssertionLevel.Aggressive)) {
+                Debug.assert(fullWidth(sourceUnit) === source.text.length());
+
+                if (Debug.shouldAssert(AssertionLevel.VeryAggressive)) {
+                    Debug.assert(fullText(sourceUnit) === source.text.substr(0, source.text.length()));
+                }
+            }
+
+            return sourceUnit;
+        }
+
+        function updateStrictModeState(items: any[]): void {
+            if (!isInStrictMode) {
+                // Check if all the items are directive prologue elements.
+                for (var i = 0; i < items.length; i++) {
+                    var item = items[i];
+                    if (!SyntaxFacts.isDirectivePrologueElement(item)) {
+                        return;
+                    }
+                }
+
+                setStrictMode(SyntaxFacts.isUseStrictDirective(items[items.length - 1]));
+            }
+        }
+
+        function isModuleElement(inErrorRecovery: boolean): boolean {
+            if (SyntaxUtilities.isModuleElement(currentNode())) {
+                return true;
+            }
+
+            var _modifierCount = modifierCount();
+            return isInterfaceEnumClassModuleImportOrExport(_modifierCount) ||
+                   isStatement(_modifierCount, inErrorRecovery);
+        }
+
+        function tryParseModuleElement(inErrorRecovery: boolean): IModuleElementSyntax {
+            var node = currentNode();
+            if (SyntaxUtilities.isModuleElement(node)) {
+                consumeNode(node);
+                return <IModuleElementSyntax>node;
+            }
+
+            var _currentToken = currentToken();
+            var _modifierCount = modifierCount();
+
+            if (_modifierCount) {
+                // if we have modifiers, then these are definitely TS constructs and we can 
+                // immediately start parsing them.
+                switch (peekToken(_modifierCount).kind()) {
+                    case SyntaxKind.ImportKeyword: return parseImportDeclaration();
+                    case SyntaxKind.ModuleKeyword: return parseModuleDeclaration();
+                    case SyntaxKind.InterfaceKeyword: return parseInterfaceDeclaration();
+                    case SyntaxKind.ClassKeyword: return parseClassDeclaration();
+                    case SyntaxKind.EnumKeyword: return parseEnumDeclaration();
+                }
+            }
+
+            // No modifiers.  If we see 'class, enum, import and export' we could technically 
+            // aggressively consume them as they can't start another construct.  However, it's 
+            // not uncommon in error recovery to run into a situation where we see those keywords,
+            // but the code was using it as the name of an object property.  To avoid overzealously
+            // consuming these, we only parse them out if we can see enough context to 'prove' that
+            // they really do start the module element
+            var nextToken = peekToken(1);
+            var currentTokenKind = _currentToken.kind();
+            switch (currentTokenKind) {
+                case SyntaxKind.ModuleKeyword:
+                    if (isIdentifier(nextToken) || nextToken.kind() === SyntaxKind.StringLiteral) {
+                        return parseModuleDeclaration();
+                    }
+                    break;
+
+                case SyntaxKind.ImportKeyword:
+                    if (isIdentifier(nextToken)) {
+                        return parseImportDeclaration();
+                    }
+                    break;
+
+                case SyntaxKind.ClassKeyword:
+                    if (isIdentifier(nextToken)) {
+                        return parseClassDeclaration();
+                    }
+                    break;
+
+                case SyntaxKind.EnumKeyword:
+                    if (isIdentifier(nextToken)) {
+                        return parseEnumDeclaration();
+                    }
+                    break;
+
+                case SyntaxKind.InterfaceKeyword:
+                    if (isIdentifier(nextToken)) {
+                        return parseInterfaceDeclaration();
+                    }
+                    break;
+
+                case SyntaxKind.ExportKeyword:
+                    // 'export' could be a modifier on a statement (like export var ...).  So we 
+                    // only want to parse out an export assignment here if we actually see the equals.
+                    if (nextToken.kind() === SyntaxKind.EqualsToken) {
+                        return parseExportAssignment();
+                    }
+                    break;
+            }
+
+            return tryParseStatementWorker(_currentToken, currentTokenKind, _modifierCount, inErrorRecovery);
+        }
+
+        function parseImportDeclaration(): ImportDeclarationSyntax {
+            return new syntaxFactory.ImportDeclarationSyntax(parseNodeData,
+                parseModifiers(), eatToken(SyntaxKind.ImportKeyword), eatIdentifierToken(), eatToken(SyntaxKind.EqualsToken), parseModuleReference(), eatExplicitOrAutomaticSemicolon(/*allowWithoutNewline:*/ false));
+        }
+
+        function parseExportAssignment(): ExportAssignmentSyntax {
+            return new syntaxFactory.ExportAssignmentSyntax(parseNodeData,
+                eatToken(SyntaxKind.ExportKeyword), eatToken(SyntaxKind.EqualsToken), eatIdentifierToken(), eatExplicitOrAutomaticSemicolon(/*allowWithoutNewline:*/ false));
+        }
+
+        function parseModuleReference(): IModuleReferenceSyntax {
+            return isExternalModuleReference() ? parseExternalModuleReference() : parseModuleNameModuleReference();
+        }
+
+        function isExternalModuleReference(): boolean {
+            return currentToken().kind() === SyntaxKind.RequireKeyword &&
+                   peekToken(1).kind() === SyntaxKind.OpenParenToken;
+        }
+
+        function parseExternalModuleReference(): ExternalModuleReferenceSyntax {
+            return new syntaxFactory.ExternalModuleReferenceSyntax(parseNodeData,
+                eatToken(SyntaxKind.RequireKeyword), eatToken(SyntaxKind.OpenParenToken), eatToken(SyntaxKind.StringLiteral), eatToken(SyntaxKind.CloseParenToken));
+        }
+
+        function parseModuleNameModuleReference(): ModuleNameModuleReferenceSyntax {
+            return new syntaxFactory.ModuleNameModuleReferenceSyntax(parseNodeData, parseName(/*allowIdentifierNames:*/ false));
+        }
+
+        function tryParseTypeArgumentList(inExpression: boolean): TypeArgumentListSyntax {
+            var _currentToken = currentToken();
+            if (_currentToken.kind() !== SyntaxKind.LessThanToken) {
+                return undefined;
+            }
+
+            if (!inExpression) {
+                // if we're not in an expression, this must be a type argument list.  Just parse
+                // it out as such.
+                var lessThanToken = consumeToken(_currentToken);
+
+                var skippedTokens: ISyntaxToken[] = getArray();
+                var typeArguments = parseSeparatedSyntaxList<ITypeSyntax>(ListParsingState.TypeArgumentList_Types, skippedTokens);
+                lessThanToken = addSkippedTokensAfterToken(lessThanToken, skippedTokens);
+
+                return new syntaxFactory.TypeArgumentListSyntax(parseNodeData, lessThanToken, typeArguments, eatToken(SyntaxKind.GreaterThanToken));
+            }
+
+            // If we're in an expression, then we only want to consume this as a type argument list
+            // if we're sure that it's a type arg list and not an arithmetic expression.
+
+            var rewindPoint = getRewindPoint();
+
+            // We've seen a '<'.  Try to parse it out as a type argument list.
+            var lessThanToken = consumeToken(_currentToken);
+
+            var skippedTokens: ISyntaxToken[] = getArray();
+            var typeArguments = parseSeparatedSyntaxList<ITypeSyntax>(ListParsingState.TypeArgumentList_Types, skippedTokens);
+            var lessThanToken = addSkippedTokensAfterToken(lessThanToken, skippedTokens);
+
+            var greaterThanToken = eatToken(SyntaxKind.GreaterThanToken);
+
+            // We're in a context where '<' could be the start of a type argument list, or part
+            // of an arithmetic expression.  We'll presume it's the latter unless we see the '>'
+            // and a following token that guarantees that it's supposed to be a type argument list.
+            if (greaterThanToken.fullWidth() === 0 || !canFollowTypeArgumentListInExpression(currentToken().kind())) {
+                rewind(rewindPoint);
+                releaseRewindPoint(rewindPoint);
+                return undefined;
+            }
+            else {
+                releaseRewindPoint(rewindPoint);
+                return new syntaxFactory.TypeArgumentListSyntax(parseNodeData, lessThanToken, typeArguments, greaterThanToken);
+            }
+        }
+
+        function canFollowTypeArgumentListInExpression(kind: SyntaxKind): boolean {
+            switch (kind) {
+                case SyntaxKind.OpenParenToken:                 // foo<x>(   
+                case SyntaxKind.DotToken:                       // foo<x>.
+                    // These two cases are the only cases where this token can legally follow a
+                    // type argument list.  So we definitely want to treat this as a type arg list.
+
+                case SyntaxKind.CloseParenToken:                // foo<x>)
+                case SyntaxKind.CloseBracketToken:              // foo<x>]
+                case SyntaxKind.ColonToken:                     // foo<x>:
+                case SyntaxKind.SemicolonToken:                 // foo<x>;
+                case SyntaxKind.CommaToken:                     // foo<x>,
+                case SyntaxKind.QuestionToken:                  // foo<x>?
+                case SyntaxKind.EqualsEqualsToken:              // foo<x> ==
+                case SyntaxKind.EqualsEqualsEqualsToken:        // foo<x> ===
+                case SyntaxKind.ExclamationEqualsToken:         // foo<x> !=
+                case SyntaxKind.ExclamationEqualsEqualsToken:   // foo<x> !==
+                case SyntaxKind.AmpersandAmpersandToken:        // foo<x> &&
+                case SyntaxKind.BarBarToken:                    // foo<x> ||
+                case SyntaxKind.CaretToken:                     // foo<x> ^
+                case SyntaxKind.AmpersandToken:                 // foo<x> &
+                case SyntaxKind.BarToken:                       // foo<x> |
+                case SyntaxKind.CloseBraceToken:                // foo<x> }
+                case SyntaxKind.EndOfFileToken:                 // foo<x>
+                    // these cases can't legally follow a type arg list.  However, they're not legal 
+                    // expressions either.  The user is probably in the middle of a generic type. So
+                    // treat it as such.
+                    return true;
+
+                default:
+                    // Anything else treat as an expression.
+                    return false;
+            }
+        }
+
+        function parseName(allowIdentifierName: boolean): INameSyntax {
+            return tryParseName(allowIdentifierName) || eatIdentifierToken();
+        }
+
+        function eatRightSideOfName(allowIdentifierNames: boolean): ISyntaxToken {
+            var _currentToken = currentToken();
+
+            // Technically a keyword is valid here as all keywords are identifier names.
+            // However, often we'll encounter this in error situations when the keyword
+            // is actually starting another valid construct.
+
+            // So, we check for the following specific case:
+
+            //      name.
+            //      keyword identifierNameOrKeyword
+
+            // Note: the newlines are important here.  For example, if that above code 
+            // were rewritten into:
+
+            //      name.keyword
+            //      identifierNameOrKeyword
+
+            // Then we would consider it valid.  That's because ASI would take effect and
+            // the code would be implicitly: "name.keyword; identifierNameOrKeyword".  
+            // In the first case though, ASI will not take effect because there is not a
+            // line terminator after the keyword.
+            if (SyntaxFacts.isAnyKeyword(_currentToken.kind()) &&
+                previousTokenHasTrailingNewLine(_currentToken)) {
+
+                var token1 = peekToken(1);
+                if (!existsNewLineBetweenTokens(_currentToken, token1, source.text) &&
+                    SyntaxFacts.isIdentifierNameOrAnyKeyword(token1)) {
+
+                    return createMissingToken(SyntaxKind.IdentifierName, _currentToken);
+                }
+            }
+
+            return allowIdentifierNames ? eatIdentifierNameToken() : eatIdentifierToken();
+        }
+
+        function tryParseName(allowIdentifierNames: boolean): INameSyntax {
+            var token0 = currentToken();
+            var shouldContinue = isIdentifier(token0);
+            if (!shouldContinue) {
+                return undefined;
+            }
+
+            // Call eatIdentifierName to convert the token to an identifier if it is as keyword.
+            var current: INameSyntax = eatIdentifierToken();
+
+            while (shouldContinue && currentToken().kind() === SyntaxKind.DotToken) {
+                var dotToken = consumeToken(currentToken());
+                var identifierName = eatRightSideOfName(allowIdentifierNames);
+
+                current = new syntaxFactory.QualifiedNameSyntax(parseNodeData, current, dotToken, identifierName);
+                shouldContinue = identifierName.fullWidth() > 0;
+            }
+
+            return current;
+        }
+
+        function parseEnumDeclaration(): EnumDeclarationSyntax {
+            var modifiers = parseModifiers();
+            var enumKeyword = eatToken(SyntaxKind.EnumKeyword);
+            var identifier = eatIdentifierToken();
+
+            var openBraceToken = eatToken(SyntaxKind.OpenBraceToken);
+            var enumElements = Syntax.emptySeparatedList<EnumElementSyntax>();
+
+            if (openBraceToken.fullWidth() > 0) {
+                var skippedTokens: ISyntaxToken[] = getArray();
+                enumElements = parseSeparatedSyntaxList<EnumElementSyntax>(ListParsingState.EnumDeclaration_EnumElements, skippedTokens);
+                openBraceToken = addSkippedTokensAfterToken(openBraceToken, skippedTokens);
+            }
+
+            return new syntaxFactory.EnumDeclarationSyntax(parseNodeData, modifiers, enumKeyword, identifier, openBraceToken, enumElements, eatToken(SyntaxKind.CloseBraceToken));
+        }
+
+        function isEnumElement(inErrorRecovery: boolean): boolean {
+            var node = currentNode();
+            if (node && node.kind() === SyntaxKind.EnumElement) {
+                return true;
+            }
+
+            return isPropertyName(currentToken(), inErrorRecovery);
+        }
+
+        function tryParseEnumElementEqualsValueClause(): EqualsValueClauseSyntax {
+            return isEqualsValueClause(/*inParameter*/ false) ? parseEqualsValueClause(/*allowIn:*/ true) : undefined;
+        }
+
+        function tryParseEnumElement(inErrorRecovery: boolean): EnumElementSyntax {
+            var node = currentNode();
+            if (node && node.kind() === SyntaxKind.EnumElement) {
+                consumeNode(node);
+                return <EnumElementSyntax>node;
+            }
+
+            if (!isPropertyName(currentToken(), inErrorRecovery)) {
+                return undefined;
+            }
+
+            return new syntaxFactory.EnumElementSyntax(parseNodeData, eatPropertyName(), tryParseEnumElementEqualsValueClause());
+        }
+
+        function isModifierKind(kind: SyntaxKind): boolean {
+            switch (kind) {
+                case SyntaxKind.ExportKeyword:
+                case SyntaxKind.PublicKeyword:
+                case SyntaxKind.PrivateKeyword:
+                case SyntaxKind.ProtectedKeyword:
+                case SyntaxKind.StaticKeyword:
+                case SyntaxKind.DeclareKeyword:
+                    return true;
+            }
+
+            return false;
+        }
+
+        function isModifier(token: ISyntaxToken, index: number): boolean {
+            if (isModifierKind(token.kind())) {
+                // These are modifiers only if we see an actual keyword, identifier, string literal
+                // or number following.
+                // Note: we also allow [ for error conditions.  
+                // [   is for:     static [a: number]
+                var nextToken = peekToken(index + 1);
+                var nextTokenKind = nextToken.kind();
+
+                switch (nextTokenKind) {
+                    case SyntaxKind.IdentifierName:
+                    case SyntaxKind.OpenBracketToken:
+                    case SyntaxKind.NumericLiteral:
+                    case SyntaxKind.StringLiteral:
+                        return true;
+                    default:
+                        return SyntaxFacts.isAnyKeyword(nextTokenKind);
+                }
+            }
+
+            return false;
+        }
+
+        function modifierCount(): number {
+            var modifierCount = 0;
+            while (isModifier(peekToken(modifierCount), modifierCount)) {
+                modifierCount++;
+            }
+
+            return modifierCount;
+        }
+
+        function parseModifiers(): ISyntaxToken[] {
+            var tokens: ISyntaxToken[] = getArray();
+
+            while (true) {
+                var token = currentToken();
+                if (isModifier(token, /*index:*/ 0)) {
+                    tokens.push(consumeToken(token));
+                    continue;
+                }
+
+                break;
+            }
+
+            var result = Syntax.list(tokens);
+
+            // If the tokens array is greater than one, then we can't return it.  It will have been 
+            // copied directly into the syntax list.
+            returnZeroLengthArray(tokens);
+
+            return result;
+        }
+
+        function parseHeritageClauses(): HeritageClauseSyntax[] {
+            var heritageClauses = Syntax.emptyList<HeritageClauseSyntax>();
+
+            if (isHeritageClause()) {
+                // NOTE: we can pass "undefined" for the skipped tokens here as we know we can't get
+                // any leading skipped tokens. We have an 'extends' or 'implements' keyword, so 
+                // any skipped tokeds will get attached to that instead.
+                heritageClauses = parseSyntaxList<HeritageClauseSyntax>(ListParsingState.ClassOrInterfaceDeclaration_HeritageClauses, undefined);
+            }
+
+            return heritageClauses;
+        }
+
+        function tryParseHeritageClauseTypeName(): ITypeSyntax {
+            return isHeritageClauseTypeName() ? tryParseNameOrGenericType() : undefined;
+        }
+
+        function parseClassDeclaration(): ClassDeclarationSyntax {
+            var modifiers = parseModifiers();
+            var classKeyword = eatToken(SyntaxKind.ClassKeyword);
+            var identifier = eatIdentifierToken();
+            var typeParameterList = tryParseTypeParameterList(/*requireCompleteTypeParameterList:*/ false);
+            var heritageClauses = parseHeritageClauses();
+            var openBraceToken = eatToken(SyntaxKind.OpenBraceToken);
+            var classElements = Syntax.emptyList<IClassElementSyntax>();
+
+            if (openBraceToken.fullWidth() > 0) {
+                var skippedTokens: ISyntaxToken[] = getArray();
+                classElements = parseSyntaxList<IClassElementSyntax>(ListParsingState.ClassDeclaration_ClassElements, skippedTokens);
+                openBraceToken = addSkippedTokensAfterToken(openBraceToken, skippedTokens);
+            };
+
+            return new syntaxFactory.ClassDeclarationSyntax(parseNodeData,
+                modifiers, classKeyword, identifier, typeParameterList, heritageClauses, openBraceToken, classElements, eatToken(SyntaxKind.CloseBraceToken));
+        }
+
+        function isAccessor(modifierCount: number, inErrorRecovery: boolean): boolean {
+            var tokenKind = peekToken(modifierCount).kind();
+            if (tokenKind !== SyntaxKind.GetKeyword &&
+                tokenKind !== SyntaxKind.SetKeyword) {
+                return false;
+            }
+
+            return isPropertyName(peekToken(modifierCount + 1), inErrorRecovery);
+        }
+
+        function parseAccessor(checkForStrictMode: boolean): ISyntaxNode {
+            var modifiers = parseModifiers();
+            var _currenToken = currentToken();
+            var tokenKind = _currenToken.kind();
+
+            if (tokenKind === SyntaxKind.GetKeyword) {
+                return parseGetMemberAccessorDeclaration(modifiers, _currenToken, checkForStrictMode);
+            }
+            else if (tokenKind === SyntaxKind.SetKeyword) {
+                return parseSetMemberAccessorDeclaration(modifiers, _currenToken, checkForStrictMode);
+            }
+            else {
+                throw Errors.invalidOperation();
+            }
+        }
+
+        function parseGetMemberAccessorDeclaration(modifiers: ISyntaxToken[], getKeyword: ISyntaxToken, checkForStrictMode: boolean): GetAccessorSyntax {
+            return new syntaxFactory.GetAccessorSyntax(parseNodeData,
+                modifiers, consumeToken(getKeyword), eatPropertyName(),
+                parseCallSignature(/*requireCompleteTypeParameterList:*/ false),
+                parseBlock(/*parseStatementsEvenWithNoOpenBrace:*/ false, checkForStrictMode));
+        }
+
+        function parseSetMemberAccessorDeclaration(modifiers: ISyntaxToken[], setKeyword: ISyntaxToken, checkForStrictMode: boolean): SetAccessorSyntax {
+            return new syntaxFactory.SetAccessorSyntax(parseNodeData,
+                modifiers, consumeToken(setKeyword), eatPropertyName(),
+                parseCallSignature(/*requireCompleteTypeParameterList:*/ false),
+                parseBlock(/*parseStatementsEvenWithNoOpenBrace:*/ false, checkForStrictMode));
+        }
+
+        function isClassElement(inErrorRecovery: boolean): boolean {
+            if (SyntaxUtilities.isClassElement(currentNode())) {
+                return true;
+            }
+
+            // Note: the order of these calls is important.  Specifically, isMemberVariableDeclaration
+            // checks for a subset of the conditions of the previous two calls.
+            var _modifierCount = modifierCount();
+            return isConstructorDeclaration(_modifierCount) ||
+                   isMemberFunctionDeclaration(_modifierCount, inErrorRecovery) ||
+                   isAccessor(_modifierCount, inErrorRecovery) ||
+                   isMemberVariableDeclaration(_modifierCount, inErrorRecovery) ||
+                   isIndexMemberDeclaration(_modifierCount);
+        }
+
+        function tryParseClassElement(inErrorRecovery: boolean): IClassElementSyntax {
+            var node = currentNode();
+            if (SyntaxUtilities.isClassElement(node)) {
+                consumeNode(node);
+                return <IClassElementSyntax>node;
+            }
+
+            var _modifierCount = modifierCount();
+            if (isConstructorDeclaration(_modifierCount)) {
+                return parseConstructorDeclaration();
+            }
+            else if (isMemberFunctionDeclaration(_modifierCount, inErrorRecovery)) {
+                return parseMemberFunctionDeclaration();
+            }
+            else if (isAccessor(_modifierCount, inErrorRecovery)) {
+                return parseAccessor(/*checkForStrictMode:*/ false);
+            }
+            else if (isMemberVariableDeclaration(_modifierCount, inErrorRecovery)) {
+                return parseMemberVariableDeclaration();
+            }
+            else if (isIndexMemberDeclaration(_modifierCount)) {
+                return parseIndexMemberDeclaration();
+            }
+            else {
+                return undefined;
+            }
+        }
+
+        function isConstructorDeclaration(modifierCount: number): boolean {
+            // Note: we deviate slightly from the spec here.  If we see 'constructor' then we 
+            // assume this is a constructor.  That means, if a user writes "public constructor;"
+            // it won't be viewed as a member.  As a workaround, they can simply write:
+            //      public 'constructor';
+            return peekToken(modifierCount).kind() === SyntaxKind.ConstructorKeyword;
+        }
+
+        function parseConstructorDeclaration(): ConstructorDeclarationSyntax {
+            var modifiers = parseModifiers();
+            var constructorKeyword = eatToken(SyntaxKind.ConstructorKeyword);
+            var callSignature = parseCallSignature(/*requireCompleteTypeParameterList:*/ false);
+
+            var semicolonToken: ISyntaxToken = undefined;
+            var block: BlockSyntax = undefined;
+
+            if (isBlock()) {
+                block = parseBlock(/*parseStatementsEvenWithNoOpenBrace:*/ false, /*checkForStrictMode:*/ true);
+            }
+            else {
+                semicolonToken = eatExplicitOrAutomaticSemicolon(/*allowWithoutNewline:*/ false);
+            }
+
+            return new syntaxFactory.ConstructorDeclarationSyntax(parseNodeData, modifiers, constructorKeyword, callSignature, block, semicolonToken);
+        }
+
+        function isMemberFunctionDeclaration(modifierCount: number, inErrorRecovery: boolean): boolean {
+            return isPropertyName(peekToken(modifierCount), inErrorRecovery) && isCallSignature(modifierCount + 1);
+        }
+
+        function parseMemberFunctionDeclaration(): MemberFunctionDeclarationSyntax {
+            var modifiers = parseModifiers();
+            var propertyName = eatPropertyName();
+            var callSignature = parseCallSignature(/*requireCompleteTypeParameterList:*/ false);
+
+            // If we got an errant => then we want to parse what's coming up without requiring an
+            // open brace.
+            var parseBlockEvenWithNoOpenBrace = tryAddUnexpectedEqualsGreaterThanToken(callSignature);
+
+            var block: BlockSyntax = undefined;
+            var semicolon: ISyntaxToken = undefined;
+
+            if (parseBlockEvenWithNoOpenBrace || isBlock()) {
+                block = parseBlock(parseBlockEvenWithNoOpenBrace, /*checkForStrictMode:*/ true);
+            }
+            else {
+                semicolon = eatExplicitOrAutomaticSemicolon(/*allowWithoutNewline:*/ false);
+            }
+
+            return new syntaxFactory.MemberFunctionDeclarationSyntax(parseNodeData, modifiers, propertyName, callSignature, block, semicolon);
+        }
+        
+        function isDefinitelyMemberVariablePropertyName(index: number): boolean {
+            // keywords are also property names.  Only accept a keyword as a property 
+            // name if is of the form:
+            //      public;
+            //      public=
+            //      public:
+            //      public }
+            //      public <eof>
+            //      public <newline>
+            if (SyntaxFacts.isAnyKeyword(peekToken(index).kind())) {
+                var nextToken = peekToken(index + 1);
+                switch (nextToken.kind()) {
+                    case SyntaxKind.SemicolonToken:
+                    case SyntaxKind.EqualsToken:
+                    case SyntaxKind.ColonToken:
+                    case SyntaxKind.CloseBraceToken:
+                    case SyntaxKind.EndOfFileToken:
+                       return true;
+                    default:
+                        return previousTokenHasTrailingNewLine(nextToken);
+                }
+            }
+            else {
+                // If was a property name and not a keyword, then we're good to go.
+                return true;
+            }
+        }
+
+        function isMemberVariableDeclaration(modifierCount: number, inErrorRecover: boolean): boolean {
+            return isPropertyName(peekToken(modifierCount), inErrorRecover) && isDefinitelyMemberVariablePropertyName(modifierCount);
+        }
+
+        function parseMemberVariableDeclaration(): MemberVariableDeclarationSyntax {
+            return new syntaxFactory.MemberVariableDeclarationSyntax(parseNodeData,
+                parseModifiers(),
+                tryParseVariableDeclarator(/*allowIn:*/ true, /*allowPropertyName:*/ true), eatExplicitOrAutomaticSemicolon(/*allowWithoutNewline:*/ false));
+        }
+
+        function isIndexMemberDeclaration(modifierCount: number): boolean {
+            return isIndexSignature(modifierCount);
+        }
+
+        function parseIndexMemberDeclaration(): IndexMemberDeclarationSyntax {
+            return new syntaxFactory.IndexMemberDeclarationSyntax(parseNodeData,
+                parseModifiers(), parseIndexSignature(), eatExplicitOrAutomaticSemicolon(/*allowWithoutNewLine:*/ false));
+        }
+
+        function tryAddUnexpectedEqualsGreaterThanToken(callSignature: CallSignatureSyntax): boolean {
+            var token0 = currentToken();
+
+            var hasEqualsGreaterThanToken = token0.kind() === SyntaxKind.EqualsGreaterThanToken;
+            if (hasEqualsGreaterThanToken) {
+                // We can only do this if the call signature actually contains a final token that we 
+                // could add the => to.
+                var _lastToken = lastToken(callSignature);
+                if (_lastToken && _lastToken.fullWidth() > 0) {
+                    // Previously the language allowed "function f() => expr;" as a shorthand for 
+                    // "function f() { return expr; }.
+                    // 
+                    // Detect if the user is typing this and attempt recovery.
+                    var diagnostic = new Diagnostic(fileName, source.text.lineMap(),
+                        start(token0, source.text), width(token0), DiagnosticCode.Unexpected_token_0_expected, [SyntaxFacts.getText(SyntaxKind.OpenBraceToken)]);
+                    addDiagnostic(diagnostic);
+
+                    consumeToken(token0);
+
+                    // Note: we only do this if we're creating a concrete syntax tree (which contains
+                    // everything, including skipped tokens, in it).
+                    if (syntaxFactory.isConcrete) {
+                        addSkippedTokenAfterNode(callSignature, token0);
+                    }
+                    return true;
+                }
+            }
+
+
+            return false;
+        }
+
+        function isFunctionDeclaration(modifierCount: number): boolean {
+            return peekToken(modifierCount).kind() === SyntaxKind.FunctionKeyword;
+        }
+
+        function parseFunctionDeclaration(): FunctionDeclarationSyntax {
+            var modifiers = parseModifiers();
+            var functionKeyword = eatToken(SyntaxKind.FunctionKeyword);
+            var identifier = eatIdentifierToken();
+            var callSignature = parseCallSignature(/*requireCompleteTypeParameterList:*/ false);
+
+            // If we got an errant => then we want to parse what's coming up without requiring an
+            // open brace.
+            var parseBlockEvenWithNoOpenBrace = tryAddUnexpectedEqualsGreaterThanToken(callSignature);
+
+            var semicolonToken: ISyntaxToken = undefined;
+            var block: BlockSyntax = undefined;
+
+            // Parse a block if we're on a bock, or if we saw a '=>'
+            if (parseBlockEvenWithNoOpenBrace || isBlock()) {
+                block = parseBlock(parseBlockEvenWithNoOpenBrace, /*checkForStrictMode:*/ true);
+            }
+            else {
+                semicolonToken = eatExplicitOrAutomaticSemicolon(/*allowWithoutNewline:*/ false);
+            }
+
+            return new syntaxFactory.FunctionDeclarationSyntax(parseNodeData, modifiers, functionKeyword, identifier, callSignature, block, semicolonToken);
+        }
+
+        function parseModuleDeclaration(): ModuleDeclarationSyntax {
+            var modifiers = parseModifiers();
+            var moduleKeyword = eatToken(SyntaxKind.ModuleKeyword);
+
+            var moduleName: INameSyntax = undefined;
+            var stringLiteral: ISyntaxToken = undefined;
+
+            if (currentToken().kind() === SyntaxKind.StringLiteral) {
+                stringLiteral = eatToken(SyntaxKind.StringLiteral);
+            }
+            else {
+                moduleName = parseName(/*allowIdentifierNames*/ false);
+            }
+
+            var openBraceToken = eatToken(SyntaxKind.OpenBraceToken);
+
+            var moduleElements = Syntax.emptyList<IModuleElementSyntax>();
+            if (openBraceToken.fullWidth() > 0) {
+                var skippedTokens: ISyntaxToken[] = getArray();
+                moduleElements = parseSyntaxList<IModuleElementSyntax>(ListParsingState.ModuleDeclaration_ModuleElements, skippedTokens);
+                openBraceToken = addSkippedTokensAfterToken(openBraceToken, skippedTokens);
+            }
+
+            return new syntaxFactory.ModuleDeclarationSyntax(parseNodeData,
+                modifiers, moduleKeyword, moduleName, stringLiteral, openBraceToken, moduleElements, eatToken(SyntaxKind.CloseBraceToken));
+        }
+
+        function parseInterfaceDeclaration(): InterfaceDeclarationSyntax {
+            return new syntaxFactory.InterfaceDeclarationSyntax(parseNodeData,
+                parseModifiers(), eatToken(SyntaxKind.InterfaceKeyword), eatIdentifierToken(),
+                tryParseTypeParameterList(/*requireCompleteTypeParameterList:*/ false), parseHeritageClauses(), parseObjectType());
+        }
+
+        function parseObjectType(): ObjectTypeSyntax {
+            var openBraceToken = eatToken(SyntaxKind.OpenBraceToken);
+
+            var typeMembers = Syntax.emptySeparatedList<ITypeMemberSyntax>();
+            if (openBraceToken.fullWidth() > 0) {
+                var skippedTokens: ISyntaxToken[] = getArray();
+                typeMembers = parseSeparatedSyntaxList<ITypeMemberSyntax>(ListParsingState.ObjectType_TypeMembers, skippedTokens);
+                openBraceToken = addSkippedTokensAfterToken(openBraceToken, skippedTokens);
+            }
+
+            return new syntaxFactory.ObjectTypeSyntax(parseNodeData, openBraceToken, typeMembers, eatToken(SyntaxKind.CloseBraceToken));
+        }
+
+        function parseTupleType(currentToken: ISyntaxToken): TupleTypeSyntax {
+            var openBracket = consumeToken(currentToken);
+
+            var types = Syntax.emptySeparatedList<ITypeSyntax>();
+            if (openBracket.fullWidth() > 0) {
+                var skippedTokens: ISyntaxToken[] = getArray();
+                types = parseSeparatedSyntaxList<ITypeSyntax>(ListParsingState.TupleType_Types, skippedTokens);
+                openBracket = addSkippedTokensAfterToken(openBracket, skippedTokens);
+            }
+
+            return new syntaxFactory.TupleTypeSyntax(parseNodeData, openBracket, types, eatToken(SyntaxKind.CloseBracketToken));
+        }
+
+        function isTypeMember(inErrorRecovery: boolean): boolean {
+            if (SyntaxUtilities.isTypeMember(currentNode())) {
+                return true;
+            }
+
+            return isCallSignature(/*tokenIndex:*/ 0) ||
+                   isConstructSignature() ||
+                   isIndexSignature(/*tokenIndex:*/ 0) ||
+                   isMethodSignature(inErrorRecovery) ||
+                   isPropertySignature(inErrorRecovery);
+        }
+
+        function tryParseTypeMember(inErrorRecovery: boolean): ITypeMemberSyntax {
+            var node = currentNode();
+            if (SyntaxUtilities.isTypeMember(node)) {
+                consumeNode(node);
+                return <ITypeMemberSyntax>node;
+            }
+
+            if (isCallSignature(/*tokenIndex:*/ 0)) {
+                return parseCallSignature(/*requireCompleteTypeParameterList:*/ false);
+            }
+            else if (isConstructSignature()) {
+                return parseConstructSignature();
+            }
+            else if (isIndexSignature(/*tokenIndex:*/ 0)) {
+                return parseIndexSignature();
+            }
+            else if (isMethodSignature(inErrorRecovery)) {
+                // Note: it is important that isFunctionSignature is called before isPropertySignature.
+                // isPropertySignature checks for a subset of isFunctionSignature.
+                return parseMethodSignature();
+            }
+            else if (isPropertySignature(inErrorRecovery)) {
+                return parsePropertySignature();
+            }
+            else {
+                return undefined;
+            }
+        }
+
+        function parseConstructSignature(): ConstructSignatureSyntax {
+            return new syntaxFactory.ConstructSignatureSyntax(parseNodeData, eatToken(SyntaxKind.NewKeyword), parseCallSignature(/*requireCompleteTypeParameterList:*/ false));
+        }
+
+        function parseIndexSignature(): IndexSignatureSyntax {
+            var openBracketToken = eatToken(SyntaxKind.OpenBracketToken);
+
+            var skippedTokens: ISyntaxToken[] = getArray();
+            var parameters = parseSeparatedSyntaxList<ParameterSyntax>(ListParsingState.IndexSignature_Parameters, skippedTokens);
+            openBracketToken = addSkippedTokensAfterToken(openBracketToken, skippedTokens);
+
+            return new syntaxFactory.IndexSignatureSyntax(parseNodeData,
+                openBracketToken, parameters, eatToken(SyntaxKind.CloseBracketToken), parseOptionalTypeAnnotation(/*allowStringLiteral:*/ false));
+        }
+
+        function parseMethodSignature(): MethodSignatureSyntax {
+            return new syntaxFactory.MethodSignatureSyntax(parseNodeData,
+                eatPropertyName(), tryEatToken(SyntaxKind.QuestionToken), parseCallSignature(/*requireCompleteTypeParameterList:*/ false));
+        }
+
+        function parsePropertySignature(): PropertySignatureSyntax {
+            return new syntaxFactory.PropertySignatureSyntax(parseNodeData,
+                eatPropertyName(), tryEatToken(SyntaxKind.QuestionToken), parseOptionalTypeAnnotation(/*allowStringLiteral:*/ false));
+        }
+
+        function isCallSignature(peekIndex: number): boolean {
+            var tokenKind = peekToken(peekIndex).kind();
+            return tokenKind === SyntaxKind.OpenParenToken || tokenKind === SyntaxKind.LessThanToken;
+        }
+
+        function isConstructSignature(): boolean {
+            if (currentToken().kind() !== SyntaxKind.NewKeyword) {
+                return false;
+            }
+
+            return isCallSignature(/*peekIndex:*/1);
+        }
+
+        function isIndexSignature(peekIndex: number): boolean {
+            return peekToken(peekIndex).kind() === SyntaxKind.OpenBracketToken;
+        }
+
+        function isMethodSignature(inErrorRecovery: boolean): boolean {
+            if (isPropertyName(currentToken(), inErrorRecovery)) {
+                // id(
+                if (isCallSignature(1)) {
+                    return true;
+                }
+
+                // id?(
+                if (peekToken(1).kind() === SyntaxKind.QuestionToken &&
+                    isCallSignature(2)) {
+                    return true;
+                }
+            }
+
+            return false;
+        }
+
+        function isPropertySignature(inErrorRecovery: boolean): boolean {
+            var _currentToken = currentToken();
+
+            // Keywords can start properties.  However, they're often intended to start something
+            // else.  If we see a modifier before something that can be a property, then don't
+            // try parse it out as a property.  For example, if we have:
+            //
+            //      public foo
+            //
+            // Then don't parse 'public' as a property name.  Note: if you have:
+            //
+            //      public
+            //      foo
+            //
+            // Then we *should* parse it as a property name, as ASI takes effect here.
+            if (isModifier(_currentToken, /*index:*/ 0)) {
+                if (!existsNewLineBetweenTokens(_currentToken, peekToken(1), source.text) &&
+                    isPropertyName(peekToken(1), inErrorRecovery)) {
+
+                    return false;
+                }
+            }
+
+            // Note: property names also start function signatures.  So it's important that we call this
+            // after we calll isFunctionSignature.
+            return isPropertyName(_currentToken, inErrorRecovery);
+        }
+
+        function isHeritageClause(): boolean {
+            var tokenKind = currentToken().kind();
+            return tokenKind === SyntaxKind.ExtendsKeyword || tokenKind === SyntaxKind.ImplementsKeyword;
+        }
+
+        function isNotHeritageClauseTypeName(): boolean {
+            var tokenKind = currentToken().kind();
+            if (tokenKind === SyntaxKind.ImplementsKeyword ||
+                tokenKind === SyntaxKind.ExtendsKeyword) {
+
+                return isIdentifier(peekToken(1));
+            }
+
+            return false;
+        }
+
+        function isHeritageClauseTypeName(): boolean {
+            if (isIdentifier(currentToken())) {
+                // We want to make sure that the "extends" in "extends foo" or the "implements" in
+                // "implements foo" is not considered a type name.
+                return !isNotHeritageClauseTypeName();
+            }
+            
+            return false;
+        }
+
+        function tryParseHeritageClause(): HeritageClauseSyntax {
+            var extendsOrImplementsKeyword = currentToken();
+            var tokenKind = extendsOrImplementsKeyword.kind();
+            if (tokenKind !== SyntaxKind.ExtendsKeyword && tokenKind !== SyntaxKind.ImplementsKeyword) {
+                return undefined;
+            }
+
+            consumeToken(extendsOrImplementsKeyword);
+
+            var skippedTokens: ISyntaxToken[] = getArray();
+            var typeNames = parseSeparatedSyntaxList<INameSyntax>(ListParsingState.HeritageClause_TypeNameList, skippedTokens);
+            extendsOrImplementsKeyword = addSkippedTokensAfterToken(extendsOrImplementsKeyword, skippedTokens);
+
+            return new syntaxFactory.HeritageClauseSyntax(parseNodeData, extendsOrImplementsKeyword, typeNames);
+        }
+
+        function isInterfaceEnumClassModuleImportOrExport(modifierCount: number): boolean {
+            var _currentToken = currentToken();
+
+            if (modifierCount) {
+                // Any of these keywords following a modifier is definitely a TS construct.
+                switch (peekToken(modifierCount).kind()) {
+                    case SyntaxKind.ImportKeyword: 
+                    case SyntaxKind.ModuleKeyword: 
+                    case SyntaxKind.InterfaceKeyword: 
+                    case SyntaxKind.ClassKeyword: 
+                    case SyntaxKind.EnumKeyword: 
+                        return true;
+                }
+            }
+
+            // no modifiers.  While certain of these keywords are javascript keywords as well, it
+            // is possible to run into them in some circumstances in error recovery where we don't
+            // want to consider them the start of the module element construct.  For example, they
+            // might be hte name in an object literal.  Because of that, we check the next token to
+            // make sure it really is the start of a module element.
+            var nextToken = peekToken(1);
+
+            switch (_currentToken.kind()) {
+                case SyntaxKind.ModuleKeyword:
+                    if (isIdentifier(nextToken) || nextToken.kind() === SyntaxKind.StringLiteral) {
+                        return true;
+                    }
+                    break;
+
+                case SyntaxKind.ImportKeyword:
+                case SyntaxKind.ClassKeyword:
+                case SyntaxKind.EnumKeyword:
+                case SyntaxKind.InterfaceKeyword:
+                    if (isIdentifier(nextToken)) {
+                        return true;
+                    }
+                    break;
+
+                case SyntaxKind.ExportKeyword:
+                    if (nextToken.kind() === SyntaxKind.EqualsToken) {
+                        return true;
+                    }
+                    break;
+            }
+
+            return false;
+        }
+
+        function isStatement(modifierCount: number, inErrorRecovery: boolean): boolean {
+            if (SyntaxUtilities.isStatement(currentNode())) {
+                return true;
+            }
+
+            var _currentToken = currentToken();
+            var currentTokenKind = _currentToken.kind();
+            switch (currentTokenKind) {
+                // ERROR RECOVERY
+                case SyntaxKind.PublicKeyword:
+                case SyntaxKind.PrivateKeyword:
+                case SyntaxKind.ProtectedKeyword:
+                case SyntaxKind.StaticKeyword:
+                    // None of the above are actually keywords.  And they might show up in a real
+                    // statement (i.e. "public();").  However, if we see 'public <identifier>' then 
+                    // that can't possibly be a statement (and instead will be a class element), 
+                    // and we should not parse it out here.
+                    var token1 = peekToken(1);
+                    if (SyntaxFacts.isIdentifierNameOrAnyKeyword(token1)) {
+                        // Definitely not a statement.
+                        return false;
+                    }
+
+                    // Handle this below in 'isExpressionStatement()'
+                    break;
+
+                // Common cases that we can immediately assume are statements.
+                case SyntaxKind.IfKeyword:
+                case SyntaxKind.OpenBraceToken:
+                case SyntaxKind.ReturnKeyword:
+                case SyntaxKind.SwitchKeyword:
+                case SyntaxKind.ThrowKeyword:
+                case SyntaxKind.BreakKeyword:
+                case SyntaxKind.ContinueKeyword:
+                case SyntaxKind.ForKeyword:
+                case SyntaxKind.WhileKeyword:
+                case SyntaxKind.WithKeyword:
+                case SyntaxKind.DoKeyword:
+                case SyntaxKind.TryKeyword:
+                case SyntaxKind.DebuggerKeyword:
+                    return true;
+            }
+
+            // Check for common things that might appear where we expect a statement, but which we 
+            // do not want to consume.  This can happen when the user does not terminate their 
+            // existing block properly.  We don't want to accidently consume these as expression 
+            // below.
+            if (isInterfaceEnumClassModuleImportOrExport(modifierCount)) {
+                return false;
+            }
+
+            // More complicated cases.
+            return isLabeledStatement(_currentToken) ||
+                isVariableStatement(modifierCount) ||
+                isFunctionDeclaration(modifierCount) ||
+                isEmptyStatement(_currentToken, inErrorRecovery) ||
+                isExpressionStatement(_currentToken);
+        }
+
+        function parseStatement(inErrorRecovery: boolean): IStatementSyntax {
+            return tryParseStatement(inErrorRecovery) || parseExpressionStatement();
+        }
+
+        function tryParseStatement(inErrorRecovery: boolean): IStatementSyntax {
+            var node = currentNode();
+            if (SyntaxUtilities.isStatement(node)) {
+                consumeNode(node);
+                return <IStatementSyntax><ISyntaxNode>node;
+            }
+
+            var _currentToken = currentToken();
+            var currentTokenKind = _currentToken.kind();
+            return tryParseStatementWorker(_currentToken, currentTokenKind, modifierCount(), inErrorRecovery);
+        }
+
+        function tryParseStatementWorker(_currentToken: ISyntaxToken, currentTokenKind: SyntaxKind, modifierCount: number, inErrorRecovery: boolean): IStatementSyntax {
+            switch (currentTokenKind) {
+                // ERROR RECOVERY
+                case SyntaxKind.PublicKeyword:
+                case SyntaxKind.PrivateKeyword:
+                case SyntaxKind.ProtectedKeyword:
+                case SyntaxKind.StaticKeyword:
+                    // None of the above are actually keywords.  And they might show up in a real
+                    // statement (i.e. "public();").  However, if we see 'public <identifier>' then 
+                    // that can't possibly be a statement (and instead will be a class element), 
+                    // and we should not parse it out here.
+                    if (SyntaxFacts.isIdentifierNameOrAnyKeyword(peekToken(1))) {
+                        // Definitely not a statement.
+                        return undefined;
+                    }
+                    else {
+                        break;
+                    }
+
+                case SyntaxKind.IfKeyword: return parseIfStatement(_currentToken);
+                case SyntaxKind.OpenBraceToken: return parseBlock(/*parseStatementsEvenWithNoOpenBrace:*/ false, /*checkForStrictMode:*/ false);
+                case SyntaxKind.ReturnKeyword: return parseReturnStatement(_currentToken);
+                case SyntaxKind.SwitchKeyword: return parseSwitchStatement(_currentToken);
+                case SyntaxKind.ThrowKeyword: return parseThrowStatement(_currentToken);
+                case SyntaxKind.BreakKeyword: return parseBreakStatement(_currentToken);
+                case SyntaxKind.ContinueKeyword: return parseContinueStatement(_currentToken);
+                case SyntaxKind.ForKeyword: return parseForOrForInStatement(_currentToken);
+                case SyntaxKind.WhileKeyword: return parseWhileStatement(_currentToken);
+                case SyntaxKind.WithKeyword: return parseWithStatement(_currentToken);
+                case SyntaxKind.DoKeyword: return parseDoStatement(_currentToken);
+                case SyntaxKind.TryKeyword: return parseTryStatement(_currentToken);
+                case SyntaxKind.DebuggerKeyword: return parseDebuggerStatement(_currentToken);
+            }
+            
+            // Check for common things that might appear where we expect a statement, but which we 
+            // do not want to consume.  This can happen when the user does not terminate their 
+            // existing block properly.  We don't want to accidently consume these as expression 
+            // below.
+            if (isInterfaceEnumClassModuleImportOrExport(modifierCount)) {
+                return undefined;
+            }
+            else if (isVariableStatement(modifierCount)) {
+                return parseVariableStatement();
+            }
+            else if (isLabeledStatement(_currentToken)) {
+                return parseLabeledStatement(_currentToken);
+            }
+            else if (isFunctionDeclaration(modifierCount)) {
+                return parseFunctionDeclaration();
+            }
+            else if (isEmptyStatement(_currentToken, inErrorRecovery)) {
+                return parseEmptyStatement(_currentToken);
+            }
+            else if (isExpressionStatement(_currentToken)) {
+                return parseExpressionStatement();
+            }
+            else {
+                return undefined;
+            }
+        }
+
+        function parseDebuggerStatement(debuggerKeyword: ISyntaxToken): DebuggerStatementSyntax {
+            return new syntaxFactory.DebuggerStatementSyntax(parseNodeData, consumeToken(debuggerKeyword), eatExplicitOrAutomaticSemicolon(/*allowWithoutNewline:*/ false));
+        }
+
+        function parseDoStatement(doKeyword: ISyntaxToken): DoStatementSyntax {
+            // From: https://mail.mozilla.org/pipermail/es-discuss/2011-August/016188.html
+            // 157 min --- All allen at wirfs-brock.com CONF --- "do{;}while(false)false" prohibited in 
+            // spec but allowed in consensus reality. Approved -- this is the de-facto standard whereby
+            //  do;while(0)x will have a semicolon inserted before x.
+            return new syntaxFactory.DoStatementSyntax(parseNodeData,
+                consumeToken(doKeyword), parseStatement(/*inErrorRecovery:*/ false), eatToken(SyntaxKind.WhileKeyword), eatToken(SyntaxKind.OpenParenToken),
+                parseExpression(/*allowIn:*/ true), eatToken(SyntaxKind.CloseParenToken), eatExplicitOrAutomaticSemicolon(/*allowWithoutNewline:*/ true));
+        }
+
+        function isLabeledStatement(currentToken: ISyntaxToken): boolean {
+            return isIdentifier(currentToken) && peekToken(1).kind() === SyntaxKind.ColonToken;
+        }
+
+        function parseLabeledStatement(identifierToken: ISyntaxToken): LabeledStatementSyntax {
+            return new syntaxFactory.LabeledStatementSyntax(parseNodeData,
+                consumeToken(identifierToken), eatToken(SyntaxKind.ColonToken), parseStatement(/*inErrorRecovery:*/ false));
+        }
+
+        function parseTryStatement(tryKeyword: ISyntaxToken): TryStatementSyntax {
+            var tryKeyword = consumeToken(tryKeyword);
+
+            var savedListParsingState = listParsingState;
+            listParsingState |= (1 << ListParsingState.TryBlock_Statements);
+            var block = parseBlock(/*parseStatementsEvenWithNoOpenBrace:*/ false, /*checkForStrictMode:*/ false);
+            listParsingState = savedListParsingState;
+
+            var catchClause: CatchClauseSyntax = undefined;
+            if (currentToken().kind() === SyntaxKind.CatchKeyword) {
+                catchClause = parseCatchClause();
+            }
+
+            // If we don't have a catch clause, then we must have a finally clause.  Try to parse
+            // one out no matter what.
+            var finallyClause: FinallyClauseSyntax = undefined;
+            if (!catchClause || currentToken().kind() === SyntaxKind.FinallyKeyword) {
+                finallyClause = parseFinallyClause();
+            }
+
+            return new syntaxFactory.TryStatementSyntax(parseNodeData, tryKeyword, block, catchClause, finallyClause);
+        }
+
+        function parseCatchClauseBlock(): BlockSyntax {
+            var savedListParsingState = listParsingState;
+            listParsingState |= (1 << ListParsingState.CatchBlock_Statements);
+            var block = parseBlock(/*parseStatementsEvenWithNoOpenBrace:*/ false, /*checkForStrictMode:*/ false);
+            listParsingState = savedListParsingState;
+
+            return block;
+        }
+
+        function parseCatchClause(): CatchClauseSyntax {
+            return new syntaxFactory.CatchClauseSyntax(parseNodeData,
+                eatToken(SyntaxKind.CatchKeyword), eatToken(SyntaxKind.OpenParenToken), eatIdentifierToken(),
+                parseOptionalTypeAnnotation(/*allowStringLiteral:*/ false), eatToken(SyntaxKind.CloseParenToken), parseCatchClauseBlock());
+        }
+
+        function parseFinallyClause(): FinallyClauseSyntax {
+            return new syntaxFactory.FinallyClauseSyntax(parseNodeData,
+                eatToken(SyntaxKind.FinallyKeyword), parseBlock(/*parseStatementsEvenWithNoOpenBrace:*/ false, /*checkForStrictMode:*/ false));
+        }
+
+        function parseWithStatement(withKeyword: ISyntaxToken): WithStatementSyntax {
+            return new syntaxFactory.WithStatementSyntax(parseNodeData,
+                consumeToken(withKeyword), eatToken(SyntaxKind.OpenParenToken), parseExpression(/*allowIn:*/ true), eatToken(SyntaxKind.CloseParenToken), parseStatement(/*inErrorRecovery:*/ false));
+        }
+
+        function parseWhileStatement(whileKeyword: ISyntaxToken): WhileStatementSyntax {
+            return new syntaxFactory.WhileStatementSyntax(parseNodeData,
+                consumeToken(whileKeyword), eatToken(SyntaxKind.OpenParenToken), parseExpression(/*allowIn:*/ true), eatToken(SyntaxKind.CloseParenToken), parseStatement(/*inErrorRecovery:*/ false));
+        }
+
+        function isEmptyStatement(currentToken: ISyntaxToken, inErrorRecovery: boolean): boolean {
+            // If we're in error recovery, then we don't want to treat ';' as an empty statement.
+            // The problem is that ';' can show up in far too many contexts, and if we see one 
+            // and assume it's a statement, then we may bail out innapropriately from whatever 
+            // we're parsing.  For example, if we have a semicolon in the middle of a class, then
+            // we really don't want to assume the class is over and we're on a statement in the
+            // outer module.  We just want to consume and move on.
+            if (inErrorRecovery) {
+                return false;
+            }
+
+            return currentToken.kind() === SyntaxKind.SemicolonToken;
+        }
+
+        function parseEmptyStatement(semicolonToken: ISyntaxToken): EmptyStatementSyntax {
+            return new syntaxFactory.EmptyStatementSyntax(parseNodeData, consumeToken(semicolonToken));
+        }
+
+        function parseForOrForInStatement(forKeyword: ISyntaxToken): IStatementSyntax {
+            // Debug.assert(isForOrForInStatement());
+
+            consumeToken(forKeyword);
+            var openParenToken = eatToken(SyntaxKind.OpenParenToken);
+
+            var _currentToken = currentToken();
+            var tokenKind = _currentToken.kind();
+            if (tokenKind === SyntaxKind.VarKeyword) {
+                // for ( var VariableDeclarationListNoIn; Expressionopt ; Expressionopt ) Statement
+                // for ( var VariableDeclarationNoIn in Expression ) Statement
+                return parseForOrForInStatementWithVariableDeclaration(forKeyword, openParenToken);
+            }
+            else if (tokenKind === SyntaxKind.SemicolonToken) {
+                // for ( ; Expressionopt ; Expressionopt ) Statement
+                return parseForStatementWithNoVariableDeclarationOrInitializer(forKeyword, openParenToken);
+            }
+            else {
+                // for ( ExpressionNoInopt; Expressionopt ; Expressionopt ) Statement
+                // for ( LeftHandSideExpression in Expression ) Statement
+                return parseForOrForInStatementWithInitializer(forKeyword, openParenToken);
+            }
+        }
+
+        function parseForOrForInStatementWithVariableDeclaration(forKeyword: ISyntaxToken, openParenToken: ISyntaxToken): IStatementSyntax {
+            // Debug.assert(forKeyword.kind === SyntaxKind.ForKeyword && openParenToken.kind() === SyntaxKind.OpenParenToken);
+            // Debug.assert(currentToken().kind() === SyntaxKind.VarKeyword);
+
+            // for ( var VariableDeclarationListNoIn; Expressionopt ; Expressionopt ) Statement
+            // for ( var VariableDeclarationNoIn in Expression ) Statement
+
+            var variableDeclaration = parseVariableDeclaration(/*allowIn:*/ false);
+            return currentToken().kind() === SyntaxKind.InKeyword 
+                ? parseForInStatementWithVariableDeclarationOrInitializer(forKeyword, openParenToken, variableDeclaration, undefined)
+                : parseForStatementWithVariableDeclarationOrInitializer(forKeyword, openParenToken, variableDeclaration, undefined);
+        }
+
+        function parseForInStatementWithVariableDeclarationOrInitializer(forKeyword: ISyntaxToken, openParenToken: ISyntaxToken, variableDeclaration: VariableDeclarationSyntax, initializer: IExpressionSyntax): ForInStatementSyntax {
+            // for ( var VariableDeclarationNoIn in Expression ) Statement
+
+            return new syntaxFactory.ForInStatementSyntax(parseNodeData,
+                forKeyword, openParenToken, variableDeclaration, initializer, eatToken(SyntaxKind.InKeyword),
+                parseExpression(/*allowIn:*/ true), eatToken(SyntaxKind.CloseParenToken), parseStatement(/*inErrorRecovery:*/ false));
+        }
+
+        function parseForOrForInStatementWithInitializer(forKeyword: ISyntaxToken, openParenToken: ISyntaxToken): IStatementSyntax {
+            // Debug.assert(forKeyword.kind() === SyntaxKind.ForKeyword && openParenToken.kind() === SyntaxKind.OpenParenToken);
+
+            // for ( ExpressionNoInopt; Expressionopt ; Expressionopt ) Statement
+            // for ( LeftHandSideExpression in Expression ) Statement
+
+            var initializer = parseExpression(/*allowIn:*/ false);
+            return currentToken().kind() === SyntaxKind.InKeyword
+                ? parseForInStatementWithVariableDeclarationOrInitializer(forKeyword, openParenToken, undefined, initializer)
+                : parseForStatementWithVariableDeclarationOrInitializer(forKeyword, openParenToken, undefined, initializer);
+        }
+
+        function parseForStatementWithNoVariableDeclarationOrInitializer(forKeyword: ISyntaxToken, openParenToken: ISyntaxToken): ForStatementSyntax {
+            // Debug.assert(forKeyword.kind() === SyntaxKind.ForKeyword && openParenToken.kind() === SyntaxKind.OpenParenToken);
+            // Debug.assert(currentToken().kind() === SyntaxKind.SemicolonToken);
+            // for ( ; Expressionopt ; Expressionopt ) Statement
+
+            return parseForStatementWithVariableDeclarationOrInitializer(forKeyword, openParenToken, /*variableDeclaration:*/ undefined, /*initializer:*/ undefined);
+        }
+
+        function tryParseForStatementCondition(): IExpressionSyntax {
+            var tokenKind = currentToken().kind();
+            if (tokenKind !== SyntaxKind.SemicolonToken &&
+                tokenKind !== SyntaxKind.CloseParenToken &&
+                tokenKind !== SyntaxKind.EndOfFileToken) {
+                return parseExpression(/*allowIn:*/ true);
+            }
+
+            return undefined;
+        }
+
+        function tryParseForStatementIncrementor(): IExpressionSyntax {
+            var tokenKind = currentToken().kind();
+            if (tokenKind !== SyntaxKind.CloseParenToken &&
+                tokenKind !== SyntaxKind.EndOfFileToken) {
+                return parseExpression(/*allowIn:*/ true);
+            }
+
+            return undefined;
+        }
+
+        function parseForStatementWithVariableDeclarationOrInitializer(forKeyword: ISyntaxToken, openParenToken: ISyntaxToken, variableDeclaration: VariableDeclarationSyntax, initializer: IExpressionSyntax): ForStatementSyntax {
+            // NOTE: From the es5 section on Automatic Semicolon Insertion.
+            // a semicolon is never inserted automatically if the semicolon would then ... become 
+            // one of the two semicolons in the header of a for statement
+
+            return new syntaxFactory.ForStatementSyntax(parseNodeData,
+                forKeyword, openParenToken, variableDeclaration, initializer,
+                eatToken(SyntaxKind.SemicolonToken), tryParseForStatementCondition(),
+                eatToken(SyntaxKind.SemicolonToken), tryParseForStatementIncrementor(),
+                eatToken(SyntaxKind.CloseParenToken), parseStatement(/*inErrorRecovery:*/ false));
+        }
+
+        function tryEatBreakOrContinueLabel(): ISyntaxToken {
+            // If there is no newline after the break keyword, then we can consume an optional 
+            // identifier.
+            var identifier: ISyntaxToken = undefined;
+            if (!canEatExplicitOrAutomaticSemicolon(/*allowWithoutNewline:*/ false)) {
+                if (isIdentifier(currentToken())) {
+                    return eatIdentifierToken();
+                }
+            }
+
+            return undefined;
+        }
+
+        function parseBreakStatement(breakKeyword: ISyntaxToken): BreakStatementSyntax {
+            return new syntaxFactory.BreakStatementSyntax(parseNodeData,
+                consumeToken(breakKeyword), tryEatBreakOrContinueLabel(), eatExplicitOrAutomaticSemicolon(/*allowWithoutNewline:*/ false));
+        }
+
+        function parseContinueStatement(continueKeyword: ISyntaxToken): ContinueStatementSyntax {
+            return new syntaxFactory.ContinueStatementSyntax(parseNodeData,
+                consumeToken(continueKeyword), tryEatBreakOrContinueLabel(), eatExplicitOrAutomaticSemicolon(/*allowWithoutNewline:*/ false));
+        }
+
+        function parseSwitchStatement(switchKeyword: ISyntaxToken) {
+            // Debug.assert(isSwitchStatement());
+
+            consumeToken(switchKeyword);
+            var openParenToken = eatToken(SyntaxKind.OpenParenToken);
+            var expression = parseExpression(/*allowIn:*/ true);
+            var closeParenToken = eatToken(SyntaxKind.CloseParenToken);
+            var openBraceToken = eatToken(SyntaxKind.OpenBraceToken);
+
+            var switchClauses = Syntax.emptyList<ISwitchClauseSyntax>();
+            if (openBraceToken.fullWidth() > 0) {
+                var skippedTokens: ISyntaxToken[] = getArray();
+                switchClauses = parseSyntaxList<ISwitchClauseSyntax>(ListParsingState.SwitchStatement_SwitchClauses, skippedTokens);
+                openBraceToken = addSkippedTokensAfterToken(openBraceToken, skippedTokens);
+            }
+
+            return new syntaxFactory.SwitchStatementSyntax(parseNodeData, switchKeyword, openParenToken, expression, closeParenToken, openBraceToken, switchClauses, eatToken(SyntaxKind.CloseBraceToken));
+        }
+
+        function isSwitchClause(): boolean {
+            if (SyntaxUtilities.isSwitchClause(currentNode())) {
+                return true;
+            }
+
+            var currentTokenKind = currentToken().kind();
+            return currentTokenKind === SyntaxKind.CaseKeyword || currentTokenKind === SyntaxKind.DefaultKeyword;
+        }
+
+        function tryParseSwitchClause(): ISwitchClauseSyntax {
+            // Debug.assert(isSwitchClause());
+            var node = currentNode();
+            if (SyntaxUtilities.isSwitchClause(node)) {
+                consumeNode(node);
+                return <ISwitchClauseSyntax><ISyntaxNode>node;
+            }
+
+            var _currentToken = currentToken();
+            var kind = _currentToken.kind();
+            if (kind === SyntaxKind.CaseKeyword) {
+                return parseCaseSwitchClause(_currentToken);
+            }
+            else if (kind === SyntaxKind.DefaultKeyword) {
+                return parseDefaultSwitchClause(_currentToken);
+            }
+            else {
+                return undefined;
+            }
+        }
+
+        function parseCaseSwitchClause(caseKeyword: ISyntaxToken): CaseSwitchClauseSyntax {
+            // Debug.assert(isCaseSwitchClause());
+
+            consumeToken(caseKeyword);
+            var expression = parseExpression(/*allowIn:*/ true);
+            var colonToken = eatToken(SyntaxKind.ColonToken);
+            var statements = Syntax.emptyList<IStatementSyntax>();
+
+            // TODO: allow parsing of the list evne if there's no colon.  However, we have to make 
+            // sure we add any skipped tokens to the right previous node or token.
+            if (colonToken.fullWidth() > 0) {
+                var skippedTokens: ISyntaxToken[] = getArray();
+                statements = parseSyntaxList<IStatementSyntax>(ListParsingState.SwitchClause_Statements, skippedTokens);
+                colonToken = addSkippedTokensAfterToken(colonToken, skippedTokens);
+            }
+
+            return new syntaxFactory.CaseSwitchClauseSyntax(parseNodeData, caseKeyword, expression, colonToken, statements);
+        }
+
+        function parseDefaultSwitchClause(defaultKeyword: ISyntaxToken): DefaultSwitchClauseSyntax {
+            // Debug.assert(isDefaultSwitchClause());
+
+            consumeToken(defaultKeyword);
+            var colonToken = eatToken(SyntaxKind.ColonToken);
+            var statements = Syntax.emptyList<IStatementSyntax>();
+
+            // TODO: Allow parsing without a colon here.  However, ensure that we attach any skipped 
+            // tokens to the defaultKeyword.
+            if (colonToken.fullWidth() > 0) {
+                var skippedTokens: ISyntaxToken[] = getArray();
+                statements = parseSyntaxList<IStatementSyntax>(ListParsingState.SwitchClause_Statements, skippedTokens);
+                colonToken = addSkippedTokensAfterToken(colonToken, skippedTokens);
+            }
+
+            return new syntaxFactory.DefaultSwitchClauseSyntax(parseNodeData, defaultKeyword, colonToken, statements);
+        }
+
+        function parseThrowStatementExpression(): IExpressionSyntax {
+            // Because of automatic semicolon insertion, we need to report error if this 
+            // throw could be terminated with a semicolon.  Note: we can't call 'parseExpression'
+            // directly as that might consume an expression on the following line.  
+            return canEatExplicitOrAutomaticSemicolon(/*allowWithoutNewline:*/ false)
+                ? createMissingToken(SyntaxKind.IdentifierName, undefined)
+                : parseExpression(/*allowIn:*/ true);
+        }
+
+        function parseThrowStatement(throwKeyword: ISyntaxToken): ThrowStatementSyntax {
+            return new syntaxFactory.ThrowStatementSyntax(parseNodeData,
+                consumeToken(throwKeyword), parseThrowStatementExpression(), eatExplicitOrAutomaticSemicolon(/*allowWithoutNewline:*/ false));
+        }
+
+        function tryParseReturnStatementExpression(): IExpressionSyntax {
+            return !canEatExplicitOrAutomaticSemicolon(/*allowWithoutNewline:*/ false) ? parseExpression(/*allowIn:*/ true) : undefined;
+        }
+
+        function parseReturnStatement(returnKeyword: ISyntaxToken): ReturnStatementSyntax {
+            return new syntaxFactory.ReturnStatementSyntax(parseNodeData,
+                consumeToken(returnKeyword), tryParseReturnStatementExpression(), eatExplicitOrAutomaticSemicolon(/*allowWithoutNewline:*/ false));
+        }
+
+        function isExpressionStatement(currentToken: ISyntaxToken): boolean {
+            // As per the gramar, neither { nor 'function' can start an expression statement.
+            var tokenKind = currentToken.kind();
+            return tokenKind !== SyntaxKind.OpenBraceToken && tokenKind !== SyntaxKind.FunctionKeyword && isExpression(currentToken);
+        }
+
+        function isAssignmentOrOmittedExpression(): boolean {
+            var _currentToken = currentToken();
+            return _currentToken.kind() === SyntaxKind.CommaToken || isExpression(_currentToken);
+        }
+
+        function tryParseAssignmentOrOmittedExpression(): IExpressionSyntax {
+            // Debug.assert(isAssignmentOrOmittedExpression());
+
+            if (currentToken().kind() === SyntaxKind.CommaToken) {
+                return new syntaxFactory.OmittedExpressionSyntax(parseNodeData);
+            }
+
+            return tryParseAssignmentExpressionOrHigher(/*force:*/ false, /*allowIn:*/ true);
+        }
+
+        function isExpression(currentToken: ISyntaxToken): boolean {
+            switch (currentToken.kind()) {
+                // Literals
+                case SyntaxKind.NumericLiteral:
+                case SyntaxKind.StringLiteral:
+                case SyntaxKind.RegularExpressionLiteral:
+
+                 // For array literals.
+                case SyntaxKind.OpenBracketToken:
+
+                // For parenthesized expressions
+                case SyntaxKind.OpenParenToken: 
+
+                // For cast expressions.
+                case SyntaxKind.LessThanToken:
+
+                // Prefix unary expressions.
+                case SyntaxKind.PlusPlusToken:
+                case SyntaxKind.MinusMinusToken:
+                case SyntaxKind.PlusToken:
+                case SyntaxKind.MinusToken:
+                case SyntaxKind.TildeToken:
+                case SyntaxKind.ExclamationToken:
+
+                // For object type literal expressions.
+                case SyntaxKind.OpenBraceToken: 
+
+                // ERROR TOLERANCE:
+                // If we see a => then we know the user was probably trying to type in an arrow 
+                // function.  So allow this as the start of an expression, knowing that when we 
+                // actually try to parse it we'll report the missing identifier.
+                case SyntaxKind.EqualsGreaterThanToken:
+
+                case SyntaxKind.SlashToken:
+                case SyntaxKind.SlashEqualsToken:
+                    // Note: if we see a / or /= token then we always consider this an expression.  Why?
+                    // Well, either that / or /= is actually a regular expression, in which case we're 
+                    // definitely an expression.  Or, it's actually a divide.  In which case, we *still*
+                    // want to think of ourself as an expression.  "But wait", you say.  '/' doesn't
+                    // start an expression.  That's true.  BUt like the above check for =>, for error
+                    // tolerance, we will consider ourselves in an expression.  We'll then parse out an
+                    // missing identifier and then will consume the / token naturally as a binary 
+                    // expression.
+
+                // Simple epxressions.
+                case SyntaxKind.SuperKeyword:
+                case SyntaxKind.ThisKeyword:
+                case SyntaxKind.TrueKeyword:
+                case SyntaxKind.FalseKeyword:
+                case SyntaxKind.NullKeyword:
+
+                // For object creation expressions.
+                case SyntaxKind.NewKeyword: 
+
+                // Prefix unary expressions
+                case SyntaxKind.DeleteKeyword:
+                case SyntaxKind.VoidKeyword:
+                case SyntaxKind.TypeOfKeyword:
+
+                // For function expressions.
+                case SyntaxKind.FunctionKeyword:
+                    return true;
+            }
+
+            return isIdentifier(currentToken);
+        }
+
+        function parseExpressionStatement(): ExpressionStatementSyntax {
+            return new syntaxFactory.ExpressionStatementSyntax(parseNodeData, parseExpression(/*allowIn:*/ true), eatExplicitOrAutomaticSemicolon(/*allowWithoutNewline:*/ false));
+        }
+
+        function parseIfStatement(ifKeyword: ISyntaxToken): IfStatementSyntax {
+            return new syntaxFactory.IfStatementSyntax(parseNodeData,
+                consumeToken(ifKeyword), eatToken(SyntaxKind.OpenParenToken), parseExpression(/*allowIn:*/ true),
+                eatToken(SyntaxKind.CloseParenToken), parseStatement(/*inErrorRecovery:*/ false), parseOptionalElseClause());
+        }
+
+        function parseOptionalElseClause(): ElseClauseSyntax {
+            return currentToken().kind() === SyntaxKind.ElseKeyword ? parseElseClause() : undefined;
+        }
+
+        function parseElseClause(): ElseClauseSyntax {
+            return new syntaxFactory.ElseClauseSyntax(parseNodeData, eatToken(SyntaxKind.ElseKeyword), parseStatement(/*inErrorRecovery:*/ false));
+        }
+
+        function isVariableStatement(modifierCount: number): boolean {
+            return peekToken(modifierCount).kind() === SyntaxKind.VarKeyword;
+        }
+
+        function parseVariableStatement(): VariableStatementSyntax {
+            return new syntaxFactory.VariableStatementSyntax(parseNodeData,
+                parseModifiers(), parseVariableDeclaration(/*allowIn:*/ true), eatExplicitOrAutomaticSemicolon(/*allowWithoutNewline:*/ false));
+        }
+
+        function parseVariableDeclaration(allowIn: boolean): VariableDeclarationSyntax {
+            // Debug.assert(currentToken().kind() === SyntaxKind.VarKeyword);
+
+            var varKeyword = eatToken(SyntaxKind.VarKeyword);
+            // Debug.assert(varKeyword.fullWidth() > 0);
+
+            var listParsingState = allowIn
+                ? ListParsingState.VariableDeclaration_VariableDeclarators_AllowIn
+                : ListParsingState.VariableDeclaration_VariableDeclarators_DisallowIn;
+
+            var skippedTokens: ISyntaxToken[] = getArray();
+            var variableDeclarators = parseSeparatedSyntaxList<VariableDeclaratorSyntax>(listParsingState, skippedTokens);
+            varKeyword = addSkippedTokensAfterToken(varKeyword, skippedTokens);
+
+            return new syntaxFactory.VariableDeclarationSyntax(parseNodeData, varKeyword, variableDeclarators);
+        }
+
+        function isVariableDeclarator(): boolean {
+            var node = currentNode();
+            if (node && node.kind() === SyntaxKind.VariableDeclarator) {
+                return true;
+            }
+
+            return isIdentifier(currentToken());
+        }
+
+        function canReuseVariableDeclaratorNode(node: ISyntaxNode) {
+            if (!node || node.kind() !== SyntaxKind.VariableDeclarator) {
+                return false;
+            }
+
+            // Very subtle incremental parsing bug.  Consider the following code:
+            //
+            //      var v = new List < A, B
+            //
+            // This is actually legal code.  It's a list of variable declarators "v = new List<A" 
+            // on one side and "B" on the other. If you then change that to:
+            //
+            //      var v = new List < A, B >()
+            // 
+            // then we have a problem.  "v = new List<A" doesn't intersect the change range, so we
+            // start reparsing at "B" and we completely fail to handle this properly.
+            //
+            // In order to prevent this, we do not allow a variable declarator to be reused if it
+            // has an initializer.
+            var variableDeclarator = <VariableDeclaratorSyntax>node;
+            return variableDeclarator.equalsValueClause === undefined;
+        }
+
+        function tryParseVariableDeclarator(allowIn: boolean, allowPropertyName: boolean): VariableDeclaratorSyntax {
+            // TODO(cyrusn): What if the 'allowIn' context has changed between when we last parsed 
+            // and now?  We could end up with an incorrect tree.  For example, say we had in the old 
+            // tree "var i = a in b".  Then, in the new tree the declarator portion moved into:
+            // "for (var i = a in b".  We would not want to reuse the declarator as the "in b" portion 
+            // would need to be consumed by the for declaration instead.  Need to see if it is possible
+            // to hit this case.
+            var node = currentNode();
+            if (canReuseVariableDeclaratorNode(node)) {
+                consumeNode(node);
+                return <VariableDeclaratorSyntax>node;
+            }
+
+            if (allowPropertyName) {
+                // Debug.assert(isPropertyName(currentToken(), /*inErrorRecovery:*/ false));
+            }
+
+            if (!allowPropertyName && !isIdentifier(currentToken())) {
+                return undefined;
+            }
+
+            var propertyName = allowPropertyName ? eatPropertyName() : eatIdentifierToken();
+            var equalsValueClause: EqualsValueClauseSyntax = undefined;
+            var typeAnnotation: TypeAnnotationSyntax = undefined;
+
+            if (propertyName.fullWidth() > 0) {
+                typeAnnotation = parseOptionalTypeAnnotation(/*allowStringLiteral:*/ false);
+
+                if (isEqualsValueClause(/*inParameter*/ false)) {
+                    equalsValueClause = parseEqualsValueClause(allowIn);
+                }
+            }
+
+            return new syntaxFactory.VariableDeclaratorSyntax(parseNodeData, propertyName, typeAnnotation, equalsValueClause);
+        }
+
+        function isEqualsValueClause(inParameter: boolean): boolean {
+            var token0 = currentToken();
+            if (token0.kind() === SyntaxKind.EqualsToken) {
+                return true;
+            }
+
+            // It's not uncommon during typing for the user to miss writing the '=' token.  Check if
+            // there is no newline after the last token and if we're on an expression.  If so, parse
+            // this as an equals-value clause with a missing equals.
+            if (!previousTokenHasTrailingNewLine(token0)) {
+                var tokenKind = token0.kind();
+
+                // The 'isExpression' call below returns true for "=>".  That's because it smartly
+                // assumes that there is just a missing identifier and the user wanted a lambda.  
+                // While this is sensible, we don't want to allow that here as that would mean we're
+                // glossing over multiple erorrs and we're probably making things worse.  So don't
+                // treat this as an equals value clause and let higher up code handle things.
+                if (tokenKind === SyntaxKind.EqualsGreaterThanToken) {
+                    return false;
+                }
+
+                // There are two places where we allow equals-value clauses.  The first is in a 
+                // variable declarator.  The second is with a parameter.  For variable declarators
+                // it's more likely that a { would be a allowed (as an object literal).  While this
+                // is also allowed for parameters, the risk is that we consume the { as an object
+                // literal when it really will be for the block following the parameter.
+                if (tokenKind === SyntaxKind.OpenBraceToken &&
+                    inParameter) {
+                    return false;
+                }
+
+                return isExpression(token0);
+            }
+
+            return false;
+        }
+
+        function parseEqualsValueClause(allowIn: boolean): EqualsValueClauseSyntax {
+            return new syntaxFactory.EqualsValueClauseSyntax(parseNodeData,
+                eatToken(SyntaxKind.EqualsToken), tryParseAssignmentExpressionOrHigher(/*force:*/ true, allowIn));
+        }
+
+        function parseExpression(allowIn: boolean): IExpressionSyntax {
+            // Expression[in]:
+            //      AssignmentExpression[in] 
+            //      Expression[in] , AssignmentExpression[in]
+
+            var leftOperand = tryParseAssignmentExpressionOrHigher(/*force:*/ true, allowIn);
+            while (true) {
+                var _currentToken = currentToken();
+                if (_currentToken.kind() !== SyntaxKind.CommaToken) {
+                    break;
+                }
+
+                leftOperand = new syntaxFactory.BinaryExpressionSyntax(parseNodeData, leftOperand, consumeToken(_currentToken), 
+                    tryParseAssignmentExpressionOrHigher(/*force:*/ true, allowIn));
+            }
+
+            return leftOperand;
+        }
+
+        // Called when you need to parse an expression, but you do not want to allow 'CommaExpressions'.
+        // i.e. if you have "var a = 1, b = 2" then when we parse '1' we want to parse with higher 
+        // precedence than 'comma'.  Otherwise we'll get: "var a = (1, (b = 2))", instead of
+        // "var a = (1), b = (2)");
+        function tryParseAssignmentExpressionOrHigher(force: boolean, allowIn: boolean): IExpressionSyntax {
+            // Augmented by TypeScript:
+            //
+            //  AssignmentExpression[in]:
+            //      1) ConditionalExpression[in]
+            //      2) LeftHandSideExpression = AssignmentExpression[in]
+            //      3) LeftHandSideExpression AssignmentOperator AssignmentExpression[in]
+            //      4) ArrowFunctionExpression <-- added by TypeScript
+            //
+            // Open spec question.  Right now, there is no 'ArrowFunctionExpression[in]' variant.
+            // Thus, if the user has:
+            //
+            //      for (var a = () => b in c) {}
+            //
+            // Then we will fail to parse (because the 'in' will be consumed as part of the body of
+            // the lambda, and not as part of the 'for' statement).  This is likely not an issue
+            // whatsoever as there seems to be no good reason why anyone would ever write code like
+            // the above.
+            //
+            // Note: for ease of implementation we treat productions '2' and '3' as the same thing. 
+            // (i.e. they're both BinaryExpressions with an assignment operator in it).
+
+            // First, check if we have production '4' (an arrow function).  Note that if we do, we
+            // must *not* recurse for productsion 1, 2 or 3. An ArrowFunction is not a 
+            // LeftHandSideExpression, nor does it start a ConditionalExpression.  So we are done 
+            // with AssignmentExpression if we see one.
+            var _currentToken = currentToken();
+            var arrowFunction = tryParseAnyArrowFunctionExpression(_currentToken);
+            if (arrowFunction) {
+                return arrowFunction;
+            }
+
+            // Now try to see if we're in production '1', '2' or '3'.  A conditional expression can
+            // start with a LogicalOrExpression, while the assignment productions can only start with
+            // LeftHandSideExpressions.
+            //
+            // So, first, we try to just parse out a BinaryExpression.  If we get something that is a 
+            // LeftHandSide or higher, then we can try to parse out the assignment expression part.  
+            // Otherwise, we try to parse out the conditional expression bit.  We want to allow any 
+            // binary expression here, so we pass in the 'lowest' precedence here so that it matches
+            // and consumes anything.
+            var leftOperand = tryParseBinaryExpressionOrHigher(_currentToken, force, BinaryExpressionPrecedence.Lowest, allowIn);
+            if (leftOperand === undefined) {
+                return undefined;
+            }
+
+            if (SyntaxUtilities.isLeftHandSizeExpression(leftOperand)) {
+                // Note: we call currentOperatorToken so that we get an appropriately merged token
+                // for cases like > > =  becoming >>=
+                var operatorToken = currentOperatorToken();
+
+                // Check for recursive assignment expressions.
+                if (SyntaxFacts.isAssignmentOperatorToken(operatorToken.kind())) {
+                    return new syntaxFactory.BinaryExpressionSyntax(parseNodeData, leftOperand, consumeToken(operatorToken), 
+                        tryParseAssignmentExpressionOrHigher(/*force:*/ true, allowIn));
+                }
+            }
+
+            // It wasn't an assignment or a lambda.  This is a conditional expression:
+            return parseConditionalExpressionRest(allowIn, leftOperand);
+        }
+
+        function tryParseAnyArrowFunctionExpression(_currentToken: ISyntaxToken): IExpressionSyntax {
+            return isSimpleArrowFunctionExpression(_currentToken)
+                ? parseSimpleArrowFunctionExpression()
+                : tryParseParenthesizedArrowFunctionExpression();
+        }
+
+        function tryParseUnaryExpressionOrHigher(_currentToken: ISyntaxToken, force: boolean): IUnaryExpressionSyntax {
+            var currentTokenKind = _currentToken.kind();
+
+            switch (currentTokenKind) {
+                case SyntaxKind.PlusToken:
+                case SyntaxKind.MinusToken:
+                case SyntaxKind.TildeToken:
+                case SyntaxKind.ExclamationToken:
+                case SyntaxKind.PlusPlusToken:
+                case SyntaxKind.MinusMinusToken:
+                    return new syntaxFactory.PrefixUnaryExpressionSyntax(parseNodeData, consumeToken(_currentToken), tryParseUnaryExpressionOrHigher(currentToken(), /*force:*/ true));
+                case SyntaxKind.TypeOfKeyword: return parseTypeOfExpression(_currentToken);
+                case SyntaxKind.VoidKeyword:   return parseVoidExpression(_currentToken);
+                case SyntaxKind.DeleteKeyword: return parseDeleteExpression(_currentToken);
+                case SyntaxKind.LessThanToken: return parseCastExpression(_currentToken);
+                default:
+                    return tryParsePostfixExpressionOrHigher(_currentToken, force);
+            }
+        }
+
+        function tryParseBinaryExpressionOrHigher(_currentToken: ISyntaxToken, force: boolean, precedence: BinaryExpressionPrecedence, allowIn: boolean): IExpressionSyntax {
+            // The binary expressions are incredibly left recursive in their definitions. We 
+            // clearly can't implement that through recursion.  So, instead, we first bottom out 
+            // of all the recursion by jumping to this production and consuming a UnaryExpression 
+            // first.
+            //
+            // MultiplicativeExpression: See 11.5 
+            //      UnaryExpression 
+            var leftOperand = tryParseUnaryExpressionOrHigher(_currentToken, force);
+            if (leftOperand === undefined) {
+                return undefined;
+            }
+
+            // We then pop up the stack consuming the other side of the binary exprssion if it exists.
+            return parseBinaryExpressionRest(precedence, allowIn, leftOperand);
+        }
+
+        function parseConditionalExpressionRest(allowIn: boolean, leftOperand: IExpressionSyntax): IExpressionSyntax {
+            // Note: we are passed in an expression which was produced from parseBinaryExpressionOrHigher.
+
+            var _currentToken = currentToken();
+
+            // Now check for conditional expression.
+            if (_currentToken.kind() !== SyntaxKind.QuestionToken) {
+                return leftOperand;
+            }
+
+            // Note: we explicitly do *not* pass 'allowIn' to the whenTrue part.  An 'in' expression is always
+            // allowed in the 'true' part of a conditional expression.
+
+            return new syntaxFactory.ConditionalExpressionSyntax(parseNodeData,
+                leftOperand, consumeToken(_currentToken), tryParseAssignmentExpressionOrHigher(/*force:*/ true, /*allowIn:*/ true),
+                eatToken(SyntaxKind.ColonToken), tryParseAssignmentExpressionOrHigher(/*force:*/ true, allowIn));
+        }
+
+        function parseBinaryExpressionRest(precedence: BinaryExpressionPrecedence, allowIn: boolean, leftOperand: IExpressionSyntax): IExpressionSyntax {
+            while (true) {
+                // We either have a binary operator here, or we're finished.  We call 
+                // currentOperatorToken versus currentToken here so that we merge token sequences
+                // like > and = into >=
+                var operatorToken = currentOperatorToken();
+                var tokenKind = operatorToken.kind();
+
+                // Only proceed if we see binary expression token.  However we don't parse 
+                // assignment expressions or comma expressions here.  Those are taken care of 
+                // respectively in parseAssignmentExpression and parseExpression.
+                if (!SyntaxFacts.isBinaryExpressionOperatorToken(tokenKind) ||
+                    tokenKind === SyntaxKind.CommaToken ||
+                    SyntaxFacts.isAssignmentOperatorToken(tokenKind)) {
+
+                    break;
+                }
+
+                // also, if it's the 'in' operator, only allow if our caller allows it.
+                if (tokenKind === SyntaxKind.InKeyword && !allowIn) {
+                    break;
+                }
+
+                var newPrecedence = getBinaryExpressionPrecedence(tokenKind);
+
+                // All binary operators must have precedence > 0
+                // Debug.assert(newPrecedence > 0);
+
+                // Check the precedence to see if we should "take" this operator
+                if (newPrecedence <= precedence) {
+                    break;
+                }
+
+                // Precedence is okay, so we'll "take" this operator.
+                // Now skip the operator token we're on.
+
+                leftOperand = new syntaxFactory.BinaryExpressionSyntax(parseNodeData, leftOperand, consumeToken(operatorToken), 
+                    tryParseBinaryExpressionOrHigher(currentToken(), /*force:*/ true, newPrecedence, allowIn));
+            }
+
+            return leftOperand;
+        }
+
+        function currentOperatorToken(): ISyntaxToken {
+            var token0 = currentToken();
+
+            // If we see a > we need to see if we can actually merge this contextually into a 
+            // >>  >>>  >=  >>=  >>>=  token.
+            if (token0.kind() === SyntaxKind.GreaterThanToken) {
+                return currentContextualToken();
+                // var kind = token0.kind;
+                //Debug.assert(kind() === SyntaxKind.GreaterThanToken || kind() === SyntaxKind.GreaterThanGreaterThanToken ||
+                //             kind() === SyntaxKind.GreaterThanGreaterThanGreaterThanToken || kind() === SyntaxKind.GreaterThanEqualsToken ||
+                //             kind() === SyntaxKind.GreaterThanGreaterThanEqualsToken || kind() === SyntaxKind.GreaterThanGreaterThanGreaterThanEqualsToken);
+            }
+
+            return token0;
+        }
+
+        function tryParseMemberExpressionOrHigher(_currentToken: ISyntaxToken, force: boolean, inObjectCreation: boolean): IMemberExpressionSyntax {
+            // Note: to make our lives simpler, we decompose the the NewExpression productions and
+            // place ObjectCreationExpression and FunctionExpression into PrimaryExpression.
+            // like so:
+            //
+            //   PrimaryExpression : See 11.1 
+            //      this
+            //      Identifier
+            //      Literal
+            //      ArrayLiteral
+            //      ObjectLiteral
+            //      (Expression) 
+            //      FunctionExpression
+            //      new MemberExpression Arguments?
+            //
+            //   MemberExpression : See 11.2 
+            //      PrimaryExpression 
+            //      MemberExpression[Expression]
+            //      MemberExpression.IdentifierName
+            //
+            //   CallExpression : See 11.2 
+            //      MemberExpression 
+            //      CallExpression Arguments
+            //      CallExpression[Expression]
+            //      CallExpression.IdentifierName 
+            //
+            // Technically this is ambiguous.  i.e. CallExpression defines:
+            //
+            //   CallExpression:
+            //      CallExpression Arguments
+            // 
+            // If you see: "new Foo()"
+            //
+            // Then that could be treated as a single ObjectCreationExpression, or it could be 
+            // treated as the invocation of "new Foo".  We disambiguate that in code (to match
+            // the original grammar) by making sure that if we see an ObjectCreationExpression
+            // we always consume arguments if they are there. So we treat "new Foo()" as an
+            // object creation only, and not at all as an invocation)  Another way to think 
+            // about this is that for every "new" that we see, we will consume an argument list if
+            // it is there as part of the *associated* object creation node.  Any additional
+            // argument lists we see, will become invocation expressions.
+            //
+            // Because there are no other places in the grammar now that refer to FunctionExpression
+            // or ObjectCreationExpression, it is safe to push down into the PrimaryExpression
+            // production.
+            //
+            // Because CallExpression and MemberExpression are left recursive, we need to bottom out
+            // of the recursion immediately.  So we parse out a primary expression to start with.
+            var expression: IMemberExpressionSyntax = tryParsePrimaryExpression(_currentToken, force);
+            if (expression === undefined) {
+                return undefined;
+            }
+
+            return parseMemberExpressionRest(expression, inObjectCreation); 
+        }
+
+        function parseCallExpressionRest(expression: ILeftHandSideExpressionSyntax): ILeftHandSideExpressionSyntax {
+            while (true) {
+                var _currentToken = currentToken();
+                var currentTokenKind = _currentToken.kind();
+
+                switch (currentTokenKind) {
+                    case SyntaxKind.OpenParenToken:
+                        expression = new syntaxFactory.InvocationExpressionSyntax(parseNodeData, expression, parseArgumentList(/*typeArgumentList:*/ undefined));
+                        continue;
+
+                    case SyntaxKind.LessThanToken:
+                        // See if this is the start of a generic invocation.  If so, consume it and
+                        // keep checking for postfix expressions.  Otherwise, it's just a '<' that's 
+                        // part of an arithmetic expression.  Break out so we consume it higher in the
+                        // stack.
+                        var argumentList = tryParseArgumentList();
+                        if (argumentList === undefined) {
+                            break;
+                        }
+
+                        expression = new syntaxFactory.InvocationExpressionSyntax(parseNodeData, expression, argumentList);
+                        continue;
+
+                    case SyntaxKind.OpenBracketToken:
+                        expression = parseElementAccessExpression(expression, _currentToken, /*inObjectCreation:*/ false);
+                        continue;
+
+                    case SyntaxKind.DotToken:
+                        expression = new syntaxFactory.MemberAccessExpressionSyntax(parseNodeData, expression, consumeToken(_currentToken), eatIdentifierNameToken());
+                        continue;
+                }
+
+                return expression;
+            }
+        }
+
+        function parseMemberExpressionRest(expression: IMemberExpressionSyntax, inObjectCreation: boolean): IMemberExpressionSyntax {
+            while (true) {
+                var _currentToken = currentToken();
+                var currentTokenKind = _currentToken.kind();
+
+                switch (currentTokenKind) {
+                    case SyntaxKind.OpenBracketToken:
+                        expression = parseElementAccessExpression(expression, _currentToken, inObjectCreation);
+                        continue;
+
+                    case SyntaxKind.DotToken:
+                        expression = new syntaxFactory.MemberAccessExpressionSyntax(parseNodeData, expression, consumeToken(_currentToken), eatIdentifierNameToken());
+                        continue;
+                }
+
+                return expression;
+            }
+        }
+
+        function tryParseLeftHandSideExpressionOrHigher(_currentToken: ISyntaxToken, force: boolean): ILeftHandSideExpressionSyntax {
+            // Original Ecma:
+            // LeftHandSideExpression: See 11.2 
+            //      NewExpression
+            //      CallExpression 
+            //
+            // Our simplification:
+            //
+            // LeftHandSideExpression: See 11.2 
+            //      MemberExpression  
+            //      CallExpression 
+            //
+            // See comment in parseMemberExpressionOrHigher on how we replaced NewExpression with
+            // MemberExpression to make our lives easier.
+            //
+            // to best understand the below code, it's important to see how CallExpression expands
+            // out into its own productions:
+            //
+            // CallExpression:
+            //      MemberExpression Arguments 
+            //      CallExpression Arguments
+            //      CallExpression[Expression]
+            //      CallExpression.IdentifierName
+            //      super   (   ArgumentListopt   )
+            //      super.IdentifierName
+            //
+            // Because of the recursion in these calls, we need to bottom out first.  There are two 
+            // bottom out states we can run into.  Either we see 'super' which must start either of
+            // the last two CallExpression productions.  Or we have a MemberExpression which either
+            // completes the LeftHandSideExpression, or starts the beginning of the first four
+            // CallExpression productions.
+
+            var expression: ILeftHandSideExpressionSyntax = undefined;
+            if (_currentToken.kind() === SyntaxKind.SuperKeyword) {
+                expression = parseSuperExpression(_currentToken);
+            }
+            else {
+                expression = tryParseMemberExpressionOrHigher(_currentToken, force, /*inObjectCreation:*/ false);
+                if (expression === undefined) {
+                    return undefined;
+                }
+            }
+
+            // Now, we *may* be complete.  However, we might have consumed the start of a 
+            // CallExpression.  As such, we need to consume the rest of it here to be complete.
+            return parseCallExpressionRest(expression);
+        }
+
+        function parseSuperExpression(superToken: ISyntaxToken): ILeftHandSideExpressionSyntax {
+            var expression: ILeftHandSideExpressionSyntax = consumeToken(superToken);
+
+            // If we have seen "super" it must be followed by '(' or '.'.
+            // If it wasn't then just try to parse out a '.' and report an error.
+            var currentTokenKind = currentToken().kind();
+            return currentTokenKind === SyntaxKind.OpenParenToken || currentTokenKind === SyntaxKind.DotToken
+                ? expression
+                : new syntaxFactory.MemberAccessExpressionSyntax(parseNodeData, expression, eatToken(SyntaxKind.DotToken), eatIdentifierNameToken());
+        }
+
+        function tryParsePostfixExpressionOrHigher(_currentToken: ISyntaxToken, force: boolean): IPostfixExpressionSyntax {
+            var expression = tryParseLeftHandSideExpressionOrHigher(_currentToken, force);
+            if (expression === undefined) {
+                return undefined;
+            }
+
+            var _currentToken = currentToken();
+            var currentTokenKind = _currentToken.kind();
+
+            switch (currentTokenKind) {
+                case SyntaxKind.PlusPlusToken:
+                case SyntaxKind.MinusMinusToken:
+                    // Because of automatic semicolon insertion, we should only consume the ++ or -- 
+                    // if it is on the same line as the previous token.
+                    if (previousTokenHasTrailingNewLine(_currentToken)) {
+                        break;
+                    }
+
+                    return new syntaxFactory.PostfixUnaryExpressionSyntax(parseNodeData, expression, consumeToken(_currentToken));
+            }
+
+            return expression;
+        }
+
+        function tryParseGenericArgumentList(): ArgumentListSyntax {
+            // Debug.assert(currentToken().kind() === SyntaxKind.LessThanToken);
+            // If we have a '<', then only parse this as a arugment list if the type arguments
+            // are complete and we have an open paren.  if we don't, rewind and return nothing.
+            var rewindPoint = getRewindPoint();
+
+            var typeArgumentList = tryParseTypeArgumentList(/*inExpression:*/ true);
+            var token0 = currentToken();
+            var tokenKind = token0.kind();
+
+            var isOpenParen = tokenKind === SyntaxKind.OpenParenToken;
+            var isDot = tokenKind === SyntaxKind.DotToken;
+            var isOpenParenOrDot = isOpenParen || isDot;
+
+            var argumentList: ArgumentListSyntax = undefined;
+            if (!typeArgumentList || !isOpenParenOrDot) {
+                // Wasn't generic.  Rewind to where we started so this can be parsed as an 
+                // arithmetic expression.
+                rewind(rewindPoint);
+                releaseRewindPoint(rewindPoint);
+                return undefined;
+            }
+            else {
+                releaseRewindPoint(rewindPoint);
+                // It's not uncommon for a user to type: "Foo<T>."
+                //
+                // This is not legal in typescript (as an parameter list must follow the type
+                // arguments).  We want to give a good error message for this as otherwise
+                // we'll bail out here and give a poor error message when we try to parse this
+                // as an arithmetic expression.
+                if (isDot) {
+                    // A parameter list must follow a generic type argument list.
+                    var diagnostic = new Diagnostic(fileName, source.text.lineMap(), start(token0, source.text), width(token0),
+                        DiagnosticCode.A_parameter_list_must_follow_a_generic_type_argument_list_expected, undefined);
+                    addDiagnostic(diagnostic);
+
+                    return new syntaxFactory.ArgumentListSyntax(parseNodeData, typeArgumentList,
+                        Syntax.emptyToken(SyntaxKind.OpenParenToken), Syntax.emptySeparatedList<IExpressionSyntax>(), Syntax.emptyToken(SyntaxKind.CloseParenToken));
+                }
+                else {
+                    return parseArgumentList(typeArgumentList);
+                }
+            }
+        }
+
+        function tryParseArgumentList(): ArgumentListSyntax {
+            var tokenKind = currentToken().kind();
+            if (tokenKind === SyntaxKind.LessThanToken) {
+                return tryParseGenericArgumentList();
+            }
+
+            if (tokenKind === SyntaxKind.OpenParenToken) {
+                return parseArgumentList(undefined);
+            }
+
+            return undefined;
+        }
+
+        function parseArgumentList(typeArgumentList: TypeArgumentListSyntax): ArgumentListSyntax {
+            var openParenToken = eatToken(SyntaxKind.OpenParenToken);
+
+            // Don't use the name 'arguments' it prevents V8 from optimizing this method.
+            var _arguments = Syntax.emptySeparatedList<IExpressionSyntax>();
+
+            if (openParenToken.fullWidth() > 0) {
+                var skippedTokens: ISyntaxToken[] = getArray();
+                _arguments = parseSeparatedSyntaxList<IExpressionSyntax>(ListParsingState.ArgumentList_AssignmentExpressions, skippedTokens);
+                openParenToken = addSkippedTokensAfterToken(openParenToken, skippedTokens);
+            }
+
+            return new syntaxFactory.ArgumentListSyntax(parseNodeData, typeArgumentList, openParenToken, _arguments, eatToken(SyntaxKind.CloseParenToken));
+        }
+
+        function tryParseArgumentListExpression(): IExpressionSyntax {
+            // Generally while parsing lists, we don't want to 'force' the parser to parse
+            // the item.  That way, if the expected item isn't htere, we can bail out and
+            // move to a higher stage of list parsing.  However, it's extremely common to 
+            // see something like "Foo(, a".  in this case, even though there isn't an expression
+            // after the open paren, we still want to force parsing an expression (which will
+            // cause a missing identiifer to be created), so that we will then consume the
+            // comma and the following list items).
+            var force = currentToken().kind() === SyntaxKind.CommaToken;
+            return tryParseAssignmentExpressionOrHigher(force, /*allowIn:*/ true);
+        }
+
+        function parseElementAccessArgumentExpression(openBracketToken: ISyntaxToken, inObjectCreation: boolean) {
+            // It's not uncommon for a user to write: "new Type[]".  Check for that common pattern
+            // and report a better error message.
+            if (inObjectCreation && currentToken().kind() === SyntaxKind.CloseBracketToken) {
+                var errorStart = start(openBracketToken, source.text);
+                var errorEnd = end(currentToken(), source.text);
+                var diagnostic = new Diagnostic(fileName, source.text.lineMap(), errorStart, errorEnd - errorStart,
+                    DiagnosticCode.new_T_cannot_be_used_to_create_an_array_Use_new_Array_T_instead, undefined);
+                addDiagnostic(diagnostic);
+
+                return Syntax.emptyToken(SyntaxKind.IdentifierName);
+            }
+            else {
+                return parseExpression(/*allowIn:*/ true);
+            }
+        }
+
+        function parseElementAccessExpression(expression: ILeftHandSideExpressionSyntax, openBracketToken: ISyntaxToken, inObjectCreation: boolean): ElementAccessExpressionSyntax {
+            // Debug.assert(currentToken().kind() === SyntaxKind.OpenBracketToken);
+            return new syntaxFactory.ElementAccessExpressionSyntax(parseNodeData, expression, consumeToken(openBracketToken),
+                parseElementAccessArgumentExpression(openBracketToken, inObjectCreation), eatToken(SyntaxKind.CloseBracketToken));
+        }
+
+        function tryParsePrimaryExpression(_currentToken: ISyntaxToken, force: boolean): IPrimaryExpressionSyntax {
+            if (isIdentifier(_currentToken)) {
+                return eatIdentifierToken();
+            }
+
+            var currentTokenKind = _currentToken.kind();
+            switch (currentTokenKind) {
+                case SyntaxKind.ThisKeyword:
+                case SyntaxKind.TrueKeyword:
+                case SyntaxKind.FalseKeyword:
+                case SyntaxKind.NullKeyword:
+                case SyntaxKind.NumericLiteral:
+                case SyntaxKind.RegularExpressionLiteral:
+                case SyntaxKind.StringLiteral:
+                    return consumeToken(_currentToken);
+
+                case SyntaxKind.FunctionKeyword:  return parseFunctionExpression(_currentToken);
+                case SyntaxKind.OpenBracketToken: return parseArrayLiteralExpression(_currentToken);
+                case SyntaxKind.OpenBraceToken:   return parseObjectLiteralExpression(_currentToken);
+                case SyntaxKind.OpenParenToken:   return parseParenthesizedExpression(_currentToken);
+                case SyntaxKind.NewKeyword:       return parseObjectCreationExpression(_currentToken);
+
+                case SyntaxKind.SlashToken:
+                case SyntaxKind.SlashEqualsToken:
+                    // If we see a standalone / or /= and we're expecting a term, then try to reparse
+                    // it as a regular expression.
+                    var result = tryReparseDivideAsRegularExpression();
+
+                    // If we get a result, then use it. Otherwise, create a missing identifier so
+                    // that parsing can continue.  Note: we do this even if 'force' is false.  That's
+                    // because we *do* want to consider a standalone / as an expression that should be
+                    // returned from tryParseExpression even when 'force' is set to false.
+                    return result || eatIdentifierToken(DiagnosticCode.Expression_expected);
+            }
+
+            if (!force) {
+                return undefined;
+            }
+
+            // Nothing else worked, report an error and produce a missing token.
+            return eatIdentifierToken(DiagnosticCode.Expression_expected);
+        }
+
+        function tryReparseDivideAsRegularExpression(): IPrimaryExpressionSyntax {
+            // If we see a / or /= token, then that may actually be the start of a regex in certain 
+            // contexts.
+
+            // var currentToken = this.currentToken();
+            // Debug.assert(SyntaxFacts.isAnyDivideToken(currentToken.kind()));
+
+            // Ok, from our quick lexical check, this could be a place where a regular expression could
+            // go.  Now we have to do a bunch of work.  Ask the source to retrive the token at the 
+            // current position again.  But this time allow it to retrieve it as a regular expression.
+            var currentToken = currentContextualToken();
+
+            // Note: we *must* have gotten a /, /= or regular expression.  Or else something went *very*
+            // wrong with our logic above.
+            // Debug.assert(SyntaxFacts.isAnyDivideOrRegularExpressionToken(currentToken.kind()));
+
+            var tokenKind = currentToken.kind();
+            if (tokenKind === SyntaxKind.SlashToken || tokenKind === SyntaxKind.SlashEqualsToken) {
+                // Still came back as a / or /=.   This is not a regular expression literal.
+                return undefined;
+            }
+            else if (tokenKind === SyntaxKind.RegularExpressionLiteral) {
+                return consumeToken(currentToken);
+            }
+            else {
+                // Something *very* wrong happened.  This is an internal parser fault that we need 
+                // to figure out and fix.
+                throw Errors.invalidOperation();
+            }
+        }
+
+        function parseTypeOfExpression(typeOfKeyword: ISyntaxToken): TypeOfExpressionSyntax {
+            return new syntaxFactory.TypeOfExpressionSyntax(parseNodeData, consumeToken(typeOfKeyword), tryParseUnaryExpressionOrHigher(currentToken(), /*force:*/ true));
+        }
+
+        function parseDeleteExpression(deleteKeyword: ISyntaxToken): DeleteExpressionSyntax {
+            return new syntaxFactory.DeleteExpressionSyntax(parseNodeData, consumeToken(deleteKeyword), tryParseUnaryExpressionOrHigher(currentToken(), /*force:*/ true));
+        }
+
+        function parseVoidExpression(voidKeyword: ISyntaxToken): VoidExpressionSyntax {
+            return new syntaxFactory.VoidExpressionSyntax(parseNodeData, consumeToken(voidKeyword), tryParseUnaryExpressionOrHigher(currentToken(), /*force:*/ true));
+        }
+
+        function parseFunctionExpression(functionKeyword: ISyntaxToken): FunctionExpressionSyntax {
+            return new syntaxFactory.FunctionExpressionSyntax(parseNodeData,
+                consumeToken(functionKeyword), eatOptionalIdentifierToken(),
+                parseCallSignature(/*requireCompleteTypeParameterList:*/ false),
+                parseBlock(/*parseStatementsEvenWithNoOpenBrace:*/ false, /*checkForStrictMode:*/ true));
+        }
+
+        function parseObjectCreationExpression(newKeyword: ISyntaxToken): ObjectCreationExpressionSyntax {
+            // ObjectCreationExpression
+            //      new MemberExpression Arguments?
+            //
+            // Note: if we see arguments we absolutely take them and attach them tightly to this
+            // object creation expression.
+            //
+            // See comment in tryParseMemberExpressionOrHigher for a more complete explanation of
+            // this decision.
+
+            return new syntaxFactory.ObjectCreationExpressionSyntax(parseNodeData,
+                consumeToken(newKeyword), tryParseMemberExpressionOrHigher(currentToken(), /*force:*/ true, /*inObjectCreation:*/ true), tryParseArgumentList());
+        }
+
+        function parseCastExpression(lessThanToken: ISyntaxToken): CastExpressionSyntax {
+            return new syntaxFactory.CastExpressionSyntax(parseNodeData,
+                consumeToken(lessThanToken), parseType(), eatToken(SyntaxKind.GreaterThanToken), tryParseUnaryExpressionOrHigher(currentToken(), /*force:*/ true));
+        }
+
+        function parseParenthesizedExpression(openParenToken: ISyntaxToken): ParenthesizedExpressionSyntax {
+            return new syntaxFactory.ParenthesizedExpressionSyntax(parseNodeData,
+                consumeToken(openParenToken), parseExpression(/*allowIn:*/ true), eatToken(SyntaxKind.CloseParenToken));
+        }
+
+        function tryParseParenthesizedArrowFunctionExpression(): ParenthesizedArrowFunctionExpressionSyntax {
+            var tokenKind = currentToken().kind();
+            if (tokenKind !== SyntaxKind.OpenParenToken && tokenKind !== SyntaxKind.LessThanToken) {
+                return undefined;
+            }
+
+            // Because arrow functions and parenthesized expressions look similar, we have to check far
+            // enough ahead to be sure we've actually got an arrow function. For example, both nodes can
+            // start with:
+            //    (a = b, c = d, ..., e = f).
+            //So we effectively need infinite lookahead to decide which node we're in.
+            //
+            // First, check for things that definitely have enough information to let us know it's an
+            // arrow function.
+
+            if (isDefinitelyArrowFunctionExpression()) {
+                // We have something like "() =>" or "(a) =>".  Definitely a lambda, so parse it
+                // unilaterally as such.
+                return tryParseParenthesizedArrowFunctionExpressionWorker(/*requiresArrow:*/ false);
+            }
+
+            // Now, look for cases where we're sure it's not an arrow function.  This will help save us
+            // a costly parse.
+            if (!isPossiblyArrowFunctionExpression()) {
+                return undefined;
+            }
+
+            // Then, try to actually parse it as a arrow function, and only return if we see an => 
+            var rewindPoint = getRewindPoint();
+
+            var arrowFunction = tryParseParenthesizedArrowFunctionExpressionWorker(/*requiresArrow:*/ true);
+            if (arrowFunction === undefined) {
+                rewind(rewindPoint);
+            }
+
+            releaseRewindPoint(rewindPoint);
+            return arrowFunction;
+        }
+
+        function tryParseParenthesizedArrowFunctionExpressionWorker(requireArrow: boolean): ParenthesizedArrowFunctionExpressionSyntax {
+            var _currentToken = currentToken();
+            // Debug.assert(currentToken.kind() === SyntaxKind.OpenParenToken || currentToken.kind() === SyntaxKind.LessThanToken);
+
+            var callSignature = parseCallSignature(/*requireCompleteTypeParameterList:*/ true);
+
+            if (requireArrow && currentToken().kind() !== SyntaxKind.EqualsGreaterThanToken) {
+                return undefined;
+            }
+
+            var equalsGreaterThanToken = eatToken(SyntaxKind.EqualsGreaterThanToken);
+
+            var block = tryParseArrowFunctionBlock();
+            var expression: IExpressionSyntax = undefined;
+            if (block === undefined) {
+                expression = tryParseAssignmentExpressionOrHigher(/*force:*/ true, /*allowIn:*/ true);
+            }
+
+            return new syntaxFactory.ParenthesizedArrowFunctionExpressionSyntax(parseNodeData, callSignature, equalsGreaterThanToken, block, expression);
+        }
+
+        function tryParseArrowFunctionBlock(): BlockSyntax {
+            if (isBlock()) {
+                return parseBlock(/*parseStatementsEvenWithNoOpenBrace:*/ false, /*checkForStrictMode:*/ false);
+            }
+            else {
+                // We didn't have a block.  However, we may be in an error situation.  For example,
+                // if the user wrote:
+                //
+                //  a => 
+                //      var v = 0;
+                //  }
+                //
+                // (i.e. they're missing the open brace).  See if that's the case so we can try to 
+                // recover better.  If we don't do this, then the next close curly we see may end
+                // up preemptively closing the containing construct.
+                var _modifierCount = modifierCount();
+                if (isStatement(_modifierCount, /*inErrorRecovery:*/ false) &&
+                    !isExpressionStatement(currentToken()) &&
+                    !isFunctionDeclaration(_modifierCount)) {
+                    // We've seen a statement (and it isn't an expressionStatement like 'foo()'), 
+                    // so treat this like a block with a missing open brace.
+                    return parseBlock(/*parseStatementsEvenWithNoOpenBrace:*/ true, /*checkForStrictMode:*/ false);
+                }
+                else {
+                    return undefined;
+                }
+            }
+        }
+
+        function isSimpleArrowFunctionExpression(_currentToken: ISyntaxToken): boolean {
+            // ERROR RECOVERY TWEAK:
+            // If we see a standalone => try to parse it as an arrow function as that's likely what
+            // the user intended to write.
+            if (_currentToken.kind() === SyntaxKind.EqualsGreaterThanToken) {
+                return true;
+            }
+
+            return isIdentifier(_currentToken) &&
+                   peekToken(1).kind() === SyntaxKind.EqualsGreaterThanToken;
+        }
+
+        function parseSimpleArrowFunctionExpression(): SimpleArrowFunctionExpressionSyntax {
+            // Debug.assert(isSimpleArrowFunctionExpression());
+
+            var parameter = eatSimpleParameter();
+            var equalsGreaterThanToken = eatToken(SyntaxKind.EqualsGreaterThanToken);
+
+            var block = tryParseArrowFunctionBlock();
+            var expression: IExpressionSyntax = undefined;
+            if (block === undefined) {
+                expression = tryParseAssignmentExpressionOrHigher(/*force:*/ true, /*allowIn:*/ true);
+            }
+
+            return new syntaxFactory.SimpleArrowFunctionExpressionSyntax(parseNodeData, parameter, equalsGreaterThanToken, block, expression);
+        }
+
+        function isBlock(): boolean {
+            return currentToken().kind() === SyntaxKind.OpenBraceToken;
+        }
+
+        function isDefinitelyArrowFunctionExpression(): boolean {
+            var token0 = currentToken();
+            if (token0.kind() !== SyntaxKind.OpenParenToken) {
+                // If it didn't start with an (, then it could be generic.  That's too complicated 
+                // and we can't say it's 'definitely' an arrow function.             
+                return false;
+            }
+
+            var token1 = peekToken(1);
+            var token1Kind = token1.kind();
+
+            var token2: ISyntaxToken;
+
+            if (token1Kind === SyntaxKind.CloseParenToken) {
+                // ()
+                // Definitely an arrow function.  Could never be a parenthesized expression.  
+                // *However*, because of error situations, we could end up with things like "().foo".
+                // In this case, we don't want to think of this as the start of an arrow function.
+                // To prevent this, we are a little stricter, and we require that we at least see:
+                //      "():"  or  "() =>"  or "() {}".  Note: the last one is illegal.  However it
+                // most likely is a missing => and not a parenthesized expression.
+                token2 = peekToken(2);
+                var token2Kind = token2.kind();
+                return token2Kind === SyntaxKind.ColonToken ||
+                       token2Kind === SyntaxKind.EqualsGreaterThanToken ||
+                       token2Kind === SyntaxKind.OpenBraceToken;
+            }
+
+            if (token1Kind === SyntaxKind.DotDotDotToken) {
+                // (...
+                // Definitely an arrow function.  Could never be a parenthesized expression.
+                return true;
+            }
+
+            token2 = peekToken(2); 
+            token2Kind = token2.kind();
+
+            if (SyntaxFacts.isAccessibilityModifier(token1Kind)) {
+                if (isIdentifier(token2)) {
+                    // "(public id" or "(function id".  Definitely an arrow function.  Could never 
+                    // be a parenthesized expression.  Note: this will be an *illegal* arrow 
+                    // function (as accessibility modifiers are not allowed in it).  However, that
+                    // will be reported by the grammar checker walker.
+                    return true;
+                }
+            }
+
+            if (!isIdentifier(token1)) {
+                // All other arrow functions must start with (id
+                // so this is definitely not an arrow function.
+                return false;
+            }
+
+            // (id
+            //
+            // Lots of options here.  Check for things that make us certain it's an
+            // arrow function.
+            if (token2Kind === SyntaxKind.ColonToken) {
+                // (id:
+                // Definitely an arrow function.  Could never be a parenthesized expression.
+                return true;
+            }
+
+            var token3 = peekToken(3);
+            var token3Kind = token3.kind();
+            if (token2Kind === SyntaxKind.QuestionToken) {
+                // (id?
+                // Could be an arrow function, or a parenthesized conditional expression.
+
+                // Check for the things that could only be arrow functions.
+                if (token3Kind === SyntaxKind.ColonToken ||
+                    token3Kind === SyntaxKind.CloseParenToken ||
+                    token3Kind === SyntaxKind.CommaToken) {
+                    // (id?:
+                    // (id?)
+                    // (id?,
+                    // These are the only cases where this could be an arrow function.
+                    // And none of them can be parenthesized expression.
+                    return true;
+                }
+            }
+
+            if (token2Kind === SyntaxKind.CloseParenToken) {
+                // (id)
+                // Could be an arrow function, or a parenthesized conditional expression.
+
+                if (token3Kind === SyntaxKind.EqualsGreaterThanToken) {
+                    // (id) =>
+                    // Definitely an arrow function.  Could not be a parenthesized expression.
+                    return true;
+                }
+
+                // Note: "(id):" *looks* like it could be an arrow function.  However, it could
+                // show up in:  "foo ? (id): 
+                // So we can't return true here for that case.
+            }
+
+            // TODO: Add more cases if you're sure that there is enough information to know to 
+            // parse this as an arrow function.  Note: be very careful here.
+
+            // Anything else wasn't clear enough.  Try to parse the expression as an arrow function and bail out
+            // if we fail.
+            return false;
+        }
+
+        function isPossiblyArrowFunctionExpression(): boolean {
+            var token0 = currentToken();
+            if (token0.kind() !== SyntaxKind.OpenParenToken) {
+                // If it didn't start with an (, then it could be generic.  That's too complicated 
+                // and we have to say it's possibly an arrow function.
+                return true;
+            }
+
+            var token1 = peekToken(1);
+
+            if (!isIdentifier(token1)) {
+                // All other arrow functions must start with (id
+                // so this is definitely not an arrow function.
+                return false;
+            }
+
+            var token2 = peekToken(2);
+            var token2Kind = token2.kind();
+            if (token2Kind === SyntaxKind.EqualsToken) {
+                // (id =
+                //
+                // This *could* be an arrow function.  i.e. (id = 0) => { }
+                // Or it could be a parenthesized expression.  So we'll have to actually
+                // try to parse it.
+                return true;
+            }
+
+            if (token2Kind === SyntaxKind.CommaToken) {
+                // (id,
+
+                // This *could* be an arrow function.  i.e. (id, id2) => { }
+                // Or it could be a parenthesized expression (as javascript supports
+                // the comma operator).  So we'll have to actually try to parse it.
+                return true;
+            }
+
+            if (token2Kind === SyntaxKind.CloseParenToken) {
+                // (id)
+
+                var token3 = peekToken(3);
+                if (token3.kind() === SyntaxKind.ColonToken) {
+                    // (id):
+                    //
+                    // This could be an arrow function. i.e. (id): number => { }
+                    // Or it could be parenthesized exprssion: foo ? (id) :
+                    // So we'll have to actually try to parse it.
+                    return true;
+                }
+            }
+
+            // Nothing else could be an arrow function.
+            return false;
+        }
+
+        function parseObjectLiteralExpression(openBraceToken: ISyntaxToken): ObjectLiteralExpressionSyntax {
+            // Debug.assert(currentToken().kind() === SyntaxKind.OpenBraceToken);
+
+            consumeToken(openBraceToken);
+            // Debug.assert(openBraceToken.fullWidth() > 0);
+
+            var skippedTokens: ISyntaxToken[] = getArray();
+            var propertyAssignments = parseSeparatedSyntaxList<IPropertyAssignmentSyntax>(ListParsingState.ObjectLiteralExpression_PropertyAssignments, skippedTokens);
+            openBraceToken = addSkippedTokensAfterToken(openBraceToken, skippedTokens);
+
+            return new syntaxFactory.ObjectLiteralExpressionSyntax(parseNodeData, openBraceToken, propertyAssignments, eatToken(SyntaxKind.CloseBraceToken));
+        }
+
+        function tryParsePropertyAssignment(inErrorRecovery: boolean): IPropertyAssignmentSyntax {
+            // Debug.assert(isPropertyAssignment(/*inErrorRecovery:*/ false));
+
+            if (isAccessor(modifierCount(), inErrorRecovery)) {
+                return parseAccessor(/*checkForStrictMode:*/ true);
+            }
+            else if (isFunctionPropertyAssignment(inErrorRecovery)) {
+                return parseFunctionPropertyAssignment();
+            }
+            else if (isSimplePropertyAssignment(inErrorRecovery)) {
+                return parseSimplePropertyAssignment();
+            }
+            else {
+                return undefined;
+            }
+        }
+
+        function isPropertyAssignment(inErrorRecovery: boolean): boolean {
+            return isAccessor(modifierCount(), inErrorRecovery) ||
+                   isFunctionPropertyAssignment(inErrorRecovery) ||
+                   isSimplePropertyAssignment(inErrorRecovery);
+        }
+
+        function eatPropertyName(): ISyntaxToken {
+            var _currentToken = currentToken();
+            return SyntaxFacts.isIdentifierNameOrAnyKeyword(_currentToken)
+                ? eatIdentifierNameToken()
+                : consumeToken(_currentToken);
+        }
+
+        function isFunctionPropertyAssignment(inErrorRecovery: boolean): boolean {
+            return isPropertyName(currentToken(), inErrorRecovery) &&
+                   isCallSignature(/*peekIndex:*/ 1);
+        }
+
+        function parseFunctionPropertyAssignment(): FunctionPropertyAssignmentSyntax {
+            return new syntaxFactory.FunctionPropertyAssignmentSyntax(parseNodeData,
+                eatPropertyName(), parseCallSignature(/*requireCompleteTypeParameterList:*/ false),
+                parseBlock(/*parseBlockEvenWithNoOpenBrace:*/ false, /*checkForStrictMode:*/ true));
+        }
+
+        function isSimplePropertyAssignment(inErrorRecovery: boolean): boolean {
+            return isPropertyName(currentToken(), inErrorRecovery);
+        }
+
+        function parseSimplePropertyAssignment(): SimplePropertyAssignmentSyntax {
+            return new syntaxFactory.SimplePropertyAssignmentSyntax(parseNodeData,
+                eatPropertyName(), eatToken(SyntaxKind.ColonToken), tryParseAssignmentExpressionOrHigher(/*force:*/ true, /*allowIn:*/ true));
+        }
+
+        function isPropertyName(token: ISyntaxToken, inErrorRecovery: boolean): boolean {
+            // NOTE: we do *not* want to check "isIdentifier" here.  Any IdentifierName is 
+            // allowed here, even reserved words like keywords.
+            if (SyntaxFacts.isIdentifierNameOrAnyKeyword(token)) {
+                // Except: if we're in error recovery, then we don't want to consider keywords. 
+                // After all, if we have:
+                //
+                //      { a: 1
+                //      return
+                //
+                // we don't want consider 'return' to be the next property in the object literal.
+                if (inErrorRecovery) {
+                    return isIdentifier(token);
+                }
+                else {
+                    return true;
+                }
+            }
+
+            var kind = token.kind();
+            return kind === SyntaxKind.StringLiteral || kind === SyntaxKind.NumericLiteral;
+        }
+
+        function parseArrayLiteralExpression(openBracketToken: ISyntaxToken): ArrayLiteralExpressionSyntax {
+            // Debug.assert(currentToken().kind() === SyntaxKind.OpenBracketToken);
+            consumeToken(openBracketToken);
+            // Debug.assert(openBracketToken.fullWidth() > 0);
+
+            var skippedTokens: ISyntaxToken[] = getArray();
+            var expressions = parseSeparatedSyntaxList<IExpressionSyntax>(ListParsingState.ArrayLiteralExpression_AssignmentExpressions, skippedTokens);
+            openBracketToken = addSkippedTokensAfterToken(openBracketToken, skippedTokens);
+
+            return new syntaxFactory.ArrayLiteralExpressionSyntax(parseNodeData, openBracketToken, expressions, eatToken(SyntaxKind.CloseBracketToken));
+        }
+
+        function parseBlock(parseBlockEvenWithNoOpenBrace: boolean, checkForStrictMode: boolean): BlockSyntax {
+            var openBraceToken = eatToken(SyntaxKind.OpenBraceToken);
+            var statements = Syntax.emptyList<IStatementSyntax>();
+
+            if (parseBlockEvenWithNoOpenBrace || openBraceToken.fullWidth() > 0) {
+                var savedIsInStrictMode = isInStrictMode;
+                
+                var processItems = checkForStrictMode ? updateStrictModeState : undefined;
+                var skippedTokens: ISyntaxToken[] = getArray();
+                var statements = parseSyntaxList<IStatementSyntax>(ListParsingState.Block_Statements, skippedTokens, processItems);
+                openBraceToken = addSkippedTokensAfterToken(openBraceToken, skippedTokens);
+
+                setStrictMode(savedIsInStrictMode);
+            }
+
+            return new syntaxFactory.BlockSyntax(parseNodeData, openBraceToken, statements, eatToken(SyntaxKind.CloseBraceToken));
+        }
+
+        function parseCallSignature(requireCompleteTypeParameterList: boolean): CallSignatureSyntax {
+            return new syntaxFactory.CallSignatureSyntax(parseNodeData,
+                tryParseTypeParameterList(requireCompleteTypeParameterList), parseParameterList(), parseOptionalTypeAnnotation(/*allowStringLiteral:*/ false));
+        }
+
+        function tryParseTypeParameterList(requireCompleteTypeParameterList: boolean): TypeParameterListSyntax {
+            var _currentToken = currentToken();
+            if (_currentToken.kind() !== SyntaxKind.LessThanToken) {
+                return undefined;
+            }
+
+            var rewindPoint = getRewindPoint();
+
+            var lessThanToken = consumeToken(_currentToken);
+
+            var skippedTokens: ISyntaxToken[] = getArray();
+            var typeParameters = parseSeparatedSyntaxList<TypeParameterSyntax>(ListParsingState.TypeParameterList_TypeParameters, skippedTokens);
+            lessThanToken = addSkippedTokensAfterToken(lessThanToken, skippedTokens);
+
+            var greaterThanToken = eatToken(SyntaxKind.GreaterThanToken);
+
+            // return undefined if we were required to have a '>' token and we did not  have one.
+            if (requireCompleteTypeParameterList && greaterThanToken.fullWidth() === 0) {
+                rewind(rewindPoint);
+                releaseRewindPoint(rewindPoint);
+                return undefined;
+            }
+            else {
+                releaseRewindPoint(rewindPoint);
+                return new syntaxFactory.TypeParameterListSyntax(parseNodeData, lessThanToken, typeParameters, greaterThanToken);
+            }
+        }
+
+        function isTypeParameter(): boolean {
+            return isIdentifier(currentToken());
+        }
+
+        function tryParseTypeParameter(): TypeParameterSyntax {
+            // Debug.assert(isTypeParameter());
+            if (!isIdentifier(currentToken())) {
+                return undefined;
+            }
+
+            return new syntaxFactory.TypeParameterSyntax(parseNodeData, eatIdentifierToken(), tryParseConstraint());
+        }
+
+        function tryParseConstraint(): ConstraintSyntax {
+            if (currentToken().kind() !== SyntaxKind.ExtendsKeyword) {
+                return undefined;
+            }
+
+            return new syntaxFactory.ConstraintSyntax(parseNodeData, eatToken(SyntaxKind.ExtendsKeyword), parseTypeOrExpression());
+        }
+
+        function tryParseParameterList(): ParameterListSyntax {
+            if (currentToken().kind() === SyntaxKind.OpenParenToken) {
+                var token1 = peekToken(1);
+
+                if (token1.kind() === SyntaxKind.CloseParenToken || isParameterHelper(token1)) {
+                    return parseParameterList();
+                }
+            }
+
+            return undefined;
+        }
+
+        function parseParameterList(): ParameterListSyntax {
+            var openParenToken = eatToken(SyntaxKind.OpenParenToken);
+            var parameters = Syntax.emptySeparatedList<ParameterSyntax>();
+
+            if (openParenToken.fullWidth() > 0) {
+                var skippedTokens: ISyntaxToken[] = getArray();
+                parameters = parseSeparatedSyntaxList<ParameterSyntax>(ListParsingState.ParameterList_Parameters, skippedTokens);
+                openParenToken = addSkippedTokensAfterToken(openParenToken, skippedTokens);
+            }
+
+            return new syntaxFactory.ParameterListSyntax(parseNodeData, openParenToken, parameters, eatToken(SyntaxKind.CloseParenToken));
+        }
+
+        function parseOptionalTypeAnnotation(allowStringLiteral: boolean): TypeAnnotationSyntax {
+            return currentToken().kind() === SyntaxKind.ColonToken ? parseTypeAnnotation(allowStringLiteral) : undefined;
+        }
+
+        function parseTypeAnnotationType(allowStringLiteral: boolean): ITypeSyntax {
+            if (allowStringLiteral) {
+                var _currentToken = currentToken();
+                if (_currentToken.kind() === SyntaxKind.StringLiteral) {
+                    return consumeToken(_currentToken);
+                }
+            }
+
+            return parseType();
+        }
+
+        function parseTypeAnnotation(allowStringLiteral: boolean): TypeAnnotationSyntax {
+            return new syntaxFactory.TypeAnnotationSyntax(parseNodeData, consumeToken(currentToken()), parseTypeAnnotationType(allowStringLiteral));
+        }
+
+        function isType(): boolean {
+            var _currentToken = currentToken();
+
+            switch (_currentToken.kind()) {
+                case SyntaxKind.TypeOfKeyword:
+                case SyntaxKind.AnyKeyword:
+                case SyntaxKind.NumberKeyword:
+                case SyntaxKind.BooleanKeyword:
+                case SyntaxKind.StringKeyword:
+                case SyntaxKind.VoidKeyword:
+                case SyntaxKind.OpenBraceToken:
+                case SyntaxKind.OpenParenToken:
+                case SyntaxKind.LessThanToken:
+                case SyntaxKind.NewKeyword:
+                    return true;
+                default:
+                    return isIdentifier(_currentToken);
+            }
+        }
+
+        function parseTypeOrExpression(): ISyntaxNodeOrToken {
+            var result: ISyntaxNodeOrToken = tryParseType();
+            if (result) {
+                return result;
+            }
+
+            var _currentToken = currentToken();
+            if (isExpression(_currentToken)) {
+                // We parse out an expression here, but we very specifically ask for a unary 
+                // expression, and not just any expression.  That's because if we have:
+                //
+                //      <X extends "">
+                //
+                // We do not want the  >  to be consumed as part of the "" expression.  By starting
+                // at 'unary' expression and not 'binary' expression, we ensure that we don't accidently
+                // consume the >.
+                return tryParseUnaryExpressionOrHigher(_currentToken, /*force:*/ true);
+            }
+
+            return eatIdentifierToken(DiagnosticCode.Type_expected);
+        }
+
+        function parseType(): ITypeSyntax {
+            return tryParseType() || eatIdentifierToken(DiagnosticCode.Type_expected);
+        }
+
+        function tryParseType(): ITypeSyntax {
+            if (isFunctionType()) {
+                return parseFunctionType();
+            }
+
+            if (currentToken().kind() === SyntaxKind.NewKeyword) {
+                return parseConstructorType();
+            }
+
+            return tryParseUnionTypeOrHigher();
+        }
+
+        function tryParseUnionTypeOrHigher(): ITypeSyntax {
+            var type = tryParsePrimaryType();
+
+            if (type) {
+                var barToken: ISyntaxToken;
+                while ((barToken = currentToken()).kind() === SyntaxKind.BarToken) {
+                    consumeToken(barToken);
+                    var right = parsePrimaryType();
+
+                    type = new syntaxFactory.UnionTypeSyntax(parseNodeData, type, barToken, right);
+                } 
+            }
+
+            return type;
+        }
+
+        function parsePrimaryType(): ITypeSyntax {
+            return tryParsePrimaryType() || eatIdentifierToken(DiagnosticCode.Type_expected);
+        }
+        
+        function tryParsePrimaryType(): ITypeSyntax {
+            // First consume any underlying element type.
+            var type = tryParseNonArrayType();
+
+            // ArrayType:
+            //      ElementType   [no LineTerminator here]   [   ]
+
+            // Now, we want to keep consuming pairs of brackets, as long as the opening bracket
+            // is on the same line as the last token.
+            while (type) {
+                var _currentToken = currentToken();
+
+                if (previousTokenHasTrailingNewLine(_currentToken) ||
+                    _currentToken.kind() !== SyntaxKind.OpenBracketToken) {
+                    break;
+                }
+
+                type = new syntaxFactory.ArrayTypeSyntax(parseNodeData, type, consumeToken(_currentToken), eatToken(SyntaxKind.CloseBracketToken));
+            }
+
+            return type;
+        }
+
+        function parseTypeQuery(typeOfKeyword: ISyntaxToken): TypeQuerySyntax {
+            return new syntaxFactory.TypeQuerySyntax(parseNodeData, consumeToken(typeOfKeyword), parseName(/*allowIdentifierNames:*/ true));
+        }
+
+        function tryParseNonArrayType(): ITypeSyntax {
+            var _currentToken = currentToken();
+            switch (_currentToken.kind()) {
+                case SyntaxKind.AnyKeyword:
+                case SyntaxKind.NumberKeyword:
+                case SyntaxKind.BooleanKeyword:
+                case SyntaxKind.StringKeyword:
+                    // if any of these are followed by '.', then this is actually a module name,
+                    // and these keywords will be reinterpreted as an identifier.
+                    if (peekToken(1).kind() === SyntaxKind.DotToken) {
+                        break;
+                    }
+
+                    return consumeToken(_currentToken);
+                case SyntaxKind.VoidKeyword:      return consumeToken(_currentToken);
+                case SyntaxKind.OpenParenToken:   return parseParenthesizedType(_currentToken);
+                case SyntaxKind.OpenBraceToken:   return parseObjectType();
+                case SyntaxKind.TypeOfKeyword:    return parseTypeQuery(_currentToken);
+                case SyntaxKind.OpenBracketToken: return parseTupleType(_currentToken);
+            }
+
+            return tryParseNameOrGenericType();
+        }
+
+        function parseParenthesizedType(openParenToken: ISyntaxToken): ParenthesizedTypeSyntax {
+            return new syntaxFactory.ParenthesizedTypeSyntax(parseNodeData, consumeToken(openParenToken), parseType(), eatToken(SyntaxKind.CloseParenToken));
+        }
+
+        function tryParseNameOrGenericType(): ITypeSyntax {
+            var name = tryParseName(/*allowIdentifierNames*/ false);
+            if (name === undefined) {
+                return undefined;
+            }
+
+            // TypeReference:
+            //      TypeName   [no LineTerminator here]   TypeArgumentsopt
+            //
+            // Only consume type arguments if they appear on the same line.
+            if (previousTokenHasTrailingNewLine(currentToken())) {
+                return name;
+            }
+
+            var typeArgumentList = tryParseTypeArgumentList(/*inExpression:*/ false);
+            return !typeArgumentList
+                ? name
+                : new syntaxFactory.GenericTypeSyntax(parseNodeData, name, typeArgumentList);
+        }
+
+        function isFunctionType(): boolean {
+            var token0 = currentToken();
+            var token0Kind = token0.kind();
+
+            // If we see a  <  then we consider ourselves to be definitely in a (generic) function type.
+            if (token0Kind === SyntaxKind.LessThanToken) {
+                return true;
+            }
+
+            // If we don't see a  <  then we have to see an open paren for this to be a function 
+            // type.  However, an open paren may also start a parenthesized type.  So we need to
+            // do some lookahead to see what we've actually got.  If we don't see enough to be
+            // sure that it's a function type, then we go ahead with the assumption that it's a 
+            // parenthesized type.
+            if (token0Kind === SyntaxKind.OpenParenToken) {
+                var token1 = peekToken(1);
+                var token1Kind = token1.kind();
+
+                if (token1Kind === SyntaxKind.CloseParenToken || token1Kind === SyntaxKind.DotDotDotToken) {
+                    // () 
+                    // (...
+                    //
+                    // Both are definitely function types, and could not be paren types.
+                    return true;
+                }
+
+                if (isModifierKind(token1Kind) || isIdentifier(token1)) {
+                    // (id
+                    // could be a function type or a parenthesized type.
+
+                    var token2 = peekToken(2);
+                    var token2Kind = token2.kind();
+
+                    if (token2Kind === SyntaxKind.ColonToken ||
+                        token2Kind === SyntaxKind.CommaToken ||
+                        token2Kind === SyntaxKind.QuestionToken ||
+                        token2Kind === SyntaxKind.EqualsToken ||
+                        isIdentifier(token2) ||
+                        isModifierKind(token2Kind)) {
+                        // ( id :
+                        // ( id ,
+                        // ( id ?
+                        // ( id =
+                        // ( modifier id
+                        //
+                        // All of these are definitely a function type and not a parenthesized type.
+                        return true;
+                    }
+
+                    if (token2Kind === SyntaxKind.CloseParenToken) {
+                        // ( id )
+                        //
+                        // Only a function type if we see an arrow following it.
+                        return peekToken(3).kind() === SyntaxKind.EqualsGreaterThanToken;
+                    }
+                }
+            }
+
+            // Anything else is a parenthesized type.
+            return false;
+        }
+
+        function parseFunctionType(): FunctionTypeSyntax {
+            var typeParameterList = tryParseTypeParameterList(/*requireCompleteTypeParameterList:*/ false);
+            var parameterList = parseParameterList();
+
+            return new syntaxFactory.FunctionTypeSyntax(parseNodeData,
+                typeParameterList, parameterList, eatToken(SyntaxKind.EqualsGreaterThanToken), parseType());
+        }
+
+        function parseConstructorType(): ConstructorTypeSyntax {
+            return new syntaxFactory.ConstructorTypeSyntax(parseNodeData,
+                eatToken(SyntaxKind.NewKeyword), tryParseTypeParameterList(/*requireCompleteTypeParameterList:*/ false),
+                parseParameterList(), eatToken(SyntaxKind.EqualsGreaterThanToken), parseType());
+        }
+
+        function isParameter(): boolean {
+            if (currentNode() && currentNode().kind() === SyntaxKind.Parameter) {
+                return true;
+            }
+
+            return isParameterHelper(currentToken());
+        }
+
+        function isParameterHelper(token: ISyntaxToken): boolean {
+            var tokenKind = token.kind();
+            return tokenKind === SyntaxKind.DotDotDotToken ||
+                   isModifierKind(tokenKind) ||
+                   isIdentifier(token);
+        }
+
+        function eatSimpleParameter() {
+            return new syntaxFactory.ParameterSyntax(parseNodeData,
+                /*dotDotDotToken:*/ undefined, /*modifiers:*/ Syntax.emptyList<ISyntaxToken>(), eatIdentifierToken(),
+                /*questionToken:*/ undefined, /*typeAnnotation:*/ undefined, /*equalsValueClause:*/ undefined);
+        }
+
+        function tryParseParameter(): ParameterSyntax {
+            var node = currentNode();
+            if (node && node.kind() === SyntaxKind.Parameter) {
+                consumeNode(node);
+                return <ParameterSyntax>node;
+            }
+
+            var dotDotDotToken = tryEatToken(SyntaxKind.DotDotDotToken);
+            var modifiers = parseModifiers();
+
+            // If we're not forcing, and we don't see anything to indicate this is a parameter, then 
+            // bail out.
+            var _currentToken = currentToken();
+            if (!isIdentifier(_currentToken) && !dotDotDotToken && modifiers.length === 0) {
+                // ERROR RECOVERY:
+                // If we see a modifier alone in a parameter list, like:      foo(static)
+                //
+                // then treat it like modifier, and continue parsing the parameter.
+                if (isModifierKind(_currentToken.kind())) {
+                    modifiers = Syntax.list([consumeToken(_currentToken)]);
+                }
+                else {
+                    return undefined;
+                }
+            }
+
+            var identifier = eatIdentifierToken();
+            var questionToken = tryEatToken(SyntaxKind.QuestionToken);
+            var typeAnnotation = parseOptionalTypeAnnotation(/*allowStringLiteral:*/ true);
+
+            var equalsValueClause: EqualsValueClauseSyntax = undefined;
+            if (isEqualsValueClause(/*inParameter*/ true)) {
+                equalsValueClause = parseEqualsValueClause(/*allowIn:*/ true);
+            }
+
+            return new syntaxFactory.ParameterSyntax(parseNodeData, dotDotDotToken, modifiers, identifier, questionToken, typeAnnotation, equalsValueClause);
+        }
+
+        function parseSyntaxList<T extends ISyntaxNodeOrToken>(
+                currentListType: ListParsingState, skippedTokens: ISyntaxToken[], processItems?: (items: any[]) => void): T[] {
+            var savedListParsingState = listParsingState;
+            listParsingState |= (1 << currentListType);
+
+            var result = parseSyntaxListWorker<T>(currentListType, skippedTokens, processItems);
+
+            listParsingState = savedListParsingState;
+
+            return result;
+        }
+
+        function parseSeparatedSyntaxList<T extends ISyntaxNodeOrToken>(currentListType: ListParsingState, skippedTokens: ISyntaxToken[]): T[] {
+            var savedListParsingState = listParsingState;
+            listParsingState |= (1 << currentListType);
+
+            var result = parseSeparatedSyntaxListWorker<T>(currentListType, skippedTokens);
+
+            listParsingState = savedListParsingState;
+
+            return result;
+        }
+
+        // Returns true if we should abort parsing.
+        function abortParsingListOrMoveToNextToken<T extends ISyntaxNodeOrToken>(
+                currentListType: ListParsingState, nodes: T[], separators: ISyntaxToken[], skippedTokens: ISyntaxToken[]): boolean {
+            // Ok.  We're at a token that is not a terminator for the list and wasn't the start of 
+            // an item in the list. Definitely report an error for this token.
+            reportUnexpectedTokenDiagnostic(currentListType);
+
+            // Now, check if the token is a terminator for one our parent lists, or the start of an
+            // item in one of our parent lists.  If so, we won't want to consume the token.  We've 
+            // already reported the error, so just return to our caller so that a higher up 
+            // production can consume it.
+            for (var state = ListParsingState.LastListParsingState; state >= ListParsingState.FirstListParsingState; state--) {
+                if ((listParsingState & (1 << state)) !== 0) {
+                    if (isExpectedListTerminator(state) || isExpectedListItem(state, /*inErrorRecovery:*/ true)) {
+                        // Abort parsing this list.
+                        return true;
+                    }
+                }
+            }
+
+            // Otherwise, if none of the lists we're in can capture this token, then we need to 
+            // unilaterally skip it.  Note: we've already reported an error above.
+            addSkippedTokenToList(nodes, separators, skippedTokens, consumeToken(currentToken()));
+
+            // Continue parsing this list.  Attach this token to whatever we've seen already.
+            return false;
+        }
+        
+        function addSkippedTokenToList<T extends ISyntaxNodeOrToken>(
+                nodes: T[], separators: ISyntaxToken[], skippedTokens: ISyntaxToken[], skippedToken: ISyntaxToken): void {
+            // Now, add this skipped token to the last item we successfully parsed in the list.  Or
+            // add it to the list of skipped tokens if we haven't parsed anything.  Our caller will
+            // have to deal with them.
+            //
+            // Note: we only bother doing this if we're creating a concrete syntax tree.
+            if (syntaxFactory.isConcrete) {
+                var length = nodes.length + (separators ? separators.length : 0);
+
+                for (var i = length - 1; i >= 0; i--) {
+                    var array: ISyntaxNodeOrToken[] = separators && (i % 2 === 1) ? separators : nodes;
+                    var arrayIndex = separators ? IntegerUtilities.integerDivide(i, 2) : i;
+
+                    var item = array[arrayIndex];
+                    var _lastToken = lastToken(item);
+                    if (_lastToken && _lastToken.fullWidth() > 0) {
+                        array[arrayIndex] = <T>addSkippedTokenAfterNodeOrToken(item, skippedToken);
+                        return;
+                    }
+                }
+
+                // Didn't have anything in the list we could add to.  Add to the skipped items array
+                // for our caller to handle.
+                skippedTokens.push(skippedToken);
+            }
+        }
+
+        function tryParseExpectedListItem(
+                currentListType: ListParsingState, inErrorRecovery: boolean, items: ISyntaxElement[], processItems: (items: any[]) => void): boolean {
+            var item = tryParseExpectedListItemWorker(currentListType, inErrorRecovery);
+
+            if (item === undefined) {
+                return false;
+            }
+            // Debug.assert(item !== undefined);
+
+            items.push(item);
+
+            if (processItems) {
+                processItems(items);
+            }
+
+            return true;
+        }
+
+        function listIsTerminated(currentListType: ListParsingState): boolean {
+            return isExpectedListTerminator(currentListType) ||
+                   currentToken().kind() === SyntaxKind.EndOfFileToken;
+        }
+
+        function parseSyntaxListWorker<T extends ISyntaxNodeOrToken>(currentListType: ListParsingState, skippedTokens: ISyntaxToken[], processItems: (items: any[]) => void ): T[] {
+            var items: T[] = getArray();
+
+            while (true) {
+                // Try to parse an item of the list.  If we fail then decide if we need to abort or 
+                // continue parsing.
+                var succeeded = tryParseExpectedListItem(currentListType, /*inErrorRecovery:*/ false, items, processItems);
+
+                if (!succeeded) {
+                    // We weren't able to parse out a list element.
+
+                    // That may have been because the list is complete.  In that case, break out 
+                    // and return the items we were able parse.
+                    if (listIsTerminated(currentListType)) {
+                        break;
+                    }
+
+                    // List wasn't complete and we didn't get an item.  Figure out if we should bail out
+                    // or skip a token and continue.
+                    var abort = abortParsingListOrMoveToNextToken(currentListType, items, /*separators:*/ undefined, skippedTokens);
+                    if (abort) {
+                        break;
+                    }
+                }
+
+                // We either parsed an element.  Or we failed to, but weren't at the end of the list
+                // and didn't want to abort. Continue parsing elements.
+            }
+
+            var result = Syntax.list<T>(items);
+
+            // Can't return if it has more then 1 element.  In that case, the list will have been
+            // copied into the SyntaxList.
+            returnZeroLengthArray(items);
+
+            return result;
+        }
+
+        function parseSeparatedSyntaxListWorker<T extends ISyntaxNodeOrToken>(currentListType: ListParsingState, skippedTokens: ISyntaxToken[]): T[] {
+            var nodes: T[] = getArray();
+            var separators: ISyntaxToken[] = getArray();
+
+            // Debug.assert(nodes.length === 0);
+            // Debug.assert(separators.length === 0);
+            // Debug.assert(skippedTokens.length === 0);
+            // Debug.assert(<any>skippedTokens !== nodes);
+            // Debug.assert(skippedTokens !== separators);
+            // Debug.assert(<any>nodes !== separators);
+
+            var _separatorKind = currentListType === ListParsingState.ObjectType_TypeMembers ? SyntaxKind.SemicolonToken : SyntaxKind.CommaToken;
+            var allowAutomaticSemicolonInsertion = _separatorKind === SyntaxKind.SemicolonToken;
+
+            var inErrorRecovery = false;
+            while (true) {
+                // Try to parse an item of the list.  If we fail then decide if we need to abort or 
+                // continue parsing.
+
+                // Debug.assert(oldItemsCount % 2 === 0);
+                var succeeded = tryParseExpectedListItem(currentListType, inErrorRecovery, nodes, /*processItems:*/ undefined);
+
+                if (!succeeded) {
+                    // We weren't able to parse out a list element.
+                    // Debug.assert(items === undefined || items.length % 2 === 0);
+                    
+                    // That may have been because the list is complete.  In that case, break out 
+                    // and return the items we were able parse.
+                    if (listIsTerminated(currentListType)) {
+                        break;
+                    }
+
+                    // List wasn't complete and we didn't get an item.  Figure out if we should bail out
+                    // or skip a token and continue.
+                    var abort = abortParsingListOrMoveToNextToken(currentListType, nodes, separators, skippedTokens);
+                    if (abort) {
+                        break;
+                    }
+                    else {
+                        // We just skipped a token.  We're now in error recovery mode.
+                        inErrorRecovery = true;
+                        continue;
+                    }
+                }
+
+                // Debug.assert(newItemsCount % 2 === 1);
+
+                // We were able to successfully parse out a list item.  So we're no longer in error
+                // recovery.
+                inErrorRecovery = false;
+
+                // Now, we have to see if we have a separator or not.  If we do have a separator
+                // we've got to consume it and continue trying to parse list items.  Note: we always
+                // allow 'comma' as a separator (for error tolerance).  We will later do a post pass
+                // to report when a comma was used improperly in a list that needed semicolons.
+                var _currentToken = currentToken();
+                var tokenKind = _currentToken.kind();
+                if (tokenKind === _separatorKind || tokenKind === SyntaxKind.CommaToken) {
+                    // Consume the last separator and continue parsing list elements.
+                    separators.push(consumeToken(_currentToken));
+                    continue;
+                }
+
+                // We didn't see the expected separator.  There are two reasons this might happen.
+                // First, we may actually be at the end of the list.  If we are, then we're done
+                // parsing list elements.  
+                if (listIsTerminated(currentListType)) {
+                    break;
+                }
+
+                // Otherwise, it might be a case where we can parse out an implicit semicolon.
+
+                // Note: it's important that we check this *after* the check above for
+                // 'listIsTerminated'.  Consider the following case:
+                //
+                //      {
+                //          a       // <-- just finished parsing 'a'
+                //      }
+                //
+                // Automatic semicolon insertion rules state: "When, as the program is parsed from
+                // left to right, a token (called the offending token) is encountered that is not 
+                // allowed by any production of the grammar".  So we should only ever insert a 
+                // semicolon if we couldn't consume something normally.  in the above case, we can
+                // consume the '}' just fine.  So ASI doesn't apply.
+
+                if (allowAutomaticSemicolonInsertion && canEatAutomaticSemicolon(/*allowWithoutNewline:*/ false)) {
+                    var semicolonToken = eatExplicitOrAutomaticSemicolon(/*allowWithoutNewline:*/ false) || Syntax.emptyToken(SyntaxKind.SemicolonToken);
+                    separators.push(semicolonToken);
+                    // Debug.assert(items.length % 2 === 0);
+                    continue;
+                }
+
+                // We weren't at the end of the list.  And thre was no separator we could parse out.
+                // Try parse the separator we expected, and continue parsing more list elements.
+                // This time mark that we're in error recovery mode though.
+                //
+                // Note: trying to eat this token will emit the appropriate diagnostic.
+                separators.push(eatToken(_separatorKind));
+
+                // Now that we're in 'error recovery' mode we cantweak some parsing rules as 
+                // appropriate.  For example, if we have:
+                //
+                //      var v = { a
+                //      return
+                //
+                // Then we'll be missing the comma.  As such, we want to parse 'return' in a less
+                // tolerant manner.  Normally 'return' could be a property in an object literal.
+                // However, in error recovery mode, we do *not* want it to be.
+                //
+                // Continue trying to parse out list elements.
+                inErrorRecovery = true;
+            }
+
+            var result = Syntax.separatedList<T>(nodes, separators);
+
+            // Can't return if it has more then 0 elements.  In that case, the list will have been
+            // copied into the SyntaxList.
+            returnZeroLengthArray(nodes);
+            returnZeroLengthArray(separators);
+
+            return result;
+        }
+
+        function reportUnexpectedTokenDiagnostic(listType: ListParsingState): void {
+            var token = currentToken();
+
+            var diagnostic = new Diagnostic(fileName, source.text.lineMap(),
+                start(token, source.text), width(token), DiagnosticCode.Unexpected_token_0_expected, [getExpectedListElementType(listType)]);
+            addDiagnostic(diagnostic);
+        }
+
+        function addDiagnostic(diagnostic: Diagnostic): void {
+            // Except: if we already have a diagnostic for this position, don't report another one.
+            if (diagnostics.length > 0 &&
+                diagnostics[diagnostics.length - 1].start() === diagnostic.start()) {
+                return;
+            }
+
+            diagnostics.push(diagnostic);
+        }
+
+        function isExpectedListTerminator(currentListType: ListParsingState): boolean {
+            switch (currentListType) {
+                case ListParsingState.SourceUnit_ModuleElements:                            return isExpectedSourceUnit_ModuleElementsTerminator();
+                case ListParsingState.ClassDeclaration_ClassElements:                       return isExpectedClassDeclaration_ClassElementsTerminator();
+                case ListParsingState.ModuleDeclaration_ModuleElements:                     return isExpectedModuleDeclaration_ModuleElementsTerminator();
+                case ListParsingState.SwitchStatement_SwitchClauses:                        return isExpectedSwitchStatement_SwitchClausesTerminator();
+                case ListParsingState.SwitchClause_Statements:                              return isExpectedSwitchClause_StatementsTerminator();
+                case ListParsingState.Block_Statements:                                     return isExpectedBlock_StatementsTerminator();
+                case ListParsingState.TryBlock_Statements:                                  return isExpectedTryBlock_StatementsTerminator();
+                case ListParsingState.CatchBlock_Statements:                                return isExpectedCatchBlock_StatementsTerminator();
+                case ListParsingState.EnumDeclaration_EnumElements:                         return isExpectedEnumDeclaration_EnumElementsTerminator();
+                case ListParsingState.ObjectType_TypeMembers:                               return isExpectedObjectType_TypeMembersTerminator();
+                case ListParsingState.ClassOrInterfaceDeclaration_HeritageClauses:          return isExpectedClassOrInterfaceDeclaration_HeritageClausesTerminator();
+                case ListParsingState.HeritageClause_TypeNameList:                          return isExpectedHeritageClause_TypeNameListTerminator();
+                case ListParsingState.VariableDeclaration_VariableDeclarators_AllowIn:      return isExpectedVariableDeclaration_VariableDeclarators_AllowInTerminator();
+                case ListParsingState.VariableDeclaration_VariableDeclarators_DisallowIn:   return isExpectedVariableDeclaration_VariableDeclarators_DisallowInTerminator();
+                case ListParsingState.ArgumentList_AssignmentExpressions:                   return isExpectedArgumentList_AssignmentExpressionsTerminator();
+                case ListParsingState.ObjectLiteralExpression_PropertyAssignments:          return isExpectedObjectLiteralExpression_PropertyAssignmentsTerminator();
+                case ListParsingState.ArrayLiteralExpression_AssignmentExpressions:         return isExpectedLiteralExpression_AssignmentExpressionsTerminator();
+                case ListParsingState.ParameterList_Parameters:                             return isExpectedParameterList_ParametersTerminator();
+                case ListParsingState.IndexSignature_Parameters:                            return isExpectedIndexSignature_ParametersTerminator();
+                case ListParsingState.TypeArgumentList_Types:                               return isExpectedTypeArgumentList_TypesTerminator();
+                case ListParsingState.TypeParameterList_TypeParameters:                     return isExpectedTypeParameterList_TypeParametersTerminator();
+                case ListParsingState.TupleType_Types:                                      return isExpectedTupleType_TypesTerminator();
+                default:
+                    throw Errors.invalidOperation();
+            }
+        }
+
+        function isExpectedSourceUnit_ModuleElementsTerminator(): boolean {
+            return currentToken().kind() === SyntaxKind.EndOfFileToken;
+        }
+
+        function isExpectedEnumDeclaration_EnumElementsTerminator(): boolean {
+            return currentToken().kind() === SyntaxKind.CloseBraceToken;
+        }
+
+        function isExpectedModuleDeclaration_ModuleElementsTerminator(): boolean {
+            return currentToken().kind() === SyntaxKind.CloseBraceToken;
+        }
+
+        function isExpectedObjectType_TypeMembersTerminator(): boolean {
+            return currentToken().kind() === SyntaxKind.CloseBraceToken;
+        }
+
+        function isExpectedObjectLiteralExpression_PropertyAssignmentsTerminator(): boolean {
+            return currentToken().kind() === SyntaxKind.CloseBraceToken;
+        }
+
+        function isExpectedLiteralExpression_AssignmentExpressionsTerminator(): boolean {
+            return currentToken().kind() === SyntaxKind.CloseBracketToken;
+        }
+
+        function isExpectedTypeArgumentList_TypesTerminator(): boolean {
+            var token = currentToken();
+            var tokenKind = token.kind();
+            if (tokenKind === SyntaxKind.GreaterThanToken) {
+                return true;
+            }
+
+            // If we're at a token that can follow the type argument list, then we'll also consider
+            // the list terminated.
+            if (canFollowTypeArgumentListInExpression(tokenKind)) {
+                return true;
+            }
+
+            // TODO: add more cases as necessary for error tolerance.
+            return false;
+        }
+
+        function isExpectedTupleType_TypesTerminator(): boolean {
+            var token = currentToken();
+            var tokenKind = token.kind();
+            if (tokenKind === SyntaxKind.CloseBracketToken) {
+                return true;
+            }
+
+            // TODO: add more cases as necessary for error tolerance.
+            return false;
+        }
+
+        function isExpectedTypeParameterList_TypeParametersTerminator(): boolean {
+            var tokenKind = currentToken().kind();
+            if (tokenKind === SyntaxKind.GreaterThanToken) {
+                return true;
+            }
+
+            // These commonly follow type parameter lists.
+            if (tokenKind === SyntaxKind.OpenParenToken ||
+                tokenKind === SyntaxKind.OpenBraceToken ||
+                tokenKind === SyntaxKind.ExtendsKeyword ||
+                tokenKind === SyntaxKind.ImplementsKeyword) {
+                return true;
+            }
+
+            // TODO: add more cases as necessary for error tolerance.
+            return false;
+        }
+
+        function isExpectedParameterList_ParametersTerminator(): boolean {
+            var tokenKind = currentToken().kind();
+            if (tokenKind === SyntaxKind.CloseParenToken) {
+                return true;
+            }
+
+            // We may also see a { in an error case.  i.e.:
+            // function (a, b, c  {
+            if (tokenKind === SyntaxKind.OpenBraceToken) {
+                return true;
+            }
+
+            // We may also see a => in an error case.  i.e.:
+            // (f: number => { ... }
+            if (tokenKind === SyntaxKind.EqualsGreaterThanToken) {
+                return true;
+            }
+
+            return false;
+        }
+
+        function isExpectedIndexSignature_ParametersTerminator() {
+            var tokenKind = currentToken().kind();
+            if (tokenKind === SyntaxKind.CloseBracketToken) {
+                return true;
+            }
+
+            // We may also see a { in an error case.  i.e.:
+            // function (a, b, c  {
+            if (tokenKind === SyntaxKind.OpenBraceToken) {
+                return true;
+            }
+
+            return false;
+        }
+
+        function isExpectedVariableDeclaration_VariableDeclarators_DisallowInTerminator(): boolean {
+            // This is the case when we're parsing variable declarations in a for/for-in statement.
+            var tokenKind = currentToken().kind();
+
+            if (tokenKind === SyntaxKind.SemicolonToken ||
+                tokenKind === SyntaxKind.CloseParenToken) {
+                return true;
+            }
+
+            if (tokenKind === SyntaxKind.InKeyword) {
+                return true;
+            }
+
+            return false;
+        }
+
+        function isExpectedVariableDeclaration_VariableDeclarators_AllowInTerminator(): boolean {
+            //// This is the case when we're parsing variable declarations in a variable statement.
+
+            // ERROR RECOVERY TWEAK:
+            // For better error recovery, if we see a => then we just stop immediately.  We've got an
+            // arrow function here and it's going to be very unlikely that we'll resynchronize and get
+            // another variable declaration.
+            if (currentToken().kind() === SyntaxKind.EqualsGreaterThanToken) {
+                return true;
+            }
+
+            // We're done when we can eat a semicolon.
+            return canEatExplicitOrAutomaticSemicolon(/*allowWithoutNewline:*/ false);
+        }
+
+        function isExpectedClassOrInterfaceDeclaration_HeritageClausesTerminator(): boolean {
+            var tokenKind = currentToken().kind();
+            if (tokenKind === SyntaxKind.OpenBraceToken || tokenKind === SyntaxKind.CloseBraceToken) {
+                return true;
+            }
+
+            return false;
+        }
+
+        function isExpectedHeritageClause_TypeNameListTerminator(): boolean {
+            var tokenKind = currentToken().kind();
+            if (tokenKind === SyntaxKind.ExtendsKeyword || tokenKind === SyntaxKind.ImplementsKeyword) {
+                return true;
+            }
+
+            if (isExpectedClassOrInterfaceDeclaration_HeritageClausesTerminator()) {
+                return true;
+            }
+
+            return false;
+        }
+
+        function isExpectedArgumentList_AssignmentExpressionsTerminator(): boolean {
+            var token0 = currentToken();
+            var tokenKind = token0.kind();
+            return tokenKind === SyntaxKind.CloseParenToken ||
+                   tokenKind === SyntaxKind.SemicolonToken;
+        }
+
+        function isExpectedClassDeclaration_ClassElementsTerminator(): boolean {
+            return currentToken().kind() === SyntaxKind.CloseBraceToken;
+        }
+
+        function isExpectedSwitchStatement_SwitchClausesTerminator(): boolean {
+            return currentToken().kind() === SyntaxKind.CloseBraceToken;
+        }
+
+        function isExpectedSwitchClause_StatementsTerminator(): boolean {
+            return currentToken().kind() === SyntaxKind.CloseBraceToken ||
+                   isSwitchClause();
+        }
+
+        function isExpectedBlock_StatementsTerminator(): boolean {
+            return currentToken().kind() === SyntaxKind.CloseBraceToken;
+        }
+
+        function isExpectedTryBlock_StatementsTerminator(): boolean {
+            var tokenKind = currentToken().kind();
+            return tokenKind === SyntaxKind.CatchKeyword ||
+                    tokenKind === SyntaxKind.FinallyKeyword;
+        }
+
+        function isExpectedCatchBlock_StatementsTerminator(): boolean {
+            return currentToken().kind() === SyntaxKind.FinallyKeyword;
+        }
+
+        function isExpectedListItem(currentListType: ListParsingState, inErrorRecovery: boolean): any {
+            switch (currentListType) {
+                case ListParsingState.SourceUnit_ModuleElements:                            return isModuleElement(inErrorRecovery);
+                case ListParsingState.ClassDeclaration_ClassElements:                       return isClassElement(inErrorRecovery);
+                case ListParsingState.ModuleDeclaration_ModuleElements:                     return isModuleElement(inErrorRecovery);
+                case ListParsingState.SwitchStatement_SwitchClauses:                        return isSwitchClause();
+                case ListParsingState.SwitchClause_Statements:                              return isStatement(modifierCount(), inErrorRecovery);
+                case ListParsingState.Block_Statements:                                     return isStatement(modifierCount(), inErrorRecovery);
+                // These two are special.  They're just augmentations of "Block_Statements" 
+                // used so we can abort out of the try block if we see a 'catch' or 'finally'
+                // keyword.  There are no additional list items that they add, so we just
+                // return 'false' here.
+                case ListParsingState.TryBlock_Statements:                                  return false;
+                case ListParsingState.CatchBlock_Statements:                                return false;
+                case ListParsingState.EnumDeclaration_EnumElements:                         return isEnumElement(inErrorRecovery);
+                case ListParsingState.ObjectType_TypeMembers:                               return isTypeMember(inErrorRecovery);
+                case ListParsingState.ClassOrInterfaceDeclaration_HeritageClauses:          return isHeritageClause();
+                case ListParsingState.HeritageClause_TypeNameList:                          return isHeritageClauseTypeName();
+                case ListParsingState.VariableDeclaration_VariableDeclarators_AllowIn:      return isVariableDeclarator();
+                case ListParsingState.VariableDeclaration_VariableDeclarators_DisallowIn:   return isVariableDeclarator();
+                case ListParsingState.ArgumentList_AssignmentExpressions:                   return isExpectedArgumentList_AssignmentExpression();
+                case ListParsingState.ObjectLiteralExpression_PropertyAssignments:          return isPropertyAssignment(inErrorRecovery);
+                case ListParsingState.ArrayLiteralExpression_AssignmentExpressions:         return isAssignmentOrOmittedExpression();
+                case ListParsingState.ParameterList_Parameters:                             return isParameter();
+                case ListParsingState.IndexSignature_Parameters:                            return isParameter();
+                case ListParsingState.TypeArgumentList_Types:                               return isType();
+                case ListParsingState.TypeParameterList_TypeParameters:                     return isTypeParameter();
+                case ListParsingState.TupleType_Types:                                      return isType();
+                default: throw Errors.invalidOperation();
+            }
+        }
+
+        function isExpectedArgumentList_AssignmentExpression(): boolean {
+            var _currentToken = currentToken();
+            if (isExpression(_currentToken)) {
+                return true;
+            }
+
+            // If we're on a comma then the user has written something like "Foo(a,," or "Foo(,".
+            // Instead of skipping the comma, create an empty expression to go before the comma 
+            // so that the tree is more well formed and doesn't have skipped tokens.
+            if (_currentToken.kind() === SyntaxKind.CommaToken) {
+                return true;
+            }
+
+            return false;
+        }
+
+        function tryParseExpectedListItemWorker(currentListType: ListParsingState, inErrorRecovery: boolean): ISyntaxNodeOrToken {
+            switch (currentListType) {
+                case ListParsingState.SourceUnit_ModuleElements:                            return tryParseModuleElement(inErrorRecovery);
+                case ListParsingState.ClassDeclaration_ClassElements:                       return tryParseClassElement(inErrorRecovery);
+                case ListParsingState.ModuleDeclaration_ModuleElements:                     return tryParseModuleElement(inErrorRecovery);
+                case ListParsingState.SwitchStatement_SwitchClauses:                        return tryParseSwitchClause();
+                case ListParsingState.SwitchClause_Statements:                              return tryParseStatement(inErrorRecovery);
+                case ListParsingState.Block_Statements:                                     return tryParseStatement(inErrorRecovery);
+                case ListParsingState.TryBlock_Statements:                                  return tryParseStatement(inErrorRecovery);
+                case ListParsingState.CatchBlock_Statements:                                return tryParseStatement(inErrorRecovery);
+                case ListParsingState.EnumDeclaration_EnumElements:                         return tryParseEnumElement(inErrorRecovery);
+                case ListParsingState.ObjectType_TypeMembers:                               return tryParseTypeMember(inErrorRecovery);
+                case ListParsingState.ClassOrInterfaceDeclaration_HeritageClauses:          return tryParseHeritageClause();
+                case ListParsingState.HeritageClause_TypeNameList:                          return tryParseHeritageClauseTypeName();
+                case ListParsingState.VariableDeclaration_VariableDeclarators_AllowIn:      return tryParseVariableDeclarator(/*allowIn:*/ true, /*allowIdentifierName:*/ false);
+                case ListParsingState.VariableDeclaration_VariableDeclarators_DisallowIn:   return tryParseVariableDeclarator(/*allowIn:*/ false, /*allowIdentifierName:*/ false);
+                case ListParsingState.ArgumentList_AssignmentExpressions:                   return tryParseArgumentListExpression();
+                case ListParsingState.ObjectLiteralExpression_PropertyAssignments:          return tryParsePropertyAssignment(inErrorRecovery);
+                case ListParsingState.ArrayLiteralExpression_AssignmentExpressions:         return tryParseAssignmentOrOmittedExpression();
+                case ListParsingState.ParameterList_Parameters:                             return tryParseParameter();
+                case ListParsingState.IndexSignature_Parameters:                            return tryParseParameter();
+                case ListParsingState.TypeArgumentList_Types:                               return tryParseType();
+                case ListParsingState.TypeParameterList_TypeParameters:                     return tryParseTypeParameter();
+                case ListParsingState.TupleType_Types:                                      return tryParseType();
+                default: throw Errors.invalidOperation();
+            }
+        }
+
+        function getExpectedListElementType(currentListType: ListParsingState): string {
+            switch (currentListType) {
+                case ListParsingState.SourceUnit_ModuleElements:                            return getLocalizedText(DiagnosticCode.module_class_interface_enum_import_or_statement, undefined);
+                case ListParsingState.ClassOrInterfaceDeclaration_HeritageClauses:          return '{';
+                case ListParsingState.ClassDeclaration_ClassElements:                       return getLocalizedText(DiagnosticCode.constructor_function_accessor_or_variable, undefined);
+                case ListParsingState.ModuleDeclaration_ModuleElements:                     return getLocalizedText(DiagnosticCode.module_class_interface_enum_import_or_statement, undefined);
+                case ListParsingState.SwitchStatement_SwitchClauses:                        return getLocalizedText(DiagnosticCode.case_or_default_clause, undefined);
+                case ListParsingState.SwitchClause_Statements:                              return getLocalizedText(DiagnosticCode.statement, undefined);
+                case ListParsingState.Block_Statements:                                     return getLocalizedText(DiagnosticCode.statement, undefined);
+                case ListParsingState.VariableDeclaration_VariableDeclarators_AllowIn:      return getLocalizedText(DiagnosticCode.identifier, undefined);
+                case ListParsingState.VariableDeclaration_VariableDeclarators_DisallowIn:   return getLocalizedText(DiagnosticCode.identifier, undefined);
+                case ListParsingState.EnumDeclaration_EnumElements:                         return getLocalizedText(DiagnosticCode.identifier, undefined);
+                case ListParsingState.ObjectType_TypeMembers:                               return getLocalizedText(DiagnosticCode.call_construct_index_property_or_function_signature, undefined);
+                case ListParsingState.ArgumentList_AssignmentExpressions:                   return getLocalizedText(DiagnosticCode.expression, undefined);
+                case ListParsingState.HeritageClause_TypeNameList:                          return getLocalizedText(DiagnosticCode.type_name, undefined);
+                case ListParsingState.ObjectLiteralExpression_PropertyAssignments:          return getLocalizedText(DiagnosticCode.property_or_accessor, undefined);
+                case ListParsingState.ParameterList_Parameters:                             return getLocalizedText(DiagnosticCode.parameter, undefined);
+                case ListParsingState.IndexSignature_Parameters:                            return getLocalizedText(DiagnosticCode.parameter, undefined);
+                case ListParsingState.TypeArgumentList_Types:                               return getLocalizedText(DiagnosticCode.type, undefined);
+                case ListParsingState.TypeParameterList_TypeParameters:                     return getLocalizedText(DiagnosticCode.type_parameter, undefined);
+                case ListParsingState.TupleType_Types:                                      return getLocalizedText(DiagnosticCode.type, undefined);
+                case ListParsingState.ArrayLiteralExpression_AssignmentExpressions:         return getLocalizedText(DiagnosticCode.expression, undefined);
+                default:                                                                    throw Errors.invalidOperation();
+            }
+        }
+
+        return parseSyntaxTree;
+    }
+
+    // The precedence of expressions in typescript.  While we're parsing an expression, we will 
+    // continue to consume and form new trees if the precedence is *strictly* greater than our current
+    // precedence.  For example, if we have: a + b * c, we will first parse 'a' with precedence 1 (Lowest). 
+    // We will then see the + with precedence 10.  10 is greater than 1 so we will decide to create
+    // a binary expression with the result of parsing the sub expression "b * c".  We'll then parse
+    // the term 'b' (passing in precedence 10).  We will then see the * with precedence 11.  11 is
+    // greater than 10, so we will create a binary expression from "b" and "c", return that, and 
+    // join it with "a" producing:
+    //
+    //      +
+    //     / \
+    //    a   *
+    //       / \
+    //      b   c
+    //
+    // If we instead had: "a * b + c", we would first parser 'a' with precedence 1 (lowest).  We would then see 
+    // the * with precedence 11.  11 is greater than 1 so we will decide to create a binary expression
+    // with the result of parsing the sub expression "b + c".  We'll then parse the term 'b' (passing in
+    // precedence 11).  We will then see the + with precedence 10.  10 is less than 11, so we won't 
+    // continue parsing subexpressions and will just return the expression 'b'.  The caller will join 
+    // that into "a * b" (and will be back at precedence 1). It will then see the + with precedence 10.
+    // 10 is greater than 1 so it will parse the sub expression and make a binary expression out of it
+    // producing:
+    //
+    //        +
+    //       / \
+    //      *   c
+    //     / \
+    //    a   b
+    //
+    // Note: because all these binary expressions have left-to-right precedence, if we see a * b * c 
+    // then we parse it as:
+    //
+    //        *
+    //       / \
+    //      *   c
+    //     / \
+    //    a   b
+    //
+    // The code to do this uses the above logic.  It will see an operator with the same precedence,
+    // and so it won't consume it.
+    enum BinaryExpressionPrecedence {
+        Lowest = 1,
+
+        // Intuitively, logical || have the lowest precedence.  "a || b && c" is "a || (b && c)", not
+        // "(a || b) && c"
+        LogicalOrExpressionPrecedence = 2,
+        LogicalAndExpressionPrecedence = 3,
+        BitwiseOrExpressionPrecedence = 4,
+        BitwiseExclusiveOrExpressionPrecedence = 5,
+        BitwiseAndExpressionPrecedence = 6,
+        EqualityExpressionPrecedence = 7,
+        RelationalExpressionPrecedence = 8,
+        ShiftExpressionPrecdence = 9,
+        AdditiveExpressionPrecedence = 10,
+
+        // Intuitively, multiplicative expressions have the highest precedence.  After all, if you have:
+        //   a + b * c
+        //
+        // Then you have "a + (b * c)" not "(a + b) * c"
+        MultiplicativeExpressionPrecedence = 11,
+    }
+
+    // The current state of the parser wrt to list parsing.  The way to read these is as:
+    // CurrentProduction_SubList.  i.e. "Block_Statements" means "we're parsing a Block, and we're 
+    // currently parsing list of statements within it".  This is used by the list parsing mechanism
+    // to parse the elements of the lists, and recover from errors we encounter when we run into 
+    // unexpected code.
+    // 
+    // For example, when we are in ArgumentList_Arguments, we will continue trying to consume code 
+    // as long as "isArgument" is true.  If we run into a token for which "isArgument" is not true 
+    // we will do the following:
+    //
+    // If the token is a StopToken for ArgumentList_Arguments (like ")" ) then we will stop parsing
+    // the list of arguments with no error.
+    //
+    // Otherwise, we *do* report an error for this unexpected token, and then enter error recovery 
+    // mode to decide how to try to recover from this unexpected token.
+    //
+    // Error recovery will walk up the list of states we're in seeing if the token is a stop token
+    // for that construct *or* could start another element within what construct.  For example, if
+    // the unexpected token was '}' then that would be a stop token for Block_Statements. 
+    // Alternatively, if the unexpected token was 'return', then that would be a start token for 
+    // the next statment in Block_Statements.
+    // 
+    // If either of those cases are true, We will then return *without* consuming  that token. 
+    // (Remember, we've already reported an error).  Now we're just letting the higher up parse 
+    // constructs eventually try to consume that token.
+    //
+    // If none of the higher up states consider this a stop or start token, then we will simply 
+    // consume the token and add it to our list of 'skipped tokens'.  We will then repeat the 
+    // above algorithm until we resynchronize at some point.
+    enum ListParsingState {
+        SourceUnit_ModuleElements = 0,
+        ClassDeclaration_ClassElements = 1,
+        ModuleDeclaration_ModuleElements = 2,
+        SwitchStatement_SwitchClauses = 3,
+        SwitchClause_Statements = 4,
+        Block_Statements = 5,
+        TryBlock_Statements = 6,
+        CatchBlock_Statements = 7,
+        EnumDeclaration_EnumElements = 8,
+        ObjectType_TypeMembers = 9,
+        ClassOrInterfaceDeclaration_HeritageClauses = 10,
+        HeritageClause_TypeNameList = 11,
+        VariableDeclaration_VariableDeclarators_AllowIn = 12,
+        VariableDeclaration_VariableDeclarators_DisallowIn = 13,
+        ArgumentList_AssignmentExpressions = 14,
+        ObjectLiteralExpression_PropertyAssignments = 15,
+        ArrayLiteralExpression_AssignmentExpressions = 16,
+        ParameterList_Parameters = 17,
+        IndexSignature_Parameters = 18,
+        TypeArgumentList_Types = 19,
+        TypeParameterList_TypeParameters = 20,
+        TupleType_Types = 21,
+
+        FirstListParsingState = SourceUnit_ModuleElements,
+        LastListParsingState = TupleType_Types,
+    }
+
+    // We keep the parser around as a singleton.  This is because calling createParser is actually
+    // expensive in V8 currently.  We then clear it after a parse so that it doesn't  keep state 
+    // alive unintentionally.
+    var parseSyntaxTree = createParseSyntaxTree();
+
+    export function parse(fileName: string, text: ISimpleText, languageVersion: ts.ScriptTarget, isDeclaration: boolean): SyntaxTree {
+        return parseSource(Scanner.createParserSource(fileName, text, languageVersion), isDeclaration);
+    }
+
+    export function parseSource(source: IParserSource, isDeclaration: boolean): SyntaxTree {
+        return parseSyntaxTree(source, isDeclaration);
+    }
 }