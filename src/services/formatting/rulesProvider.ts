--- conflicted
+++ resolved
@@ -1,136 +1,132 @@
-/// <reference path="references.ts"/>
-
-/* @internal */
-namespace ts.formatting {
-    export class RulesProvider {
-        private globalRules: Rules;
-        private options: ts.FormatCodeSettings;
-        private activeRules: Rule[];
-        private rulesMap: RulesMap;
-
-        constructor() {
-            this.globalRules = new Rules();
-        }
-
-        public getRuleName(rule: Rule): string {
-            return this.globalRules.getRuleName(rule);
-        }
-
-        public getRuleByName(name: string): Rule {
-            return this.globalRules[name];
-        }
-
-        public getRulesMap() {
-            return this.rulesMap;
-        }
-
-        public ensureUpToDate(options: ts.FormatCodeSettings) {
-            if (!this.options || !ts.compareDataObjects(this.options, options)) {
-                const activeRules = this.createActiveRules(options);
-                const rulesMap = RulesMap.create(activeRules);
-
-                this.activeRules = activeRules;
-                this.rulesMap = rulesMap;
-                this.options = ts.clone(options);
-            }
-        }
-
-        private createActiveRules(options: ts.FormatCodeSettings): Rule[] {
-            let rules = this.globalRules.HighPriorityCommonRules.slice(0);
-
-            if (options.insertSpaceAfterCommaDelimiter) {
-                rules.push(this.globalRules.SpaceAfterComma);
-            }
-            else {
-                rules.push(this.globalRules.NoSpaceAfterComma);
-            }
-
-            if (options.insertSpaceAfterFunctionKeywordForAnonymousFunctions) {
-                rules.push(this.globalRules.SpaceAfterAnonymousFunctionKeyword);
-            }
-            else {
-                rules.push(this.globalRules.NoSpaceAfterAnonymousFunctionKeyword);
-            }
-
-            if (options.insertSpaceAfterKeywordsInControlFlowStatements) {
-                rules.push(this.globalRules.SpaceAfterKeywordInControl);
-            }
-            else {
-                rules.push(this.globalRules.NoSpaceAfterKeywordInControl);
-            }
-
-            if (options.insertSpaceAfterOpeningAndBeforeClosingNonemptyParenthesis) {
-                rules.push(this.globalRules.SpaceAfterOpenParen);
-                rules.push(this.globalRules.SpaceBeforeCloseParen);
-                rules.push(this.globalRules.NoSpaceBetweenParens);
-            }
-            else {
-                rules.push(this.globalRules.NoSpaceAfterOpenParen);
-                rules.push(this.globalRules.NoSpaceBeforeCloseParen);
-                rules.push(this.globalRules.NoSpaceBetweenParens);
-            }
-
-            if (options.insertSpaceAfterOpeningAndBeforeClosingNonemptyBrackets) {
-                rules.push(this.globalRules.SpaceAfterOpenBracket);
-                rules.push(this.globalRules.SpaceBeforeCloseBracket);
-                rules.push(this.globalRules.NoSpaceBetweenBrackets);
-            }
-            else {
-                rules.push(this.globalRules.NoSpaceAfterOpenBracket);
-                rules.push(this.globalRules.NoSpaceBeforeCloseBracket);
-                rules.push(this.globalRules.NoSpaceBetweenBrackets);
-            }
-
-            if (options.insertSpaceAfterOpeningAndBeforeClosingTemplateStringBraces) {
-                rules.push(this.globalRules.SpaceAfterTemplateHeadAndMiddle);
-                rules.push(this.globalRules.SpaceBeforeTemplateMiddleAndTail);
-            }
-            else {
-                rules.push(this.globalRules.NoSpaceAfterTemplateHeadAndMiddle);
-                rules.push(this.globalRules.NoSpaceBeforeTemplateMiddleAndTail);
-            }
-
-<<<<<<< HEAD
-            if (options.insertSpaceAfterSemicolonInForStatements) {
-=======
-            if (options.InsertSpaceAfterOpeningAndBeforeClosingJsxExpressionBraces) {
-                rules.push(this.globalRules.SpaceAfterOpenBraceInJsxExpression);
-                rules.push(this.globalRules.SpaceBeforeCloseBraceInJsxExpression);
-            }
-            else {
-                rules.push(this.globalRules.NoSpaceAfterOpenBraceInJsxExpression);
-                rules.push(this.globalRules.NoSpaceBeforeCloseBraceInJsxExpression);
-            }
-
-            if (options.InsertSpaceAfterSemicolonInForStatements) {
->>>>>>> 47bee47c
-                rules.push(this.globalRules.SpaceAfterSemicolonInFor);
-            }
-            else {
-                rules.push(this.globalRules.NoSpaceAfterSemicolonInFor);
-            }
-
-            if (options.insertSpaceBeforeAndAfterBinaryOperators) {
-                rules.push(this.globalRules.SpaceBeforeBinaryOperator);
-                rules.push(this.globalRules.SpaceAfterBinaryOperator);
-            }
-            else {
-                rules.push(this.globalRules.NoSpaceBeforeBinaryOperator);
-                rules.push(this.globalRules.NoSpaceAfterBinaryOperator);
-            }
-
-            if (options.placeOpenBraceOnNewLineForControlBlocks) {
-                rules.push(this.globalRules.NewLineBeforeOpenBraceInControl);
-            }
-
-            if (options.placeOpenBraceOnNewLineForFunctions) {
-                rules.push(this.globalRules.NewLineBeforeOpenBraceInFunction);
-                rules.push(this.globalRules.NewLineBeforeOpenBraceInTypeScriptDeclWithBlock);
-            }
-
-            rules = rules.concat(this.globalRules.LowPriorityCommonRules);
-
-            return rules;
-        }
-    }
+/// <reference path="references.ts"/>
+
+/* @internal */
+namespace ts.formatting {
+    export class RulesProvider {
+        private globalRules: Rules;
+        private options: ts.FormatCodeSettings;
+        private activeRules: Rule[];
+        private rulesMap: RulesMap;
+
+        constructor() {
+            this.globalRules = new Rules();
+        }
+
+        public getRuleName(rule: Rule): string {
+            return this.globalRules.getRuleName(rule);
+        }
+
+        public getRuleByName(name: string): Rule {
+            return this.globalRules[name];
+        }
+
+        public getRulesMap() {
+            return this.rulesMap;
+        }
+
+        public ensureUpToDate(options: ts.FormatCodeSettings) {
+            if (!this.options || !ts.compareDataObjects(this.options, options)) {
+                const activeRules = this.createActiveRules(options);
+                const rulesMap = RulesMap.create(activeRules);
+
+                this.activeRules = activeRules;
+                this.rulesMap = rulesMap;
+                this.options = ts.clone(options);
+            }
+        }
+
+        private createActiveRules(options: ts.FormatCodeSettings): Rule[] {
+            let rules = this.globalRules.HighPriorityCommonRules.slice(0);
+
+            if (options.insertSpaceAfterCommaDelimiter) {
+                rules.push(this.globalRules.SpaceAfterComma);
+            }
+            else {
+                rules.push(this.globalRules.NoSpaceAfterComma);
+            }
+
+            if (options.insertSpaceAfterFunctionKeywordForAnonymousFunctions) {
+                rules.push(this.globalRules.SpaceAfterAnonymousFunctionKeyword);
+            }
+            else {
+                rules.push(this.globalRules.NoSpaceAfterAnonymousFunctionKeyword);
+            }
+
+            if (options.insertSpaceAfterKeywordsInControlFlowStatements) {
+                rules.push(this.globalRules.SpaceAfterKeywordInControl);
+            }
+            else {
+                rules.push(this.globalRules.NoSpaceAfterKeywordInControl);
+            }
+
+            if (options.insertSpaceAfterOpeningAndBeforeClosingNonemptyParenthesis) {
+                rules.push(this.globalRules.SpaceAfterOpenParen);
+                rules.push(this.globalRules.SpaceBeforeCloseParen);
+                rules.push(this.globalRules.NoSpaceBetweenParens);
+            }
+            else {
+                rules.push(this.globalRules.NoSpaceAfterOpenParen);
+                rules.push(this.globalRules.NoSpaceBeforeCloseParen);
+                rules.push(this.globalRules.NoSpaceBetweenParens);
+            }
+
+            if (options.insertSpaceAfterOpeningAndBeforeClosingNonemptyBrackets) {
+                rules.push(this.globalRules.SpaceAfterOpenBracket);
+                rules.push(this.globalRules.SpaceBeforeCloseBracket);
+                rules.push(this.globalRules.NoSpaceBetweenBrackets);
+            }
+            else {
+                rules.push(this.globalRules.NoSpaceAfterOpenBracket);
+                rules.push(this.globalRules.NoSpaceBeforeCloseBracket);
+                rules.push(this.globalRules.NoSpaceBetweenBrackets);
+            }
+
+            if (options.insertSpaceAfterOpeningAndBeforeClosingTemplateStringBraces) {
+                rules.push(this.globalRules.SpaceAfterTemplateHeadAndMiddle);
+                rules.push(this.globalRules.SpaceBeforeTemplateMiddleAndTail);
+            }
+            else {
+                rules.push(this.globalRules.NoSpaceAfterTemplateHeadAndMiddle);
+                rules.push(this.globalRules.NoSpaceBeforeTemplateMiddleAndTail);
+            }
+
+            if (options.insertSpaceAfterOpeningAndBeforeClosingJsxExpressionBraces) {
+                rules.push(this.globalRules.SpaceAfterOpenBraceInJsxExpression);
+                rules.push(this.globalRules.SpaceBeforeCloseBraceInJsxExpression);
+            }
+            else {
+                rules.push(this.globalRules.NoSpaceAfterOpenBraceInJsxExpression);
+                rules.push(this.globalRules.NoSpaceBeforeCloseBraceInJsxExpression);
+            }
+
+            if (options.insertSpaceAfterSemicolonInForStatements) {
+                rules.push(this.globalRules.SpaceAfterSemicolonInFor);
+            }
+            else {
+                rules.push(this.globalRules.NoSpaceAfterSemicolonInFor);
+            }
+
+            if (options.insertSpaceBeforeAndAfterBinaryOperators) {
+                rules.push(this.globalRules.SpaceBeforeBinaryOperator);
+                rules.push(this.globalRules.SpaceAfterBinaryOperator);
+            }
+            else {
+                rules.push(this.globalRules.NoSpaceBeforeBinaryOperator);
+                rules.push(this.globalRules.NoSpaceAfterBinaryOperator);
+            }
+
+            if (options.placeOpenBraceOnNewLineForControlBlocks) {
+                rules.push(this.globalRules.NewLineBeforeOpenBraceInControl);
+            }
+
+            if (options.placeOpenBraceOnNewLineForFunctions) {
+                rules.push(this.globalRules.NewLineBeforeOpenBraceInFunction);
+                rules.push(this.globalRules.NewLineBeforeOpenBraceInTypeScriptDeclWithBlock);
+            }
+
+            rules = rules.concat(this.globalRules.LowPriorityCommonRules);
+
+            return rules;
+        }
+    }
 }