
namespace ts {
    export interface Map<T> {
        [index: string]: T;
    }

    // branded string type used to store absolute, normalized and canonicalized paths
    // arbitrary file name can be converted to Path via toPath function
    export type Path = string & { __pathBrand: any };

    export interface FileMap<T> {
        get(fileName: Path): T;
        set(fileName: Path, value: T): void;
        contains(fileName: Path): boolean;
        remove(fileName: Path): void;

        forEachValue(f: (key: Path, v: T) => void): void;
        clear(): void;
    }

    export interface TextRange {
        pos: number;
        end: number;
    }

    // token > SyntaxKind.Identifer => token is a keyword
    // Also, If you add a new SyntaxKind be sure to keep the `Markers` section at the bottom in sync
    export const enum SyntaxKind {
        Unknown,
        EndOfFileToken,
        SingleLineCommentTrivia,
        MultiLineCommentTrivia,
        NewLineTrivia,
        WhitespaceTrivia,
        // We detect and preserve #! on the first line
        ShebangTrivia,
        // We detect and provide better error recovery when we encounter a git merge marker.  This
        // allows us to edit files with git-conflict markers in them in a much more pleasant manner.
        ConflictMarkerTrivia,
        // Literals
        NumericLiteral,
        StringLiteral,
        RegularExpressionLiteral,
        NoSubstitutionTemplateLiteral,
        // Pseudo-literals
        TemplateHead,
        TemplateMiddle,
        TemplateTail,
        // Punctuation
        OpenBraceToken,
        CloseBraceToken,
        OpenParenToken,
        CloseParenToken,
        OpenBracketToken,
        CloseBracketToken,
        DotToken,
        DotDotDotToken,
        SemicolonToken,
        CommaToken,
        LessThanToken,
        LessThanSlashToken,
        GreaterThanToken,
        LessThanEqualsToken,
        GreaterThanEqualsToken,
        EqualsEqualsToken,
        ExclamationEqualsToken,
        EqualsEqualsEqualsToken,
        ExclamationEqualsEqualsToken,
        EqualsGreaterThanToken,
        PlusToken,
        MinusToken,
        AsteriskToken,
        AsteriskAsteriskToken,
        SlashToken,
        PercentToken,
        PlusPlusToken,
        MinusMinusToken,
        LessThanLessThanToken,
        GreaterThanGreaterThanToken,
        GreaterThanGreaterThanGreaterThanToken,
        AmpersandToken,
        BarToken,
        CaretToken,
        ExclamationToken,
        TildeToken,
        AmpersandAmpersandToken,
        BarBarToken,
        QuestionToken,
        ColonToken,
        AtToken,
        // Assignments
        EqualsToken,
        PlusEqualsToken,
        MinusEqualsToken,
        AsteriskEqualsToken,
        AsteriskAsteriskEqualsToken,
        SlashEqualsToken,
        PercentEqualsToken,
        LessThanLessThanEqualsToken,
        GreaterThanGreaterThanEqualsToken,
        GreaterThanGreaterThanGreaterThanEqualsToken,
        AmpersandEqualsToken,
        BarEqualsToken,
        CaretEqualsToken,
        // Identifiers
        Identifier,
        // Reserved words
        BreakKeyword,
        CaseKeyword,
        CatchKeyword,
        ClassKeyword,
        ConstKeyword,
        ContinueKeyword,
        DebuggerKeyword,
        DefaultKeyword,
        DeleteKeyword,
        DoKeyword,
        ElseKeyword,
        EnumKeyword,
        ExportKeyword,
        ExtendsKeyword,
        FalseKeyword,
        FinallyKeyword,
        ForKeyword,
        FunctionKeyword,
        IfKeyword,
        ImportKeyword,
        InKeyword,
        InstanceOfKeyword,
        NewKeyword,
        NullKeyword,
        ReturnKeyword,
        SuperKeyword,
        SwitchKeyword,
        ThisKeyword,
        ThrowKeyword,
        TrueKeyword,
        TryKeyword,
        TypeOfKeyword,
        VarKeyword,
        VoidKeyword,
        WhileKeyword,
        WithKeyword,
        // Strict mode reserved words
        ImplementsKeyword,
        InterfaceKeyword,
        LetKeyword,
        PackageKeyword,
        PrivateKeyword,
        ProtectedKeyword,
        PublicKeyword,
        StaticKeyword,
        YieldKeyword,
        // Contextual keywords
        AbstractKeyword,
        AsKeyword,
        AnyKeyword,
        AsyncKeyword,
        AwaitKeyword,
        BooleanKeyword,
        ConstructorKeyword,
        DeclareKeyword,
        GetKeyword,
        IsKeyword,
        ModuleKeyword,
        NamespaceKeyword,
        NeverKeyword,
        ReadonlyKeyword,
        RequireKeyword,
        NumberKeyword,
        SetKeyword,
        StringKeyword,
        SymbolKeyword,
        TypeKeyword,
        UndefinedKeyword,
        FromKeyword,
        GlobalKeyword,
        OfKeyword, // LastKeyword and LastToken

        // Parse tree nodes

        // Names
        QualifiedName,
        ComputedPropertyName,
        // Signature elements
        TypeParameter,
        Parameter,
        Decorator,
        // TypeMember
        PropertySignature,
        PropertyDeclaration,
        MethodSignature,
        MethodDeclaration,
        Constructor,
        GetAccessor,
        SetAccessor,
        CallSignature,
        ConstructSignature,
        IndexSignature,
        // Type
        TypePredicate,
        TypeReference,
        FunctionType,
        ConstructorType,
        TypeQuery,
        TypeLiteral,
        ArrayType,
        TupleType,
        UnionType,
        IntersectionType,
        ParenthesizedType,
        ThisType,
        StringLiteralType,
        // Binding patterns
        ObjectBindingPattern,
        ArrayBindingPattern,
        BindingElement,
        // Expression
        ArrayLiteralExpression,
        ObjectLiteralExpression,
        PropertyAccessExpression,
        ElementAccessExpression,
        CallExpression,
        NewExpression,
        TaggedTemplateExpression,
        TypeAssertionExpression,
        ParenthesizedExpression,
        FunctionExpression,
        ArrowFunction,
        DeleteExpression,
        TypeOfExpression,
        VoidExpression,
        AwaitExpression,
        PrefixUnaryExpression,
        PostfixUnaryExpression,
        BinaryExpression,
        ConditionalExpression,
        TemplateExpression,
        YieldExpression,
        SpreadElementExpression,
        ClassExpression,
        OmittedExpression,
        ExpressionWithTypeArguments,
        AsExpression,
        NonNullExpression,

        // Misc
        TemplateSpan,
        SemicolonClassElement,
        // Element
        Block,
        VariableStatement,
        EmptyStatement,
        ExpressionStatement,
        IfStatement,
        DoStatement,
        WhileStatement,
        ForStatement,
        ForInStatement,
        ForOfStatement,
        ContinueStatement,
        BreakStatement,
        ReturnStatement,
        WithStatement,
        SwitchStatement,
        LabeledStatement,
        ThrowStatement,
        TryStatement,
        DebuggerStatement,
        VariableDeclaration,
        VariableDeclarationList,
        FunctionDeclaration,
        ClassDeclaration,
        InterfaceDeclaration,
        TypeAliasDeclaration,
        EnumDeclaration,
        ModuleDeclaration,
        ModuleBlock,
        CaseBlock,
        NamespaceExportDeclaration,
        ImportEqualsDeclaration,
        ImportDeclaration,
        ImportClause,
        NamespaceImport,
        NamedImports,
        ImportSpecifier,
        ExportAssignment,
        ExportDeclaration,
        NamedExports,
        ExportSpecifier,
        MissingDeclaration,

        // Module references
        ExternalModuleReference,

        // JSX
        JsxElement,
        JsxSelfClosingElement,
        JsxOpeningElement,
        JsxText,
        JsxClosingElement,
        JsxAttribute,
        JsxSpreadAttribute,
        JsxExpression,

        // Clauses
        CaseClause,
        DefaultClause,
        HeritageClause,
        CatchClause,

        // Property assignments
        PropertyAssignment,
        ShorthandPropertyAssignment,

        // Enum
        EnumMember,
        // Top-level nodes
        SourceFile,

        // JSDoc nodes
        JSDocTypeExpression,
        // The * type
        JSDocAllType,
        // The ? type
        JSDocUnknownType,
        JSDocArrayType,
        JSDocUnionType,
        JSDocTupleType,
        JSDocNullableType,
        JSDocNonNullableType,
        JSDocRecordType,
        JSDocRecordMember,
        JSDocTypeReference,
        JSDocOptionalType,
        JSDocFunctionType,
        JSDocVariadicType,
        JSDocConstructorType,
        JSDocThisType,
        JSDocComment,
        JSDocTag,
        JSDocParameterTag,
        JSDocReturnTag,
        JSDocTypeTag,
        JSDocTemplateTag,
        JSDocTypedefTag,
        JSDocPropertyTag,
        JSDocTypeLiteral,

        // Synthesized list
        SyntaxList,
        // Enum value count
        Count,
        // Markers
        FirstAssignment = EqualsToken,
        LastAssignment = CaretEqualsToken,
        FirstReservedWord = BreakKeyword,
        LastReservedWord = WithKeyword,
        FirstKeyword = BreakKeyword,
        LastKeyword = OfKeyword,
        FirstFutureReservedWord = ImplementsKeyword,
        LastFutureReservedWord = YieldKeyword,
        FirstTypeNode = TypePredicate,
        LastTypeNode = StringLiteralType,
        FirstPunctuation = OpenBraceToken,
        LastPunctuation = CaretEqualsToken,
        FirstToken = Unknown,
        LastToken = LastKeyword,
        FirstTriviaToken = SingleLineCommentTrivia,
        LastTriviaToken = ConflictMarkerTrivia,
        FirstLiteralToken = NumericLiteral,
        LastLiteralToken = NoSubstitutionTemplateLiteral,
        FirstTemplateToken = NoSubstitutionTemplateLiteral,
        LastTemplateToken = TemplateTail,
        FirstBinaryOperator = LessThanToken,
        LastBinaryOperator = CaretEqualsToken,
        FirstNode = QualifiedName,
        FirstJSDocNode = JSDocTypeExpression,
        LastJSDocNode = JSDocTypeLiteral,
        FirstJSDocTagNode = JSDocComment,
        LastJSDocTagNode = JSDocTypeLiteral
    }

    export const enum NodeFlags {
        None =               0,
        Export =             1 << 0,  // Declarations
        Ambient =            1 << 1,  // Declarations
        Public =             1 << 2,  // Property/Method
        Private =            1 << 3,  // Property/Method
        Protected =          1 << 4,  // Property/Method
        Static =             1 << 5,  // Property/Method
        Readonly =           1 << 6,  // Property/Method
        Abstract =           1 << 7,  // Class/Method/ConstructSignature
        Async =              1 << 8,  // Property/Method/Function
        Default =            1 << 9,  // Function/Class (export default declaration)
        Let =                1 << 10,  // Variable declaration
        Const =              1 << 11,  // Variable declaration
        Namespace =          1 << 12,  // Namespace declaration
        ExportContext =      1 << 13,  // Export context (initialized by binding)
        ContainsThis =       1 << 14,  // Interface contains references to "this"
        HasImplicitReturn =  1 << 15,  // If function implicitly returns on one of codepaths (initialized by binding)
        HasExplicitReturn =  1 << 16,  // If function has explicit reachable return on one of codepaths (initialized by binding)
        GlobalAugmentation = 1 << 17,  // Set if module declaration is an augmentation for the global scope
        HasClassExtends =    1 << 18,  // If the file has a non-ambient class with an extends clause in ES5 or lower (initialized by binding)
        HasDecorators =      1 << 19,  // If the file has decorators (initialized by binding)
        HasParamDecorators = 1 << 20,  // If the file has parameter decorators (initialized by binding)
        HasAsyncFunctions =  1 << 21,  // If the file has async functions (initialized by binding)
        DisallowInContext =  1 << 22,  // If node was parsed in a context where 'in-expressions' are not allowed
        YieldContext =       1 << 23,  // If node was parsed in the 'yield' context created when parsing a generator
        DecoratorContext =   1 << 24,  // If node was parsed as part of a decorator
        AwaitContext =       1 << 25,  // If node was parsed in the 'await' context created when parsing an async function
        ThisNodeHasError =   1 << 26,  // If the parser encountered an error when parsing the code that created this node
        JavaScriptFile =     1 << 27,  // If node was parsed in a JavaScript
        ThisNodeOrAnySubNodesHasError = 1 << 28,  // If this node or any of its children had an error
        HasAggregatedChildData = 1 << 29,  // If we've computed data from children and cached it in this node
        HasJsxSpreadAttribute = 1 << 30,

        Modifier = Export | Ambient | Public | Private | Protected | Static | Abstract | Default | Async | Readonly,
        AccessibilityModifier = Public | Private | Protected,
        // Accessibility modifiers and 'readonly' can be attached to a parameter in a constructor to make it a property.
        ParameterPropertyModifier = AccessibilityModifier | Readonly,
        BlockScoped = Let | Const,

        ReachabilityCheckFlags = HasImplicitReturn | HasExplicitReturn,
        EmitHelperFlags = HasClassExtends | HasDecorators | HasParamDecorators | HasAsyncFunctions,
        ReachabilityAndEmitFlags = ReachabilityCheckFlags | EmitHelperFlags,

        // Parsing context flags
        ContextFlags = DisallowInContext | YieldContext | DecoratorContext | AwaitContext | JavaScriptFile,

        // Exclude these flags when parsing a Type
        TypeExcludesFlags = YieldContext | AwaitContext,
    }

    export const enum JsxFlags {
        None = 0,
        /** An element from a named property of the JSX.IntrinsicElements interface */
        IntrinsicNamedElement = 1 << 0,
        /** An element inferred from the string index signature of the JSX.IntrinsicElements interface */
        IntrinsicIndexedElement = 1 << 1,

        IntrinsicElement = IntrinsicNamedElement | IntrinsicIndexedElement,
    }

    /* @internal */
    export const enum RelationComparisonResult {
        Succeeded = 1, // Should be truthy
        Failed = 2,
        FailedAndReported = 3
    }

    export interface Node extends TextRange {
        kind: SyntaxKind;
        flags: NodeFlags;
        decorators?: NodeArray<Decorator>;              // Array of decorators (in document order)
        modifiers?: ModifiersArray;                     // Array of modifiers
        /* @internal */ id?: number;                    // Unique id (used to look up NodeLinks)
        parent?: Node;                                  // Parent node (initialized by binding
        /* @internal */ jsDocComments?: JSDocComment[]; // JSDoc for the node, if it has any.  Only for .js files.
        /* @internal */ symbol?: Symbol;                // Symbol declared by node (initialized by binding)
        /* @internal */ locals?: SymbolTable;           // Locals associated with node (initialized by binding)
        /* @internal */ nextContainer?: Node;           // Next container in declaration order (initialized by binding)
        /* @internal */ localSymbol?: Symbol;           // Local symbol declared by node (initialized by binding only for exported nodes)
        /* @internal */ flowNode?: FlowNode;            // Associated FlowNode (initialized by binding)
    }

    export interface NodeArray<T> extends Array<T>, TextRange {
        hasTrailingComma?: boolean;
    }

    export interface ModifiersArray extends NodeArray<Modifier> {
        flags: number;
    }

    // @kind(SyntaxKind.AbstractKeyword)
    // @kind(SyntaxKind.AsyncKeyword)
    // @kind(SyntaxKind.ConstKeyword)
    // @kind(SyntaxKind.DeclareKeyword)
    // @kind(SyntaxKind.DefaultKeyword)
    // @kind(SyntaxKind.ExportKeyword)
    // @kind(SyntaxKind.PublicKeyword)
    // @kind(SyntaxKind.PrivateKeyword)
    // @kind(SyntaxKind.ProtectedKeyword)
    // @kind(SyntaxKind.StaticKeyword)
    export interface Modifier extends Node { }

    // @kind(SyntaxKind.Identifier)
    export interface Identifier extends PrimaryExpression {
        text: string;                                  // Text of identifier (with escapes converted to characters)
        originalKeywordKind?: SyntaxKind;              // Original syntaxKind which get set so that we can report an error later
    }

    // @kind(SyntaxKind.QualifiedName)
    export interface QualifiedName extends Node {
        // Must have same layout as PropertyAccess
        left: EntityName;
        right: Identifier;
    }

    export type EntityName = Identifier | QualifiedName;

    export type PropertyName = Identifier | LiteralExpression | ComputedPropertyName;

    export type DeclarationName = Identifier | LiteralExpression | ComputedPropertyName | BindingPattern;

    export interface Declaration extends Node {
        _declarationBrand: any;
        name?: DeclarationName;
    }

    export interface DeclarationStatement extends Declaration, Statement {
        name?: Identifier;
    }

    // @kind(SyntaxKind.ComputedPropertyName)
    export interface ComputedPropertyName extends Node {
        expression: Expression;
    }

    // @kind(SyntaxKind.Decorator)
    export interface Decorator extends Node {
        expression: LeftHandSideExpression;
    }

    // @kind(SyntaxKind.TypeParameter)
    export interface TypeParameterDeclaration extends Declaration {
        name: Identifier;
        constraint?: TypeNode;

        // For error recovery purposes.
        expression?: Expression;
    }

    export interface SignatureDeclaration extends Declaration {
        name?: PropertyName;
        typeParameters?: NodeArray<TypeParameterDeclaration>;
        parameters: NodeArray<ParameterDeclaration>;
        type?: TypeNode;
    }

    // @kind(SyntaxKind.CallSignature)
    export interface CallSignatureDeclaration extends SignatureDeclaration, TypeElement { }

    // @kind(SyntaxKind.ConstructSignature)
    export interface ConstructSignatureDeclaration extends SignatureDeclaration, TypeElement { }

    // @kind(SyntaxKind.VariableDeclaration)
    export interface VariableDeclaration extends Declaration {
        parent?: VariableDeclarationList;
        name: Identifier | BindingPattern;  // Declared variable name
        type?: TypeNode;                    // Optional type annotation
        initializer?: Expression;           // Optional initializer
    }

    // @kind(SyntaxKind.VariableDeclarationList)
    export interface VariableDeclarationList extends Node {
        declarations: NodeArray<VariableDeclaration>;
    }

    // @kind(SyntaxKind.Parameter)
    export interface ParameterDeclaration extends Declaration {
        dotDotDotToken?: Node;              // Present on rest parameter
        name: Identifier | BindingPattern;  // Declared parameter name
        questionToken?: Node;               // Present on optional parameter
        type?: TypeNode;                    // Optional type annotation
        initializer?: Expression;           // Optional initializer
    }

    // @kind(SyntaxKind.BindingElement)
    export interface BindingElement extends Declaration {
        propertyName?: PropertyName;        // Binding property name (in object binding pattern)
        dotDotDotToken?: Node;              // Present on rest binding element
        name: Identifier | BindingPattern;  // Declared binding element name
        initializer?: Expression;           // Optional initializer
    }

    // @kind(SyntaxKind.PropertySignature)
    export interface PropertySignature extends TypeElement {
        name: PropertyName;                 // Declared property name
        questionToken?: Node;               // Present on optional property
        type?: TypeNode;                    // Optional type annotation
        initializer?: Expression;           // Optional initializer
    }

    // @kind(SyntaxKind.PropertyDeclaration)
    export interface PropertyDeclaration extends ClassElement {
        questionToken?: Node;               // Present for use with reporting a grammar error
        name: PropertyName;
        type?: TypeNode;
        initializer?: Expression;           // Optional initializer
    }

    export interface ObjectLiteralElement extends Declaration {
        _objectLiteralBrandBrand: any;
        name?: PropertyName;
   }

    // @kind(SyntaxKind.PropertyAssignment)
    export interface PropertyAssignment extends ObjectLiteralElement {
        _propertyAssignmentBrand: any;
        name: PropertyName;
        questionToken?: Node;
        initializer: Expression;
    }

    // @kind(SyntaxKind.ShorthandPropertyAssignment)
    export interface ShorthandPropertyAssignment extends ObjectLiteralElement {
        name: Identifier;
        questionToken?: Node;
        // used when ObjectLiteralExpression is used in ObjectAssignmentPattern
        // it is grammar error to appear in actual object initializer
        equalsToken?: Node;
        objectAssignmentInitializer?: Expression;
    }

    // SyntaxKind.VariableDeclaration
    // SyntaxKind.Parameter
    // SyntaxKind.BindingElement
    // SyntaxKind.Property
    // SyntaxKind.PropertyAssignment
    // SyntaxKind.ShorthandPropertyAssignment
    // SyntaxKind.EnumMember
    // SyntaxKind.JSDocPropertyTag
    export interface VariableLikeDeclaration extends Declaration {
        propertyName?: PropertyName;
        dotDotDotToken?: Node;
        name: DeclarationName;
        questionToken?: Node;
        type?: TypeNode;
        initializer?: Expression;
    }

    export interface PropertyLikeDeclaration extends Declaration {
        name: PropertyName;
    }

    export interface BindingPattern extends Node {
        elements: NodeArray<BindingElement>;
    }

    // @kind(SyntaxKind.ObjectBindingPattern)
    export interface ObjectBindingPattern extends BindingPattern { }

    // @kind(SyntaxKind.ArrayBindingPattern)
    export interface ArrayBindingPattern extends BindingPattern { }

    /**
     * Several node kinds share function-like features such as a signature,
     * a name, and a body. These nodes should extend FunctionLikeDeclaration.
     * Examples:
     * - FunctionDeclaration
     * - MethodDeclaration
     * - AccessorDeclaration
     */
    export interface FunctionLikeDeclaration extends SignatureDeclaration {
        _functionLikeDeclarationBrand: any;

        asteriskToken?: Node;
        questionToken?: Node;
        body?: Block | Expression;
    }

    // @kind(SyntaxKind.FunctionDeclaration)
    export interface FunctionDeclaration extends FunctionLikeDeclaration, DeclarationStatement {
        name?: Identifier;
        body?: FunctionBody;
    }

    // @kind(SyntaxKind.MethodSignature)
    export interface MethodSignature extends SignatureDeclaration, TypeElement {
        name: PropertyName;
    }

    // Note that a MethodDeclaration is considered both a ClassElement and an ObjectLiteralElement.
    // Both the grammars for ClassDeclaration and ObjectLiteralExpression allow for MethodDeclarations
    // as child elements, and so a MethodDeclaration satisfies both interfaces.  This avoids the
    // alternative where we would need separate kinds/types for ClassMethodDeclaration and
    // ObjectLiteralMethodDeclaration, which would look identical.
    //
    // Because of this, it may be necessary to determine what sort of MethodDeclaration you have
    // at later stages of the compiler pipeline.  In that case, you can either check the parent kind
    // of the method, or use helpers like isObjectLiteralMethodDeclaration
    // @kind(SyntaxKind.MethodDeclaration)
    export interface MethodDeclaration extends FunctionLikeDeclaration, ClassElement, ObjectLiteralElement {
        name: PropertyName;
        body?: FunctionBody;
    }

    // @kind(SyntaxKind.Constructor)
    export interface ConstructorDeclaration extends FunctionLikeDeclaration, ClassElement {
        body?: FunctionBody;
    }

    // For when we encounter a semicolon in a class declaration.  ES6 allows these as class elements.
    // @kind(SyntaxKind.SemicolonClassElement)
    export interface SemicolonClassElement extends ClassElement {
        _semicolonClassElementBrand: any;
    }

    // See the comment on MethodDeclaration for the intuition behind AccessorDeclaration being a
    // ClassElement and an ObjectLiteralElement.
    export interface AccessorDeclaration extends FunctionLikeDeclaration, ClassElement, ObjectLiteralElement {
        _accessorDeclarationBrand: any;
        name: PropertyName;
        body: FunctionBody;
    }

    // @kind(SyntaxKind.GetAccessor)
    export interface GetAccessorDeclaration extends AccessorDeclaration { }

    // @kind(SyntaxKind.SetAccessor)
    export interface SetAccessorDeclaration extends AccessorDeclaration { }

    // @kind(SyntaxKind.IndexSignature)
    export interface IndexSignatureDeclaration extends SignatureDeclaration, ClassElement, TypeElement {
        _indexSignatureDeclarationBrand: any;
    }

    // @kind(SyntaxKind.AnyKeyword)
    // @kind(SyntaxKind.NumberKeyword)
    // @kind(SyntaxKind.BooleanKeyword)
    // @kind(SyntaxKind.StringKeyword)
    // @kind(SyntaxKind.SymbolKeyword)
    // @kind(SyntaxKind.VoidKeyword)
    export interface TypeNode extends Node {
        _typeNodeBrand: any;
    }

    // @kind(SyntaxKind.ThisType)
    export interface ThisTypeNode extends TypeNode {
        _thisTypeNodeBrand: any;
    }

    export interface FunctionOrConstructorTypeNode extends TypeNode, SignatureDeclaration {
        _functionOrConstructorTypeNodeBrand: any;
    }

    // @kind(SyntaxKind.FunctionType)
    export interface FunctionTypeNode extends FunctionOrConstructorTypeNode { }

    // @kind(SyntaxKind.ConstructorType)
    export interface ConstructorTypeNode extends FunctionOrConstructorTypeNode { }

    // @kind(SyntaxKind.TypeReference)
    export interface TypeReferenceNode extends TypeNode {
        typeName: EntityName;
        typeArguments?: NodeArray<TypeNode>;
    }

    // @kind(SyntaxKind.TypePredicate)
    export interface TypePredicateNode extends TypeNode {
        parameterName: Identifier | ThisTypeNode;
        type: TypeNode;
    }

    // @kind(SyntaxKind.TypeQuery)
    export interface TypeQueryNode extends TypeNode {
        exprName: EntityName;
    }

    // A TypeLiteral is the declaration node for an anonymous symbol.
    // @kind(SyntaxKind.TypeLiteral)
    export interface TypeLiteralNode extends TypeNode, Declaration {
        members: NodeArray<TypeElement>;
    }

    // @kind(SyntaxKind.ArrayType)
    export interface ArrayTypeNode extends TypeNode {
        elementType: TypeNode;
    }

    // @kind(SyntaxKind.TupleType)
    export interface TupleTypeNode extends TypeNode {
        elementTypes: NodeArray<TypeNode>;
    }

    export interface UnionOrIntersectionTypeNode extends TypeNode {
        types: NodeArray<TypeNode>;
    }

    // @kind(SyntaxKind.UnionType)
    export interface UnionTypeNode extends UnionOrIntersectionTypeNode { }

    // @kind(SyntaxKind.IntersectionType)
    export interface IntersectionTypeNode extends UnionOrIntersectionTypeNode { }

    // @kind(SyntaxKind.ParenthesizedType)
    export interface ParenthesizedTypeNode extends TypeNode {
        type: TypeNode;
    }

    // @kind(SyntaxKind.StringLiteralType)
    export interface StringLiteralTypeNode extends LiteralLikeNode, TypeNode {
        _stringLiteralTypeBrand: any;
    }

    // @kind(SyntaxKind.StringLiteral)
    export interface StringLiteral extends LiteralExpression {
        _stringLiteralBrand: any;
    }

    // Note: 'brands' in our syntax nodes serve to give us a small amount of nominal typing.
    // Consider 'Expression'.  Without the brand, 'Expression' is actually no different
    // (structurally) than 'Node'.  Because of this you can pass any Node to a function that
    // takes an Expression without any error.  By using the 'brands' we ensure that the type
    // checker actually thinks you have something of the right type.  Note: the brands are
    // never actually given values.  At runtime they have zero cost.

    export interface Expression extends Node {
        _expressionBrand: any;
        contextualType?: Type;  // Used to temporarily assign a contextual type during overload resolution
    }

    // @kind(SyntaxKind.OmittedExpression)
    export interface OmittedExpression extends Expression { }

    export interface UnaryExpression extends Expression {
        _unaryExpressionBrand: any;
    }

    export interface IncrementExpression extends UnaryExpression {
        _incrementExpressionBrand: any;
    }

    // @kind(SyntaxKind.PrefixUnaryExpression)
    export interface PrefixUnaryExpression extends IncrementExpression {
        operator: SyntaxKind;
        operand: UnaryExpression;
    }

    // @kind(SyntaxKind.PostfixUnaryExpression)
    export interface PostfixUnaryExpression extends IncrementExpression {
        operand: LeftHandSideExpression;
        operator: SyntaxKind;
    }

    export interface PostfixExpression extends UnaryExpression {
        _postfixExpressionBrand: any;
    }

    export interface LeftHandSideExpression extends IncrementExpression {
        _leftHandSideExpressionBrand: any;
    }

    export interface MemberExpression extends LeftHandSideExpression {
        _memberExpressionBrand: any;
    }

    // @kind(SyntaxKind.TrueKeyword)
    // @kind(SyntaxKind.FalseKeyword)
    // @kind(SyntaxKind.NullKeyword)
    // @kind(SyntaxKind.ThisKeyword)
    // @kind(SyntaxKind.SuperKeyword)
    export interface PrimaryExpression extends MemberExpression {
        _primaryExpressionBrand: any;
    }

    // @kind(SyntaxKind.DeleteExpression)
    export interface DeleteExpression extends UnaryExpression {
        expression: UnaryExpression;
    }

    // @kind(SyntaxKind.TypeOfExpression)
    export interface TypeOfExpression extends UnaryExpression {
        expression: UnaryExpression;
    }

    // @kind(SyntaxKind.VoidExpression)
    export interface VoidExpression extends UnaryExpression {
        expression: UnaryExpression;
    }

    // @kind(SyntaxKind.AwaitExpression)
    export interface AwaitExpression extends UnaryExpression {
        expression: UnaryExpression;
    }

    // @kind(SyntaxKind.YieldExpression)
    export interface YieldExpression extends Expression {
        asteriskToken?: Node;
        expression?: Expression;
    }

    // @kind(SyntaxKind.BinaryExpression)
    // Binary expressions can be declarations if they are 'exports.foo = bar' expressions in JS files
    export interface BinaryExpression extends Expression, Declaration {
        left: Expression;
        operatorToken: Node;
        right: Expression;
    }

    // @kind(SyntaxKind.ConditionalExpression)
    export interface ConditionalExpression extends Expression {
        condition: Expression;
        questionToken: Node;
        whenTrue: Expression;
        colonToken: Node;
        whenFalse: Expression;
    }

    export type FunctionBody = Block;
    export type ConciseBody = FunctionBody | Expression;

    // @kind(SyntaxKind.FunctionExpression)
    export interface FunctionExpression extends PrimaryExpression, FunctionLikeDeclaration {
        name?: Identifier;
        body: FunctionBody;  // Required, whereas the member inherited from FunctionDeclaration is optional
    }

    // @kind(SyntaxKind.ArrowFunction)
    export interface ArrowFunction extends Expression, FunctionLikeDeclaration {
        equalsGreaterThanToken: Node;
        body: ConciseBody;
    }

    export interface LiteralLikeNode extends Node {
        text: string;
        isUnterminated?: boolean;
        hasExtendedUnicodeEscape?: boolean;
        /* @internal */
        isOctalLiteral?: boolean;
    }

    // The text property of a LiteralExpression stores the interpreted value of the literal in text form. For a StringLiteral,
    // or any literal of a template, this means quotes have been removed and escapes have been converted to actual characters.
    // For a NumericLiteral, the stored value is the toString() representation of the number. For example 1, 1.00, and 1e0 are all stored as just "1".
    // @kind(SyntaxKind.NumericLiteral)
    // @kind(SyntaxKind.RegularExpressionLiteral)
    // @kind(SyntaxKind.NoSubstitutionTemplateLiteral)
    export interface LiteralExpression extends LiteralLikeNode, PrimaryExpression {
        _literalExpressionBrand: any;
    }

    // @kind(SyntaxKind.TemplateHead)
    // @kind(SyntaxKind.TemplateMiddle)
    // @kind(SyntaxKind.TemplateTail)
    export interface TemplateLiteralFragment extends LiteralLikeNode {
        _templateLiteralFragmentBrand: any;
    }

    // @kind(SyntaxKind.TemplateExpression)
    export interface TemplateExpression extends PrimaryExpression {
        head: TemplateLiteralFragment;
        templateSpans: NodeArray<TemplateSpan>;
    }

    // Each of these corresponds to a substitution expression and a template literal, in that order.
    // The template literal must have kind TemplateMiddleLiteral or TemplateTailLiteral.
    // @kind(SyntaxKind.TemplateSpan)
    export interface TemplateSpan extends Node {
        expression: Expression;
        literal: TemplateLiteralFragment;
    }

    // @kind(SyntaxKind.ParenthesizedExpression)
    export interface ParenthesizedExpression extends PrimaryExpression {
        expression: Expression;
    }

    // @kind(SyntaxKind.ArrayLiteralExpression)
    export interface ArrayLiteralExpression extends PrimaryExpression {
        elements: NodeArray<Expression>;
        /* @internal */
        multiLine?: boolean;
    }

    // @kind(SyntaxKind.SpreadElementExpression)
    export interface SpreadElementExpression extends Expression {
        expression: Expression;
    }

    // An ObjectLiteralExpression is the declaration node for an anonymous symbol.
    // @kind(SyntaxKind.ObjectLiteralExpression)
    export interface ObjectLiteralExpression extends PrimaryExpression, Declaration {
        properties: NodeArray<ObjectLiteralElement>;
        /* @internal */
        multiLine?: boolean;
    }

    // @kind(SyntaxKind.PropertyAccessExpression)
    export interface PropertyAccessExpression extends MemberExpression, Declaration {
        expression: LeftHandSideExpression;
        dotToken: Node;
        name: Identifier;
    }

    export type IdentifierOrPropertyAccess = Identifier | PropertyAccessExpression;

    // @kind(SyntaxKind.ElementAccessExpression)
    export interface ElementAccessExpression extends MemberExpression {
        expression: LeftHandSideExpression;
        argumentExpression?: Expression;
    }

    // @kind(SyntaxKind.CallExpression)
    export interface CallExpression extends LeftHandSideExpression, Declaration {
        expression: LeftHandSideExpression;
        typeArguments?: NodeArray<TypeNode>;
        arguments: NodeArray<Expression>;
    }

    // @kind(SyntaxKind.ExpressionWithTypeArguments)
    export interface ExpressionWithTypeArguments extends TypeNode {
        expression: LeftHandSideExpression;
        typeArguments?: NodeArray<TypeNode>;
    }

    // @kind(SyntaxKind.NewExpression)
    export interface NewExpression extends CallExpression, PrimaryExpression { }

    // @kind(SyntaxKind.TaggedTemplateExpression)
    export interface TaggedTemplateExpression extends MemberExpression {
        tag: LeftHandSideExpression;
        template: LiteralExpression | TemplateExpression;
    }

    export type CallLikeExpression = CallExpression | NewExpression | TaggedTemplateExpression | Decorator;

    // @kind(SyntaxKind.AsExpression)
    export interface AsExpression extends Expression {
        expression: Expression;
        type: TypeNode;
    }

    // @kind(SyntaxKind.TypeAssertionExpression)
    export interface TypeAssertion extends UnaryExpression {
        type: TypeNode;
        expression: UnaryExpression;
    }

    export type AssertionExpression = TypeAssertion | AsExpression;

    // @kind(SyntaxKind.NonNullExpression)
    export interface NonNullExpression extends LeftHandSideExpression {
        expression: Expression;
    }

    /// A JSX expression of the form <TagName attrs>...</TagName>
    // @kind(SyntaxKind.JsxElement)
    export interface JsxElement extends PrimaryExpression {
        openingElement: JsxOpeningElement;
        children: NodeArray<JsxChild>;
        closingElement: JsxClosingElement;
    }

    /// The opening element of a <Tag>...</Tag> JsxElement
    // @kind(SyntaxKind.JsxOpeningElement)
    export interface JsxOpeningElement extends Expression {
        _openingElementBrand?: any;
        tagName: EntityName;
        attributes: NodeArray<JsxAttribute | JsxSpreadAttribute>;
    }

    /// A JSX expression of the form <TagName attrs />
    // @kind(SyntaxKind.JsxSelfClosingElement)
    export interface JsxSelfClosingElement extends PrimaryExpression, JsxOpeningElement {
        _selfClosingElementBrand?: any;
    }

    /// Either the opening tag in a <Tag>...</Tag> pair, or the lone <Tag /> in a self-closing form
    export type JsxOpeningLikeElement = JsxSelfClosingElement | JsxOpeningElement;

    // @kind(SyntaxKind.JsxAttribute)
    export interface JsxAttribute extends Node {
        name: Identifier;
        /// JSX attribute initializers are optional; <X y /> is sugar for <X y={true} />
        initializer?: Expression;
    }

    // @kind(SyntaxKind.JsxSpreadAttribute)
    export interface JsxSpreadAttribute extends Node {
        expression: Expression;
    }

    // @kind(SyntaxKind.JsxClosingElement)
    export interface JsxClosingElement extends Node {
        tagName: EntityName;
    }

    // @kind(SyntaxKind.JsxExpression)
    export interface JsxExpression extends Expression {
        expression?: Expression;
    }

    // @kind(SyntaxKind.JsxText)
    export interface JsxText extends Node {
        _jsxTextExpressionBrand: any;
    }

    export type JsxChild = JsxText | JsxExpression | JsxElement | JsxSelfClosingElement;

    export interface Statement extends Node {
        _statementBrand: any;
    }

    // @kind(SyntaxKind.EmptyStatement)
    export interface EmptyStatement extends Statement { }

    // @kind(SyntaxKind.DebuggerStatement)
    export interface DebuggerStatement extends Statement { }

    // @kind(SyntaxKind.MissingDeclaration)
    export interface MissingDeclaration extends DeclarationStatement, ClassElement, ObjectLiteralElement, TypeElement {
        name?: Identifier;
    }

    export type BlockLike = SourceFile | Block | ModuleBlock | CaseClause;

    // @kind(SyntaxKind.Block)
    export interface Block extends Statement {
        statements: NodeArray<Statement>;
    }

    // @kind(SyntaxKind.VariableStatement)
    export interface VariableStatement extends Statement {
        declarationList: VariableDeclarationList;
    }

    // @kind(SyntaxKind.ExpressionStatement)
    export interface ExpressionStatement extends Statement {
        expression: Expression;
    }

    // @kind(SyntaxKind.IfStatement)
    export interface IfStatement extends Statement {
        expression: Expression;
        thenStatement: Statement;
        elseStatement?: Statement;
    }

    export interface IterationStatement extends Statement {
        statement: Statement;
    }

    // @kind(SyntaxKind.DoStatement)
    export interface DoStatement extends IterationStatement {
        expression: Expression;
    }

    // @kind(SyntaxKind.WhileStatement)
    export interface WhileStatement extends IterationStatement {
        expression: Expression;
    }

    // @kind(SyntaxKind.ForStatement)
    export interface ForStatement extends IterationStatement {
        initializer?: VariableDeclarationList | Expression;
        condition?: Expression;
        incrementor?: Expression;
    }

    // @kind(SyntaxKind.ForInStatement)
    export interface ForInStatement extends IterationStatement {
        initializer: VariableDeclarationList | Expression;
        expression: Expression;
    }

    // @kind(SyntaxKind.ForOfStatement)
    export interface ForOfStatement extends IterationStatement {
        initializer: VariableDeclarationList | Expression;
        expression: Expression;
    }

    // @kind(SyntaxKind.BreakStatement)
    export interface BreakStatement extends Statement {
        label?: Identifier;
    }

    // @kind(SyntaxKind.ContinueStatement)
    export interface ContinueStatement extends Statement {
        label?: Identifier;
    }

    export type BreakOrContinueStatement = BreakStatement | ContinueStatement;

    // @kind(SyntaxKind.ReturnStatement)
    export interface ReturnStatement extends Statement {
        expression?: Expression;
    }

    // @kind(SyntaxKind.WithStatement)
    export interface WithStatement extends Statement {
        expression: Expression;
        statement: Statement;
    }

    // @kind(SyntaxKind.SwitchStatement)
    export interface SwitchStatement extends Statement {
        expression: Expression;
        caseBlock: CaseBlock;
    }

    // @kind(SyntaxKind.CaseBlock)
    export interface CaseBlock extends Node {
        clauses: NodeArray<CaseOrDefaultClause>;
    }

    // @kind(SyntaxKind.CaseClause)
    export interface CaseClause extends Node {
        expression: Expression;
        statements: NodeArray<Statement>;
    }

    // @kind(SyntaxKind.DefaultClause)
    export interface DefaultClause extends Node {
        statements: NodeArray<Statement>;
    }

    export type CaseOrDefaultClause = CaseClause | DefaultClause;

    // @kind(SyntaxKind.LabeledStatement)
    export interface LabeledStatement extends Statement {
        label: Identifier;
        statement: Statement;
    }

    // @kind(SyntaxKind.ThrowStatement)
    export interface ThrowStatement extends Statement {
        expression: Expression;
    }

    // @kind(SyntaxKind.TryStatement)
    export interface TryStatement extends Statement {
        tryBlock: Block;
        catchClause?: CatchClause;
        finallyBlock?: Block;
    }

    // @kind(SyntaxKind.CatchClause)
    export interface CatchClause extends Node {
        variableDeclaration: VariableDeclaration;
        block: Block;
    }

    export type DeclarationWithTypeParameters = SignatureDeclaration | ClassLikeDeclaration | InterfaceDeclaration | TypeAliasDeclaration;

    export interface ClassLikeDeclaration extends Declaration {
        name?: Identifier;
        typeParameters?: NodeArray<TypeParameterDeclaration>;
        heritageClauses?: NodeArray<HeritageClause>;
        members: NodeArray<ClassElement>;
    }

    // @kind(SyntaxKind.ClassDeclaration)
    export interface ClassDeclaration extends ClassLikeDeclaration, DeclarationStatement {
        name?: Identifier;
    }

    // @kind(SyntaxKind.ClassExpression)
    export interface ClassExpression extends ClassLikeDeclaration, PrimaryExpression {
    }

    export interface ClassElement extends Declaration {
        _classElementBrand: any;
        name?: PropertyName;
    }

    export interface TypeElement extends Declaration {
        _typeElementBrand: any;
        name?: PropertyName;
        questionToken?: Node;
    }

    // @kind(SyntaxKind.InterfaceDeclaration)
    export interface InterfaceDeclaration extends DeclarationStatement {
        name: Identifier;
        typeParameters?: NodeArray<TypeParameterDeclaration>;
        heritageClauses?: NodeArray<HeritageClause>;
        members: NodeArray<TypeElement>;
    }

    // @kind(SyntaxKind.HeritageClause)
    export interface HeritageClause extends Node {
        token: SyntaxKind;
        types?: NodeArray<ExpressionWithTypeArguments>;
    }

    // @kind(SyntaxKind.TypeAliasDeclaration)
    export interface TypeAliasDeclaration extends DeclarationStatement {
        name: Identifier;
        typeParameters?: NodeArray<TypeParameterDeclaration>;
        type: TypeNode;
    }

    // @kind(SyntaxKind.EnumMember)
    export interface EnumMember extends Declaration {
        // This does include ComputedPropertyName, but the parser will give an error
        // if it parses a ComputedPropertyName in an EnumMember
        name: DeclarationName;
        initializer?: Expression;
    }

    // @kind(SyntaxKind.EnumDeclaration)
    export interface EnumDeclaration extends DeclarationStatement {
        name: Identifier;
        members: NodeArray<EnumMember>;
    }

    export type ModuleBody = ModuleBlock | ModuleDeclaration;

    // @kind(SyntaxKind.ModuleDeclaration)
    export interface ModuleDeclaration extends DeclarationStatement {
        name: Identifier | LiteralExpression;
        body: ModuleBlock | ModuleDeclaration;
    }

    // @kind(SyntaxKind.ModuleBlock)
    export interface ModuleBlock extends Node, Statement {
        statements: NodeArray<Statement>;
    }

    // @kind(SyntaxKind.ImportEqualsDeclaration)
    export interface ImportEqualsDeclaration extends DeclarationStatement {
        name: Identifier;

        // 'EntityName' for an internal module reference, 'ExternalModuleReference' for an external
        // module reference.
        moduleReference: EntityName | ExternalModuleReference;
    }

    // @kind(SyntaxKind.ExternalModuleReference)
    export interface ExternalModuleReference extends Node {
        expression?: Expression;
    }

    // In case of:
    // import "mod"  => importClause = undefined, moduleSpecifier = "mod"
    // In rest of the cases, module specifier is string literal corresponding to module
    // ImportClause information is shown at its declaration below.
    // @kind(SyntaxKind.ImportDeclaration)
    export interface ImportDeclaration extends Statement {
        importClause?: ImportClause;
        moduleSpecifier: Expression;
    }

    // In case of:
    // import d from "mod" => name = d, namedBinding = undefined
    // import * as ns from "mod" => name = undefined, namedBinding: NamespaceImport = { name: ns }
    // import d, * as ns from "mod" => name = d, namedBinding: NamespaceImport = { name: ns }
    // import { a, b as x } from "mod" => name = undefined, namedBinding: NamedImports = { elements: [{ name: a }, { name: x, propertyName: b}]}
    // import d, { a, b as x } from "mod" => name = d, namedBinding: NamedImports = { elements: [{ name: a }, { name: x, propertyName: b}]}
    // @kind(SyntaxKind.ImportClause)
    export interface ImportClause extends Declaration {
        name?: Identifier; // Default binding
        namedBindings?: NamespaceImport | NamedImports;
    }

    // @kind(SyntaxKind.NamespaceImport)
    export interface NamespaceImport extends Declaration {
        name: Identifier;
    }

    // @kind(SyntaxKind.NamespaceExportDeclaration)
    export interface NamespaceExportDeclaration extends DeclarationStatement {
        name: Identifier;
        moduleReference: LiteralLikeNode;
    }

    // @kind(SyntaxKind.ExportDeclaration)
    export interface ExportDeclaration extends DeclarationStatement {
        exportClause?: NamedExports;
        moduleSpecifier?: Expression;
    }

    // @kind(SyntaxKind.NamedImports)
    export interface NamedImports extends Node {
        elements: NodeArray<ImportSpecifier>;
    }

    // @kind(SyntaxKind.NamedExports)
    export interface NamedExports extends Node {
        elements: NodeArray<ExportSpecifier>;
    }

    export type NamedImportsOrExports = NamedImports | NamedExports;

    // @kind(SyntaxKind.ImportSpecifier)
    export interface ImportSpecifier extends Declaration {
        propertyName?: Identifier;  // Name preceding "as" keyword (or undefined when "as" is absent)
        name: Identifier;           // Declared name
    }

    // @kind(SyntaxKind.ExportSpecifier)
    export interface ExportSpecifier extends Declaration {
        propertyName?: Identifier;  // Name preceding "as" keyword (or undefined when "as" is absent)
        name: Identifier;           // Declared name
    }

    export type ImportOrExportSpecifier = ImportSpecifier | ExportSpecifier;

    // @kind(SyntaxKind.ExportAssignment)
    export interface ExportAssignment extends DeclarationStatement {
        isExportEquals?: boolean;
        expression: Expression;
    }

    export interface FileReference extends TextRange {
        fileName: string;
    }

    export interface CommentRange extends TextRange {
        hasTrailingNewLine?: boolean;
        kind: SyntaxKind;
    }

    // represents a top level: { type } expression in a JSDoc comment.
    // @kind(SyntaxKind.JSDocTypeExpression)
    export interface JSDocTypeExpression extends Node {
        type: JSDocType;
    }

    export interface JSDocType extends TypeNode {
        _jsDocTypeBrand: any;
    }

    // @kind(SyntaxKind.JSDocAllType)
    export interface JSDocAllType extends JSDocType {
        _JSDocAllTypeBrand: any;
    }

    // @kind(SyntaxKind.JSDocUnknownType)
    export interface JSDocUnknownType extends JSDocType {
        _JSDocUnknownTypeBrand: any;
    }

    // @kind(SyntaxKind.JSDocArrayType)
    export interface JSDocArrayType extends JSDocType {
        elementType: JSDocType;
    }

    // @kind(SyntaxKind.JSDocUnionType)
    export interface JSDocUnionType extends JSDocType {
        types: NodeArray<JSDocType>;
    }

    // @kind(SyntaxKind.JSDocTupleType)
    export interface JSDocTupleType extends JSDocType {
        types: NodeArray<JSDocType>;
    }

    // @kind(SyntaxKind.JSDocNonNullableType)
    export interface JSDocNonNullableType extends JSDocType {
        type: JSDocType;
    }

    // @kind(SyntaxKind.JSDocNullableType)
    export interface JSDocNullableType extends JSDocType {
        type: JSDocType;
    }

    // @kind(SyntaxKind.JSDocRecordType)
    export interface JSDocRecordType extends JSDocType, TypeLiteralNode {
        members: NodeArray<JSDocRecordMember>;
    }

    // @kind(SyntaxKind.JSDocTypeReference)
    export interface JSDocTypeReference extends JSDocType {
        name: EntityName;
        typeArguments: NodeArray<JSDocType>;
    }

    // @kind(SyntaxKind.JSDocOptionalType)
    export interface JSDocOptionalType extends JSDocType {
        type: JSDocType;
    }

    // @kind(SyntaxKind.JSDocFunctionType)
    export interface JSDocFunctionType extends JSDocType, SignatureDeclaration {
        parameters: NodeArray<ParameterDeclaration>;
        type: JSDocType;
    }

    // @kind(SyntaxKind.JSDocVariadicType)
    export interface JSDocVariadicType extends JSDocType {
        type: JSDocType;
    }

    // @kind(SyntaxKind.JSDocConstructorType)
    export interface JSDocConstructorType extends JSDocType {
        type: JSDocType;
    }

    // @kind(SyntaxKind.JSDocThisType)
    export interface JSDocThisType extends JSDocType {
        type: JSDocType;
    }

    export type JSDocTypeReferencingNode = JSDocThisType | JSDocConstructorType | JSDocVariadicType | JSDocOptionalType | JSDocNullableType | JSDocNonNullableType;

    // @kind(SyntaxKind.JSDocRecordMember)
    export interface JSDocRecordMember extends PropertySignature {
        name: Identifier | LiteralExpression;
        type?: JSDocType;
    }

    // @kind(SyntaxKind.JSDocComment)
    export interface JSDocComment extends Node {
        tags: NodeArray<JSDocTag>;
    }

    // @kind(SyntaxKind.JSDocTag)
    export interface JSDocTag extends Node {
        atToken: Node;
        tagName: Identifier;
    }

    // @kind(SyntaxKind.JSDocTemplateTag)
    export interface JSDocTemplateTag extends JSDocTag {
        typeParameters: NodeArray<TypeParameterDeclaration>;
    }

    // @kind(SyntaxKind.JSDocReturnTag)
    export interface JSDocReturnTag extends JSDocTag {
        typeExpression: JSDocTypeExpression;
    }

    // @kind(SyntaxKind.JSDocTypeTag)
    export interface JSDocTypeTag extends JSDocTag {
        typeExpression: JSDocTypeExpression;
    }

    // @kind(SyntaxKind.JSDocTypedefTag)
    export interface JSDocTypedefTag extends JSDocTag, Declaration {
        name?: Identifier;
        typeExpression?: JSDocTypeExpression;
        jsDocTypeLiteral?: JSDocTypeLiteral;
    }

    // @kind(SyntaxKind.JSDocPropertyTag)
    export interface JSDocPropertyTag extends JSDocTag, TypeElement {
        name: Identifier;
        typeExpression: JSDocTypeExpression;
    }

    // @kind(SyntaxKind.JSDocTypeLiteral)
    export interface JSDocTypeLiteral extends JSDocType {
        jsDocPropertyTags?: NodeArray<JSDocPropertyTag>;
        jsDocTypeTag?: JSDocTypeTag;
    }

    // @kind(SyntaxKind.JSDocParameterTag)
    export interface JSDocParameterTag extends JSDocTag {
        preParameterName?: Identifier;
        typeExpression?: JSDocTypeExpression;
        postParameterName?: Identifier;
        isBracketed: boolean;
    }

    export const enum FlowFlags {
        Unreachable    = 1 << 0,  // Unreachable code
        Start          = 1 << 1,  // Start of flow graph
        BranchLabel    = 1 << 2,  // Non-looping junction
        LoopLabel      = 1 << 3,  // Looping junction
        Assignment     = 1 << 4,  // Assignment
        TrueCondition  = 1 << 5,  // Condition known to be true
        FalseCondition = 1 << 6,  // Condition known to be false
        Referenced     = 1 << 7,  // Referenced as antecedent once
        Shared         = 1 << 8,  // Referenced as antecedent more than once
        Label = BranchLabel | LoopLabel,
        Condition = TrueCondition | FalseCondition
    }

    export interface FlowNode {
        flags: FlowFlags;
        id?: number;     // Node id used by flow type cache in checker
    }

    // FlowStart represents the start of a control flow. For a function expression or arrow
    // function, the container property references the function (which in turn has a flowNode
    // property for the containing control flow).
    export interface FlowStart extends FlowNode {
        container?: FunctionExpression | ArrowFunction;
    }

    // FlowLabel represents a junction with multiple possible preceding control flows.
    export interface FlowLabel extends FlowNode {
        antecedents: FlowNode[];
    }

    // FlowAssignment represents a node that assigns a value to a narrowable reference,
    // i.e. an identifier or a dotted name that starts with an identifier or 'this'.
    export interface FlowAssignment extends FlowNode {
        node: Expression | VariableDeclaration | BindingElement;
        antecedent: FlowNode;
    }

    // FlowCondition represents a condition that is known to be true or false at the
    // node's location in the control flow.
    export interface FlowCondition extends FlowNode {
        expression: Expression;
        antecedent: FlowNode;
    }

    export interface AmdDependency {
        path: string;
        name: string;
    }

    // Source files are declarations when they are external modules.
    // @kind(SyntaxKind.SourceFile)
    export interface SourceFile extends Declaration {
        statements: NodeArray<Statement>;
        endOfFileToken: Node;

        fileName: string;
        /* internal */ path: Path;
        text: string;

        amdDependencies: AmdDependency[];
        moduleName: string;
        referencedFiles: FileReference[];
        typeReferenceDirectives: FileReference[];
        languageVariant: LanguageVariant;
        isDeclarationFile: boolean;

        // this map is used by transpiler to supply alternative names for dependencies (i.e. in case of bundling)
        /* @internal */
        renamedDependencies?: Map<string>;

        /**
         * lib.d.ts should have a reference comment like
         *
         *  /// <reference no-default-lib="true"/>
         *
         * If any other file has this comment, it signals not to include lib.d.ts
         * because this containing file is intended to act as a default library.
         */
        hasNoDefaultLib: boolean;

        languageVersion: ScriptTarget;
        /* @internal */ scriptKind: ScriptKind;

        // The first node that causes this file to be an external module
        /* @internal */ externalModuleIndicator: Node;
        // The first node that causes this file to be a CommonJS module
        /* @internal */ commonJsModuleIndicator: Node;

        /* @internal */ identifiers: Map<string>;
        /* @internal */ nodeCount: number;
        /* @internal */ identifierCount: number;
        /* @internal */ symbolCount: number;

        // File level diagnostics reported by the parser (includes diagnostics about /// references
        // as well as code diagnostics).
        /* @internal */ parseDiagnostics: Diagnostic[];

        // File level diagnostics reported by the binder.
        /* @internal */ bindDiagnostics: Diagnostic[];

        // Stores a line map for the file.
        // This field should never be used directly to obtain line map, use getLineMap function instead.
        /* @internal */ lineMap: number[];
        /* @internal */ classifiableNames?: Map<string>;
        // Stores a mapping 'external module reference text' -> 'resolved file name' | undefined
        // It is used to resolve module names in the checker.
        // Content of this field should never be used directly - use getResolvedModuleFileName/setResolvedModuleFileName functions instead
        /* @internal */ resolvedModules: Map<ResolvedModule>;
        /* @internal */ resolvedTypeReferenceDirectiveNames: Map<ResolvedTypeReferenceDirective>;
        /* @internal */ imports: LiteralExpression[];
        /* @internal */ moduleAugmentations: LiteralExpression[];
        /* @internal */ patternAmbientModules?: PatternAmbientModule[];
    }

    export interface ScriptReferenceHost {
        getCompilerOptions(): CompilerOptions;
        getSourceFile(fileName: string): SourceFile;
        getSourceFileByPath(path: Path): SourceFile;
        getCurrentDirectory(): string;
    }

    export interface ParseConfigHost {
        readDirectory(rootDir: string, extension: string, exclude: string[]): string[];
        readDirectoryWithMultipleExtensions?(rootDir: string, extensions: string[], exclude: string[]): string[];
    }

    export interface WriteFileCallback {
        (fileName: string, data: string, writeByteOrderMark: boolean, onError?: (message: string) => void, sourceFiles?: SourceFile[]): void;
    }

    export class OperationCanceledException { }

    export interface CancellationToken {
        isCancellationRequested(): boolean;

        /** @throws OperationCanceledException if isCancellationRequested is true */
        throwIfCancellationRequested(): void;
    }

    export interface Program extends ScriptReferenceHost {

        /**
         * Get a list of root file names that were passed to a 'createProgram'
         */
        getRootFileNames(): string[];

        /**
         * Get a list of files in the program
         */
        getSourceFiles(): SourceFile[];

        /**
         * Emits the JavaScript and declaration files.  If targetSourceFile is not specified, then
         * the JavaScript and declaration files will be produced for all the files in this program.
         * If targetSourceFile is specified, then only the JavaScript and declaration for that
         * specific file will be generated.
         *
         * If writeFile is not specified then the writeFile callback from the compiler host will be
         * used for writing the JavaScript and declaration files.  Otherwise, the writeFile parameter
         * will be invoked when writing the JavaScript and declaration files.
         */
        emit(targetSourceFile?: SourceFile, writeFile?: WriteFileCallback, cancellationToken?: CancellationToken): EmitResult;

        getOptionsDiagnostics(cancellationToken?: CancellationToken): Diagnostic[];
        getGlobalDiagnostics(cancellationToken?: CancellationToken): Diagnostic[];
        getSyntacticDiagnostics(sourceFile?: SourceFile, cancellationToken?: CancellationToken): Diagnostic[];
        getSemanticDiagnostics(sourceFile?: SourceFile, cancellationToken?: CancellationToken): Diagnostic[];
        getDeclarationDiagnostics(sourceFile?: SourceFile, cancellationToken?: CancellationToken): Diagnostic[];

        /**
         * Gets a type checker that can be used to semantically analyze source fils in the program.
         */
        getTypeChecker(): TypeChecker;

        /* @internal */ getCommonSourceDirectory(): string;

        // For testing purposes only.  Should not be used by any other consumers (including the
        // language service).
        /* @internal */ getDiagnosticsProducingTypeChecker(): TypeChecker;

        /* @internal */ getClassifiableNames(): Map<string>;

        /* @internal */ getNodeCount(): number;
        /* @internal */ getIdentifierCount(): number;
        /* @internal */ getSymbolCount(): number;
        /* @internal */ getTypeCount(): number;

        /* @internal */ getFileProcessingDiagnostics(): DiagnosticCollection;
        /* @internal */ getResolvedTypeReferenceDirectives(): Map<ResolvedTypeReferenceDirective>;
        // For testing purposes only.
        /* @internal */ structureIsReused?: boolean;
    }

    export interface SourceMapSpan {
        /** Line number in the .js file. */
        emittedLine: number;
        /** Column number in the .js file. */
        emittedColumn: number;
        /** Line number in the .ts file. */
        sourceLine: number;
        /** Column number in the .ts file. */
        sourceColumn: number;
        /** Optional name (index into names array) associated with this span. */
        nameIndex?: number;
        /** .ts file (index into sources array) associated with this span */
        sourceIndex: number;
    }

    export interface SourceMapData {
        sourceMapFilePath: string;           // Where the sourcemap file is written
        jsSourceMappingURL: string;          // source map URL written in the .js file
        sourceMapFile: string;               // Source map's file field - .js file name
        sourceMapSourceRoot: string;         // Source map's sourceRoot field - location where the sources will be present if not ""
        sourceMapSources: string[];          // Source map's sources field - list of sources that can be indexed in this source map
        sourceMapSourcesContent?: string[];  // Source map's sourcesContent field - list of the sources' text to be embedded in the source map
        inputSourceFileNames: string[];      // Input source file (which one can use on program to get the file), 1:1 mapping with the sourceMapSources list
        sourceMapNames?: string[];           // Source map's names field - list of names that can be indexed in this source map
        sourceMapMappings: string;           // Source map's mapping field - encoded source map spans
        sourceMapDecodedMappings: SourceMapSpan[];  // Raw source map spans that were encoded into the sourceMapMappings
    }

    /** Return code used by getEmitOutput function to indicate status of the function */
    export enum ExitStatus {
        // Compiler ran successfully.  Either this was a simple do-nothing compilation (for example,
        // when -version or -help was provided, or this was a normal compilation, no diagnostics
        // were produced, and all outputs were generated successfully.
        Success = 0,

        // Diagnostics were produced and because of them no code was generated.
        DiagnosticsPresent_OutputsSkipped = 1,

        // Diagnostics were produced and outputs were generated in spite of them.
        DiagnosticsPresent_OutputsGenerated = 2,
    }

    export interface EmitResult {
        emitSkipped: boolean;
        /** Contains declaration emit diagnostics */
        diagnostics: Diagnostic[];
        emittedFiles: string[]; // Array of files the compiler wrote to disk
        /* @internal */ sourceMaps: SourceMapData[];  // Array of sourceMapData if compiler emitted sourcemaps
    }

    /* @internal */
    export interface TypeCheckerHost {
        getCompilerOptions(): CompilerOptions;

        getSourceFiles(): SourceFile[];
        getSourceFile(fileName: string): SourceFile;
        getResolvedTypeReferenceDirectives(): Map<ResolvedTypeReferenceDirective>;
    }

    export interface TypeChecker {
        getTypeOfSymbolAtLocation(symbol: Symbol, node: Node): Type;
        getDeclaredTypeOfSymbol(symbol: Symbol): Type;
        getPropertiesOfType(type: Type): Symbol[];
        getPropertyOfType(type: Type, propertyName: string): Symbol;
        getSignaturesOfType(type: Type, kind: SignatureKind): Signature[];
        getIndexTypeOfType(type: Type, kind: IndexKind): Type;
        getBaseTypes(type: InterfaceType): ObjectType[];
        getReturnTypeOfSignature(signature: Signature): Type;
        getNonNullableType(type: Type): Type;

        getSymbolsInScope(location: Node, meaning: SymbolFlags): Symbol[];
        getSymbolAtLocation(node: Node): Symbol;
        getSymbolsOfParameterPropertyDeclaration(parameter: ParameterDeclaration, parameterName: string): Symbol[];
        getShorthandAssignmentValueSymbol(location: Node): Symbol;
        getExportSpecifierLocalTargetSymbol(location: ExportSpecifier): Symbol;
        getPropertySymbolOfDestructuringAssignment(location: Identifier): Symbol;
        getTypeAtLocation(node: Node): Type;
        typeToString(type: Type, enclosingDeclaration?: Node, flags?: TypeFormatFlags): string;
        symbolToString(symbol: Symbol, enclosingDeclaration?: Node, meaning?: SymbolFlags): string;
        getSymbolDisplayBuilder(): SymbolDisplayBuilder;
        getFullyQualifiedName(symbol: Symbol): string;
        getAugmentedPropertiesOfType(type: Type): Symbol[];
        getRootSymbols(symbol: Symbol): Symbol[];
        getContextualType(node: Expression): Type;
        getResolvedSignature(node: CallLikeExpression, candidatesOutArray?: Signature[]): Signature;
        getSignatureFromDeclaration(declaration: SignatureDeclaration): Signature;
        isImplementationOfOverload(node: FunctionLikeDeclaration): boolean;
        isUndefinedSymbol(symbol: Symbol): boolean;
        isArgumentsSymbol(symbol: Symbol): boolean;
        isUnknownSymbol(symbol: Symbol): boolean;

        getConstantValue(node: EnumMember | PropertyAccessExpression | ElementAccessExpression): number;
        isValidPropertyAccess(node: PropertyAccessExpression | QualifiedName, propertyName: string): boolean;
        getAliasedSymbol(symbol: Symbol): Symbol;
        getExportsOfModule(moduleSymbol: Symbol): Symbol[];

        getJsxElementAttributesType(elementNode: JsxOpeningLikeElement): Type;
        getJsxIntrinsicTagNames(): Symbol[];
        isOptionalParameter(node: ParameterDeclaration): boolean;

        // Should not be called directly.  Should only be accessed through the Program instance.
        /* @internal */ getDiagnostics(sourceFile?: SourceFile, cancellationToken?: CancellationToken): Diagnostic[];
        /* @internal */ getGlobalDiagnostics(): Diagnostic[];
        /* @internal */ getEmitResolver(sourceFile?: SourceFile, cancellationToken?: CancellationToken): EmitResolver;

        /* @internal */ getNodeCount(): number;
        /* @internal */ getIdentifierCount(): number;
        /* @internal */ getSymbolCount(): number;
        /* @internal */ getTypeCount(): number;
    }

    export interface SymbolDisplayBuilder {
        buildTypeDisplay(type: Type, writer: SymbolWriter, enclosingDeclaration?: Node, flags?: TypeFormatFlags): void;
        buildSymbolDisplay(symbol: Symbol, writer: SymbolWriter, enclosingDeclaration?: Node, meaning?: SymbolFlags, flags?: SymbolFormatFlags): void;
        buildSignatureDisplay(signatures: Signature, writer: SymbolWriter, enclosingDeclaration?: Node, flags?: TypeFormatFlags, kind?: SignatureKind): void;
        buildParameterDisplay(parameter: Symbol, writer: SymbolWriter, enclosingDeclaration?: Node, flags?: TypeFormatFlags): void;
        buildTypeParameterDisplay(tp: TypeParameter, writer: SymbolWriter, enclosingDeclaration?: Node, flags?: TypeFormatFlags): void;
        buildTypePredicateDisplay(predicate: TypePredicate, writer: SymbolWriter, enclosingDeclaration?: Node, flags?: TypeFormatFlags): void;
        buildTypeParameterDisplayFromSymbol(symbol: Symbol, writer: SymbolWriter, enclosingDeclaration?: Node, flags?: TypeFormatFlags): void;
        buildDisplayForParametersAndDelimiters(thisType: Type, parameters: Symbol[], writer: SymbolWriter, enclosingDeclaration?: Node, flags?: TypeFormatFlags): void;
        buildDisplayForTypeParametersAndDelimiters(typeParameters: TypeParameter[], writer: SymbolWriter, enclosingDeclaration?: Node, flags?: TypeFormatFlags): void;
        buildReturnTypeDisplay(signature: Signature, writer: SymbolWriter, enclosingDeclaration?: Node, flags?: TypeFormatFlags): void;
    }

    export interface SymbolWriter {
        writeKeyword(text: string): void;
        writeOperator(text: string): void;
        writePunctuation(text: string): void;
        writeSpace(text: string): void;
        writeStringLiteral(text: string): void;
        writeParameter(text: string): void;
        writeSymbol(text: string, symbol: Symbol): void;
        writeLine(): void;
        increaseIndent(): void;
        decreaseIndent(): void;
        clear(): void;

        // Called when the symbol writer encounters a symbol to write.  Currently only used by the
        // declaration emitter to help determine if it should patch up the final declaration file
        // with import statements it previously saw (but chose not to emit).
        trackSymbol(symbol: Symbol, enclosingDeclaration?: Node, meaning?: SymbolFlags): void;
        reportInaccessibleThisError(): void;
    }

    export const enum TypeFormatFlags {
        None                            = 0x00000000,
        WriteArrayAsGenericType         = 0x00000001,  // Write Array<T> instead T[]
        UseTypeOfFunction               = 0x00000002,  // Write typeof instead of function type literal
        NoTruncation                    = 0x00000004,  // Don't truncate typeToString result
        WriteArrowStyleSignature        = 0x00000008,  // Write arrow style signature
        WriteOwnNameForAnyLike          = 0x00000010,  // Write symbol's own name instead of 'any' for any like types (eg. unknown, __resolving__ etc)
        WriteTypeArgumentsOfSignature   = 0x00000020,  // Write the type arguments instead of type parameters of the signature
        InElementType                   = 0x00000040,  // Writing an array or union element type
        UseFullyQualifiedType           = 0x00000080,  // Write out the fully qualified type name (eg. Module.Type, instead of Type)
        InFirstTypeArgument             = 0x00000100,  // Writing first type argument of the instantiated type
    }

    export const enum SymbolFormatFlags {
        None = 0x00000000,

        // Write symbols's type argument if it is instantiated symbol
        // eg. class C<T> { p: T }   <-- Show p as C<T>.p here
        //     var a: C<number>;
        //     var p = a.p;  <--- Here p is property of C<number> so show it as C<number>.p instead of just C.p
        WriteTypeParametersOrArguments = 0x00000001,

        // Use only external alias information to get the symbol name in the given context
        // eg.  module m { export class c { } } import x = m.c;
        // When this flag is specified m.c will be used to refer to the class instead of alias symbol x
        UseOnlyExternalAliasing = 0x00000002,
    }

    /* @internal */
    export const enum SymbolAccessibility {
        Accessible,
        NotAccessible,
        CannotBeNamed
    }

    export const enum TypePredicateKind {
        This,
        Identifier
    }

    export interface TypePredicateBase {
        kind: TypePredicateKind;
        type: Type;
    }

    // @kind (TypePredicateKind.This)
    export interface ThisTypePredicate extends TypePredicateBase {
        _thisTypePredicateBrand: any;
    }

    // @kind (TypePredicateKind.Identifier)
    export interface IdentifierTypePredicate extends TypePredicateBase {
        parameterName: string;
        parameterIndex: number;
    }

    export type TypePredicate = IdentifierTypePredicate | ThisTypePredicate;

    /* @internal */
    export type AnyImportSyntax = ImportDeclaration | ImportEqualsDeclaration;

    /* @internal */
    export interface SymbolVisibilityResult {
        accessibility: SymbolAccessibility;
        aliasesToMakeVisible?: AnyImportSyntax[]; // aliases that need to have this symbol visible
        errorSymbolName?: string; // Optional symbol name that results in error
        errorNode?: Node; // optional node that results in error
    }

    /* @internal */
    export interface SymbolAccessibilityResult extends SymbolVisibilityResult {
        errorModuleName?: string; // If the symbol is not visible from module, module's name
    }

    /** Indicates how to serialize the name for a TypeReferenceNode when emitting decorator
      * metadata */
    /* @internal */
    export enum TypeReferenceSerializationKind {
        Unknown,                            // The TypeReferenceNode could not be resolved. The type name
                                            // should be emitted using a safe fallback.
        TypeWithConstructSignatureAndValue, // The TypeReferenceNode resolves to a type with a constructor
                                            // function that can be reached at runtime (e.g. a `class`
                                            // declaration or a `var` declaration for the static side
                                            // of a type, such as the global `Promise` type in lib.d.ts).
        VoidType,                           // The TypeReferenceNode resolves to a Void-like type.
        NumberLikeType,                     // The TypeReferenceNode resolves to a Number-like type.
        StringLikeType,                     // The TypeReferenceNode resolves to a String-like type.
        BooleanType,                        // The TypeReferenceNode resolves to a Boolean-like type.
        ArrayLikeType,                      // The TypeReferenceNode resolves to an Array-like type.
        ESSymbolType,                       // The TypeReferenceNode resolves to the ESSymbol type.
        TypeWithCallSignature,              // The TypeReferenceNode resolves to a Function type or a type
                                            // with call signatures.
        ObjectType,                         // The TypeReferenceNode resolves to any other type.
    }

    /* @internal */
    export interface EmitResolver {
        hasGlobalName(name: string): boolean;
        getReferencedExportContainer(node: Identifier): SourceFile | ModuleDeclaration | EnumDeclaration;
        getReferencedImportDeclaration(node: Identifier): Declaration;
        getReferencedDeclarationWithCollidingName(node: Identifier): Declaration;
        isDeclarationWithCollidingName(node: Declaration): boolean;
        isValueAliasDeclaration(node: Node): boolean;
        isReferencedAliasDeclaration(node: Node, checkChildren?: boolean): boolean;
        isTopLevelValueImportEqualsWithEntityName(node: ImportEqualsDeclaration): boolean;
        getNodeCheckFlags(node: Node): NodeCheckFlags;
        isDeclarationVisible(node: Declaration): boolean;
        collectLinkedAliases(node: Identifier): Node[];
        isImplementationOfOverload(node: FunctionLikeDeclaration): boolean;
        writeTypeOfDeclaration(declaration: AccessorDeclaration | VariableLikeDeclaration, enclosingDeclaration: Node, flags: TypeFormatFlags, writer: SymbolWriter): void;
        writeReturnTypeOfSignatureDeclaration(signatureDeclaration: SignatureDeclaration, enclosingDeclaration: Node, flags: TypeFormatFlags, writer: SymbolWriter): void;
        writeTypeOfExpression(expr: Expression, enclosingDeclaration: Node, flags: TypeFormatFlags, writer: SymbolWriter): void;
        writeBaseConstructorTypeOfClass(node: ClassLikeDeclaration, enclosingDeclaration: Node, flags: TypeFormatFlags, writer: SymbolWriter): void;
        isSymbolAccessible(symbol: Symbol, enclosingDeclaration: Node, meaning: SymbolFlags): SymbolAccessibilityResult;
        isEntityNameVisible(entityName: EntityName | Expression, enclosingDeclaration: Node): SymbolVisibilityResult;
        // Returns the constant value this property access resolves to, or 'undefined' for a non-constant
        getConstantValue(node: EnumMember | PropertyAccessExpression | ElementAccessExpression): number;
        getReferencedValueDeclaration(reference: Identifier): Declaration;
        getTypeReferenceSerializationKind(typeName: EntityName): TypeReferenceSerializationKind;
        isOptionalParameter(node: ParameterDeclaration): boolean;
        moduleExportsSomeValue(moduleReferenceExpression: Expression): boolean;
        isArgumentsLocalBinding(node: Identifier): boolean;
        getExternalModuleFileFromDeclaration(declaration: ImportEqualsDeclaration | ImportDeclaration | ExportDeclaration | ModuleDeclaration): SourceFile;
        getTypeReferenceDirectivesForEntityName(name: EntityName | PropertyAccessExpression): string[];
        getTypeReferenceDirectivesForSymbol(symbol: Symbol, meaning?: SymbolFlags): string[];
    }

    export const enum SymbolFlags {
        None                    = 0,
        FunctionScopedVariable  = 0x00000001,  // Variable (var) or parameter
        BlockScopedVariable     = 0x00000002,  // A block-scoped variable (let or const)
        Property                = 0x00000004,  // Property or enum member
        EnumMember              = 0x00000008,  // Enum member
        Function                = 0x00000010,  // Function
        Class                   = 0x00000020,  // Class
        Interface               = 0x00000040,  // Interface
        ConstEnum               = 0x00000080,  // Const enum
        RegularEnum             = 0x00000100,  // Enum
        ValueModule             = 0x00000200,  // Instantiated module
        NamespaceModule         = 0x00000400,  // Uninstantiated module
        TypeLiteral             = 0x00000800,  // Type Literal
        ObjectLiteral           = 0x00001000,  // Object Literal
        Method                  = 0x00002000,  // Method
        Constructor             = 0x00004000,  // Constructor
        GetAccessor             = 0x00008000,  // Get accessor
        SetAccessor             = 0x00010000,  // Set accessor
        Signature               = 0x00020000,  // Call, construct, or index signature
        TypeParameter           = 0x00040000,  // Type parameter
        TypeAlias               = 0x00080000,  // Type alias
        ExportValue             = 0x00100000,  // Exported value marker (see comment in declareModuleMember in binder)
        ExportType              = 0x00200000,  // Exported type marker (see comment in declareModuleMember in binder)
        ExportNamespace         = 0x00400000,  // Exported namespace marker (see comment in declareModuleMember in binder)
        Alias                   = 0x00800000,  // An alias for another symbol (see comment in isAliasSymbolDeclaration in checker)
        Instantiated            = 0x01000000,  // Instantiated symbol
        Merged                  = 0x02000000,  // Merged symbol (created during program binding)
        Transient               = 0x04000000,  // Transient symbol (created during type check)
        Prototype               = 0x08000000,  // Prototype property (no source representation)
        SyntheticProperty       = 0x10000000,  // Property in union or intersection type
        Optional                = 0x20000000,  // Optional property
        ExportStar              = 0x40000000,  // Export * declaration

        Enum = RegularEnum | ConstEnum,
        Variable = FunctionScopedVariable | BlockScopedVariable,
        Value = Variable | Property | EnumMember | Function | Class | Enum | ValueModule | Method | GetAccessor | SetAccessor,
        Type = Class | Interface | Enum | TypeLiteral | ObjectLiteral | TypeParameter | TypeAlias,
        Namespace = ValueModule | NamespaceModule,
        Module = ValueModule | NamespaceModule,
        Accessor = GetAccessor | SetAccessor,

        // Variables can be redeclared, but can not redeclare a block-scoped declaration with the
        // same name, or any other value that is not a variable, e.g. ValueModule or Class
        FunctionScopedVariableExcludes = Value & ~FunctionScopedVariable,

        // Block-scoped declarations are not allowed to be re-declared
        // they can not merge with anything in the value space
        BlockScopedVariableExcludes = Value,

        ParameterExcludes = Value,
        PropertyExcludes = None,
        EnumMemberExcludes = Value,
        FunctionExcludes = Value & ~(Function | ValueModule),
        ClassExcludes = (Value | Type) & ~(ValueModule | Interface), // class-interface mergability done in checker.ts
        InterfaceExcludes = Type & ~(Interface | Class),
        RegularEnumExcludes = (Value | Type) & ~(RegularEnum | ValueModule), // regular enums merge only with regular enums and modules
        ConstEnumExcludes = (Value | Type) & ~ConstEnum, // const enums merge only with const enums
        ValueModuleExcludes = Value & ~(Function | Class | RegularEnum | ValueModule),
        NamespaceModuleExcludes = 0,
        MethodExcludes = Value & ~Method,
        GetAccessorExcludes = Value & ~SetAccessor,
        SetAccessorExcludes = Value & ~GetAccessor,
        TypeParameterExcludes = Type & ~TypeParameter,
        TypeAliasExcludes = Type,
        AliasExcludes = Alias,

        ModuleMember = Variable | Function | Class | Interface | Enum | Module | TypeAlias | Alias,

        ExportHasLocal = Function | Class | Enum | ValueModule,

        HasExports = Class | Enum | Module,
        HasMembers = Class | Interface | TypeLiteral | ObjectLiteral,

        BlockScoped = BlockScopedVariable | Class | Enum,

        PropertyOrAccessor = Property | Accessor,
        Export = ExportNamespace | ExportType | ExportValue,

        /* @internal */
        // The set of things we consider semantically classifiable.  Used to speed up the LS during
        // classification.
        Classifiable = Class | Enum | TypeAlias | Interface | TypeParameter | Module,
    }

    export interface Symbol {
        flags: SymbolFlags;                     // Symbol flags
        name: string;                           // Name of symbol
        declarations?: Declaration[];           // Declarations associated with this symbol
        valueDeclaration?: Declaration;         // First value declaration of the symbol

        members?: SymbolTable;                  // Class, interface or literal instance members
        exports?: SymbolTable;                  // Module exports
        globalExports?: SymbolTable;            // Conditional global UMD exports
        /* @internal */ id?: number;            // Unique id (used to look up SymbolLinks)
        /* @internal */ mergeId?: number;       // Merge id (used to look up merged symbol)
        /* @internal */ parent?: Symbol;        // Parent symbol
        /* @internal */ exportSymbol?: Symbol;  // Exported symbol associated with this symbol
        /* @internal */ constEnumOnlyModule?: boolean; // True if module contains only const enums or other modules with only const enums
    }

    /* @internal */
    export interface SymbolLinks {
        target?: Symbol;                    // Resolved (non-alias) target of an alias
        type?: Type;                        // Type of value symbol
        declaredType?: Type;                // Type of class, interface, enum, type alias, or type parameter
        typeParameters?: TypeParameter[];   // Type parameters of type alias (undefined if non-generic)
        inferredClassType?: Type;           // Type of an inferred ES5 class
        instantiations?: Map<Type>;         // Instantiations of generic type alias (undefined if non-generic)
        mapper?: TypeMapper;                // Type mapper for instantiation alias
        referenced?: boolean;               // True if alias symbol has been referenced as a value
        containingType?: UnionOrIntersectionType; // Containing union or intersection type for synthetic property
        resolvedExports?: SymbolTable;      // Resolved exports of module
        exportsChecked?: boolean;           // True if exports of external module have been checked
        isDeclarationWithCollidingName?: boolean;    // True if symbol is block scoped redeclaration
        bindingElement?: BindingElement;    // Binding element associated with property symbol
        exportsSomeValue?: boolean;         // True if module exports some value (not just types)
    }

    /* @internal */
    export interface TransientSymbol extends Symbol, SymbolLinks { }

    export interface SymbolTable {
        [index: string]: Symbol;
    }

    /** Represents a "prefix*suffix" pattern. */
    /* @internal */
    export interface Pattern {
        prefix: string;
        suffix: string;
    }

    /** Used to track a `declare module "foo*"`-like declaration. */
    /* @internal */
    export interface PatternAmbientModule {
        pattern: Pattern;
        symbol: Symbol;
    }

    /* @internal */
    export const enum NodeCheckFlags {
        TypeChecked                         = 0x00000001,  // Node has been type checked
        LexicalThis                         = 0x00000002,  // Lexical 'this' reference
        CaptureThis                         = 0x00000004,  // Lexical 'this' used in body
        SuperInstance                       = 0x00000100,  // Instance 'super' reference
        SuperStatic                         = 0x00000200,  // Static 'super' reference
        ContextChecked                      = 0x00000400,  // Contextual types have been assigned
        AsyncMethodWithSuper                = 0x00000800,  // An async method that reads a value from a member of 'super'.
        AsyncMethodWithSuperBinding         = 0x00001000,  // An async method that assigns a value to a member of 'super'.
        CaptureArguments                    = 0x00002000,  // Lexical 'arguments' used in body (for async functions)
        EnumValuesComputed                  = 0x00004000, // Values for enum members have been computed, and any errors have been reported for them.
        LexicalModuleMergesWithClass        = 0x00008000, // Instantiated lexical module declaration is merged with a previous class declaration.
        LoopWithCapturedBlockScopedBinding  = 0x00010000, // Loop that contains block scoped variable captured in closure
        CapturedBlockScopedBinding          = 0x00020000, // Block-scoped binding that is captured in some function
        BlockScopedBindingInLoop            = 0x00040000, // Block-scoped binding with declaration nested inside iteration statement
        ClassWithBodyScopedClassBinding     = 0x00080000, // Decorated class that contains a binding to itself inside of the class body.
        BodyScopedClassBinding              = 0x00100000, // Binding to a decorated class inside of the class's body.
        NeedsLoopOutParameter               = 0x00200000, // Block scoped binding whose value should be explicitly copied outside of the converted loop
    }

    /* @internal */
    export interface NodeLinks {
        resolvedType?: Type;              // Cached type of type node
        resolvedSignature?: Signature;    // Cached signature of signature node or call expression
        resolvedSymbol?: Symbol;          // Cached name resolution result
        resolvedIndexInfo?: IndexInfo;    // Cached indexing info resolution result
        flags?: NodeCheckFlags;           // Set of flags specific to Node
        enumMemberValue?: number;         // Constant value of enum member
        isVisible?: boolean;              // Is this node visible
        hasReportedStatementInAmbientContext?: boolean;  // Cache boolean if we report statements in ambient context
        jsxFlags?: JsxFlags;              // flags for knowing what kind of element/attributes we're dealing with
        resolvedJsxType?: Type;           // resolved element attributes type of a JSX openinglike element
        hasSuperCall?: boolean;           // recorded result when we try to find super-call. We only try to find one if this flag is undefined, indicating that we haven't made an attempt.
        superCall?: ExpressionStatement;  // Cached first super-call found in the constructor. Used in checking whether super is called before this-accessing
    }

    export const enum TypeFlags {
        Any                     = 0x00000001,
        String                  = 0x00000002,
        Number                  = 0x00000004,
        Boolean                 = 0x00000008,
        Void                    = 0x00000010,
        Undefined               = 0x00000020,
        Null                    = 0x00000040,
        Enum                    = 0x00000080,  // Enum type
        StringLiteral           = 0x00000100,  // String literal type
        TypeParameter           = 0x00000200,  // Type parameter
        Class                   = 0x00000400,  // Class
        Interface               = 0x00000800,  // Interface
        Reference               = 0x00001000,  // Generic type reference
        Tuple                   = 0x00002000,  // Tuple
        Union                   = 0x00004000,  // Union (T | U)
        Intersection            = 0x00008000,  // Intersection (T & U)
        Anonymous               = 0x00010000,  // Anonymous
        Instantiated            = 0x00020000,  // Instantiated anonymous type
        /* @internal */
        FromSignature           = 0x00040000,  // Created for signature assignment check
        ObjectLiteral           = 0x00080000,  // Originates in an object literal
        /* @internal */
        FreshObjectLiteral      = 0x00100000,  // Fresh object literal type
        /* @internal */
        ContainsWideningType    = 0x00200000,  // Type is or contains undefined or null widening type
        /* @internal */
        ContainsObjectLiteral   = 0x00400000,  // Type is or contains object literal type
        /* @internal */
        ContainsAnyFunctionType = 0x00800000,  // Type is or contains object literal type
        ESSymbol                = 0x01000000,  // Type of symbol primitive introduced in ES6
        ThisType                = 0x02000000,  // This type
        ObjectLiteralPatternWithComputedProperties = 0x04000000,  // Object literal type implied by binding pattern has computed properties
        Never                   = 0x08000000,  // Never type

        /* @internal */
        Nullable = Undefined | Null,
        Falsy = String | Number | Boolean | Void | Undefined | Null,
        /* @internal */
        Intrinsic = Any | String | Number | Boolean | ESSymbol | Void | Undefined | Null | Never,
        /* @internal */
        Primitive = String | Number | Boolean | ESSymbol | Void | Undefined | Null | StringLiteral | Enum,
        StringLike = String | StringLiteral,
        NumberLike = Number | Enum,
        ObjectType = Class | Interface | Reference | Tuple | Anonymous,
        UnionOrIntersection = Union | Intersection,
        StructuredType = ObjectType | Union | Intersection,

        // 'Narrowable' types are types where narrowing actually narrows.
        // This *should* be every type other than null, undefined, void, and never
        Narrowable = Any | StructuredType | TypeParameter | StringLike | NumberLike | Boolean | ESSymbol,
        /* @internal */
        RequiresWidening = ContainsWideningType | ContainsObjectLiteral,
        /* @internal */
        PropagatingFlags = ContainsWideningType | ContainsObjectLiteral | ContainsAnyFunctionType
    }

    export type DestructuringPattern = BindingPattern | ObjectLiteralExpression | ArrayLiteralExpression;

    // Properties common to all types
    export interface Type {
        flags: TypeFlags;                // Flags
        /* @internal */ id: number;      // Unique ID
        symbol?: Symbol;                 // Symbol associated with type (if any)
        pattern?: DestructuringPattern;  // Destructuring pattern represented by type (if any)
    }

    /* @internal */
    // Intrinsic types (TypeFlags.Intrinsic)
    export interface IntrinsicType extends Type {
        intrinsicName: string;  // Name of intrinsic type
    }

    // String literal types (TypeFlags.StringLiteral)
    export interface StringLiteralType extends Type {
        text: string;  // Text of string literal
    }

    // Object types (TypeFlags.ObjectType)
    export interface ObjectType extends Type { }

    // Class and interface types (TypeFlags.Class and TypeFlags.Interface)
    export interface InterfaceType extends ObjectType {
        typeParameters: TypeParameter[];           // Type parameters (undefined if non-generic)
        outerTypeParameters: TypeParameter[];      // Outer type parameters (undefined if none)
        localTypeParameters: TypeParameter[];      // Local type parameters (undefined if none)
        thisType: TypeParameter;                   // The "this" type (undefined if none)
        /* @internal */
        resolvedBaseConstructorType?: Type;        // Resolved base constructor type of class
        /* @internal */
        resolvedBaseTypes: ObjectType[];           // Resolved base types
    }

    export interface InterfaceTypeWithDeclaredMembers extends InterfaceType {
        declaredProperties: Symbol[];              // Declared members
        declaredCallSignatures: Signature[];       // Declared call signatures
        declaredConstructSignatures: Signature[];  // Declared construct signatures
        declaredStringIndexInfo: IndexInfo;        // Declared string indexing info
        declaredNumberIndexInfo: IndexInfo;        // Declared numeric indexing info
    }

    // Type references (TypeFlags.Reference). When a class or interface has type parameters or
    // a "this" type, references to the class or interface are made using type references. The
    // typeArguments property specifies the types to substitute for the type parameters of the
    // class or interface and optionally includes an extra element that specifies the type to
    // substitute for "this" in the resulting instantiation. When no extra argument is present,
    // the type reference itself is substituted for "this". The typeArguments property is undefined
    // if the class or interface has no type parameters and the reference isn't specifying an
    // explicit "this" argument.
    export interface TypeReference extends ObjectType {
        target: GenericType;    // Type reference target
        typeArguments: Type[];  // Type reference type arguments (undefined if none)
    }

    // Generic class and interface types
    export interface GenericType extends InterfaceType, TypeReference {
        /* @internal */
        instantiations: Map<TypeReference>;   // Generic instantiation cache
    }

    export interface TupleType extends ObjectType {
        elementTypes: Type[];  // Element types
    }

    export interface UnionOrIntersectionType extends Type {
        types: Type[];                    // Constituent types
        /* @internal */
        reducedType: Type;                // Reduced union type (all subtypes removed)
        /* @internal */
        resolvedProperties: SymbolTable;  // Cache of resolved properties
    }

    export interface UnionType extends UnionOrIntersectionType { }

    export interface IntersectionType extends UnionOrIntersectionType { }

    /* @internal */
    // An instantiated anonymous type has a target and a mapper
    export interface AnonymousType extends ObjectType {
        target?: AnonymousType;  // Instantiation target
        mapper?: TypeMapper;     // Instantiation mapper
    }

    /* @internal */
    // Resolved object, union, or intersection type
    export interface ResolvedType extends ObjectType, UnionOrIntersectionType {
        members: SymbolTable;              // Properties by name
        properties: Symbol[];              // Properties
        callSignatures: Signature[];       // Call signatures of type
        constructSignatures: Signature[];  // Construct signatures of type
        stringIndexInfo?: IndexInfo;       // String indexing info
        numberIndexInfo?: IndexInfo;       // Numeric indexing info
    }

    /* @internal */
    // Object literals are initially marked fresh. Freshness disappears following an assignment,
    // before a type assertion, or when when an object literal's type is widened. The regular
    // version of a fresh type is identical except for the TypeFlags.FreshObjectLiteral flag.
    export interface FreshObjectLiteralType extends ResolvedType {
        regularType: ResolvedType;  // Regular version of fresh type
    }

    // Just a place to cache element types of iterables and iterators
    /* @internal */
    export interface IterableOrIteratorType extends ObjectType, UnionType {
        iterableElementType?: Type;
        iteratorElementType?: Type;
    }

    // Type parameters (TypeFlags.TypeParameter)
    export interface TypeParameter extends Type {
        constraint: Type;        // Constraint
        /* @internal */
        target?: TypeParameter;  // Instantiation target
        /* @internal */
        mapper?: TypeMapper;     // Instantiation mapper
        /* @internal */
        resolvedApparentType: Type;
    }

    export const enum SignatureKind {
        Call,
        Construct,
    }

    export interface Signature {
        declaration: SignatureDeclaration;  // Originating declaration
        typeParameters: TypeParameter[];    // Type parameters (undefined if non-generic)
        parameters: Symbol[];               // Parameters
        thisType?: Type;                    // type of this-type
        /* @internal */
        resolvedReturnType: Type;           // Resolved return type
        /* @internal */
        minArgumentCount: number;           // Number of non-optional parameters
        /* @internal */
        hasRestParameter: boolean;          // True if last parameter is rest parameter
        /* @internal */
        hasStringLiterals: boolean;         // True if specialized
        /* @internal */
        target?: Signature;                 // Instantiation target
        /* @internal */
        mapper?: TypeMapper;                // Instantiation mapper
        /* @internal */
        unionSignatures?: Signature[];      // Underlying signatures of a union signature
        /* @internal */
        erasedSignatureCache?: Signature;   // Erased version of signature (deferred)
        /* @internal */
        isolatedSignatureType?: ObjectType; // A manufactured type that just contains the signature for purposes of signature comparison
        /* @internal */
        typePredicate?: TypePredicate;
    }

    export const enum IndexKind {
        String,
        Number,
    }

    export interface IndexInfo {
        type: Type;
        isReadonly: boolean;
        declaration?: SignatureDeclaration;
    }

    /* @internal */
    export interface TypeMapper {
        (t: TypeParameter): Type;
        mappedTypes?: Type[];       // Types mapped by this mapper
        instantiations?: Type[];    // Cache of instantiations created using this type mapper.
        context?: InferenceContext; // The inference context this mapper was created from.
                                    // Only inference mappers have this set (in createInferenceMapper).
                                    // The identity mapper and regular instantiation mappers do not need it.
    }

    /* @internal */
    export interface TypeInferences {
        primary: Type[];    // Inferences made directly to a type parameter
        secondary: Type[];  // Inferences made to a type parameter in a union type
        isFixed: boolean;   // Whether the type parameter is fixed, as defined in section 4.12.2 of the TypeScript spec
                            // If a type parameter is fixed, no more inferences can be made for the type parameter
    }

    /* @internal */
    export interface InferenceContext {
        typeParameters: TypeParameter[];    // Type parameters for which inferences are made
        inferUnionTypes: boolean;           // Infer union types for disjoint candidates (otherwise undefinedType)
        inferences: TypeInferences[];       // Inferences made for each type parameter
        inferredTypes: Type[];              // Inferred type for each type parameter
        mapper?: TypeMapper;                // Type mapper for this inference context
        failedTypeParameterIndex?: number;  // Index of type parameter for which inference failed
        // It is optional because in contextual signature instantiation, nothing fails
    }

    /* @internal */
    export const enum SpecialPropertyAssignmentKind {
        None,
        /// exports.name = expr
        ExportsProperty,
        /// module.exports = expr
        ModuleExports,
        /// className.prototype.name = expr
        PrototypeProperty,
        /// this.name = expr
        ThisProperty
    }

    export interface DiagnosticMessage {
        key: string;
        category: DiagnosticCategory;
        code: number;
        message: string;
    }

    /**
     * A linked list of formatted diagnostic messages to be used as part of a multiline message.
     * It is built from the bottom up, leaving the head to be the "main" diagnostic.
     * While it seems that DiagnosticMessageChain is structurally similar to DiagnosticMessage,
     * the difference is that messages are all preformatted in DMC.
     */
    export interface DiagnosticMessageChain {
        messageText: string;
        category: DiagnosticCategory;
        code: number;
        next?: DiagnosticMessageChain;
    }

    export interface Diagnostic {
        file: SourceFile;
        start: number;
        length: number;
        messageText: string | DiagnosticMessageChain;
        category: DiagnosticCategory;
        code: number;
    }

    export enum DiagnosticCategory {
        Warning,
        Error,
        Message,
    }

    export enum ModuleResolutionKind {
        Classic  = 1,
        NodeJs   = 2
    }

    export type RootPaths = string[];
    export type PathSubstitutions = Map<string[]>;
    export type TsConfigOnlyOptions = RootPaths | PathSubstitutions;

    export type CompilerOptionsValue = string | number | boolean | (string | number)[] | TsConfigOnlyOptions;

    export interface CompilerOptions {
        allowJs?: boolean;
        /*@internal*/ allowNonTsExtensions?: boolean;
        allowSyntheticDefaultImports?: boolean;
        allowUnreachableCode?: boolean;
        allowUnusedLabels?: boolean;
        baseUrl?: string;
        charset?: string;
        /* @internal */ configFilePath?: string;
        declaration?: boolean;
        declarationDir?: string;
        /* @internal */ diagnostics?: boolean;
        emitBOM?: boolean;
        emitDecoratorMetadata?: boolean;
        experimentalDecorators?: boolean;
        forceConsistentCasingInFileNames?: boolean;
        /*@internal*/help?: boolean;
        /*@internal*/init?: boolean;
        inlineSourceMap?: boolean;
        inlineSources?: boolean;
        isolatedModules?: boolean;
        jsx?: JsxEmit;
        lib?: string[];
        /*@internal*/listEmittedFiles?: boolean;
        /*@internal*/listFiles?: boolean;
        locale?: string;
        mapRoot?: string;
        module?: ModuleKind;
        moduleResolution?: ModuleResolutionKind;
        newLine?: NewLineKind;
        noEmit?: boolean;
        noEmitHelpers?: boolean;
        noEmitOnError?: boolean;
        noErrorTruncation?: boolean;
        noFallthroughCasesInSwitch?: boolean;
        noImplicitAny?: boolean;
        noImplicitReturns?: boolean;
        noImplicitThis?: boolean;
        noImplicitUseStrict?: boolean;
        noLib?: boolean;
        noResolve?: boolean;
        out?: string;
        outDir?: string;
        outFile?: string;
        paths?: PathSubstitutions;
        preserveConstEnums?: boolean;
        project?: string;
        /* @internal */ pretty?: DiagnosticStyle;
        reactNamespace?: string;
        removeComments?: boolean;
        rootDir?: string;
        rootDirs?: RootPaths;
        skipLibCheck?: boolean;
        skipDefaultLibCheck?: boolean;
        sourceMap?: boolean;
        sourceRoot?: string;
        strictNullChecks?: boolean;
<<<<<<< HEAD
        disableSizeLimit?: boolean;
        lib?: string[];
=======
>>>>>>> d0f669e9
        /* @internal */ stripInternal?: boolean;
        suppressExcessPropertyErrors?: boolean;
        suppressImplicitAnyIndexErrors?: boolean;
        /* @internal */ suppressOutputPathCheck?: boolean;
        target?: ScriptTarget;
        traceResolution?: boolean;
        types?: string[];
        /* @internal */ typesRoot?: string;
        typesSearchPaths?: string[];
        /*@internal*/ version?: boolean;
        /*@internal*/ watch?: boolean;

        [option: string]: CompilerOptionsValue | undefined;
    }

    export interface TypingOptions {
        enableAutoDiscovery?: boolean;
        include?: string[];
        exclude?: string[];
        [option: string]: string[] | boolean | undefined;
    }

    export interface DiscoverTypingsInfo {
        fileNames: string[];                            // The file names that belong to the same project.
        projectRootPath: string;                        // The path to the project root directory
        safeListPath: string;                           // The path used to retrieve the safe list
        packageNameToTypingLocation: Map<string>;       // The map of package names to their cached typing locations
        typingOptions: TypingOptions;                   // Used to customize the typing inference process
        compilerOptions: CompilerOptions;               // Used as a source for typing inference
    }

    export enum ModuleKind {
        None = 0,
        CommonJS = 1,
        AMD = 2,
        UMD = 3,
        System = 4,
        ES6 = 5,
        ES2015 = ES6,
    }

    export const enum JsxEmit {
        None = 0,
        Preserve = 1,
        React = 2
    }

    export const enum NewLineKind {
        CarriageReturnLineFeed = 0,
        LineFeed = 1,
    }

    export interface LineAndCharacter {
        line: number;
        /*
         * This value denotes the character position in line and is different from the 'column' because of tab characters.
         */
        character: number;
    }

    export const enum ScriptKind {
        Unknown = 0,
        JS = 1,
        JSX = 2,
        TS = 3,
        TSX = 4
    }

    export const enum ScriptTarget {
        ES3 = 0,
        ES5 = 1,
        ES6 = 2,
        ES2015 = ES6,
        Latest = ES6,
    }

    export const enum LanguageVariant {
        Standard,
        JSX,
    }

    /* @internal */
    export const enum DiagnosticStyle {
        Simple,
        Pretty,
    }

    export interface ParsedCommandLine {
        options: CompilerOptions;
        typingOptions?: TypingOptions;
        fileNames: string[];
        raw?: any;
        errors: Diagnostic[];
    }

    /* @internal */
    export interface CommandLineOptionBase {
        name: string;
        type: "string" | "number" | "boolean" | "object" | "list" | Map<number | string>;    // a value of a primitive type, or an object literal mapping named values to actual values
        isFilePath?: boolean;                                   // True if option value is a path or fileName
        shortName?: string;                                     // A short mnemonic for convenience - for instance, 'h' can be used in place of 'help'
        description?: DiagnosticMessage;                        // The message describing what the command line switch does
        paramType?: DiagnosticMessage;                          // The name to be used for a non-boolean option's parameter
        experimental?: boolean;
        isTSConfigOnly?: boolean;                               // True if option can only be specified via tsconfig.json file
    }

    /* @internal */
    export interface CommandLineOptionOfPrimitiveType extends CommandLineOptionBase {
        type: "string" | "number" | "boolean";
    }

    /* @internal */
    export interface CommandLineOptionOfCustomType extends CommandLineOptionBase {
        type: Map<number | string>;             // an object literal mapping named values to actual values
    }

    /* @internal */
    export interface TsConfigOnlyOption extends CommandLineOptionBase {
        type: "object";
    }

    /* @internal */
    export interface CommandLineOptionOfListType extends CommandLineOptionBase {
        type: "list";
        element: CommandLineOptionOfCustomType | CommandLineOptionOfPrimitiveType;
    }

    /* @internal */
    export type CommandLineOption = CommandLineOptionOfCustomType | CommandLineOptionOfPrimitiveType | TsConfigOnlyOption | CommandLineOptionOfListType;

    /* @internal */
    export const enum CharacterCodes {
        nullCharacter = 0,
        maxAsciiCharacter = 0x7F,

        lineFeed = 0x0A,              // \n
        carriageReturn = 0x0D,        // \r
        lineSeparator = 0x2028,
        paragraphSeparator = 0x2029,
        nextLine = 0x0085,

        // Unicode 3.0 space characters
        space = 0x0020,   // " "
        nonBreakingSpace = 0x00A0,   //
        enQuad = 0x2000,
        emQuad = 0x2001,
        enSpace = 0x2002,
        emSpace = 0x2003,
        threePerEmSpace = 0x2004,
        fourPerEmSpace = 0x2005,
        sixPerEmSpace = 0x2006,
        figureSpace = 0x2007,
        punctuationSpace = 0x2008,
        thinSpace = 0x2009,
        hairSpace = 0x200A,
        zeroWidthSpace = 0x200B,
        narrowNoBreakSpace = 0x202F,
        ideographicSpace = 0x3000,
        mathematicalSpace = 0x205F,
        ogham = 0x1680,

        _ = 0x5F,
        $ = 0x24,

        _0 = 0x30,
        _1 = 0x31,
        _2 = 0x32,
        _3 = 0x33,
        _4 = 0x34,
        _5 = 0x35,
        _6 = 0x36,
        _7 = 0x37,
        _8 = 0x38,
        _9 = 0x39,

        a = 0x61,
        b = 0x62,
        c = 0x63,
        d = 0x64,
        e = 0x65,
        f = 0x66,
        g = 0x67,
        h = 0x68,
        i = 0x69,
        j = 0x6A,
        k = 0x6B,
        l = 0x6C,
        m = 0x6D,
        n = 0x6E,
        o = 0x6F,
        p = 0x70,
        q = 0x71,
        r = 0x72,
        s = 0x73,
        t = 0x74,
        u = 0x75,
        v = 0x76,
        w = 0x77,
        x = 0x78,
        y = 0x79,
        z = 0x7A,

        A = 0x41,
        B = 0x42,
        C = 0x43,
        D = 0x44,
        E = 0x45,
        F = 0x46,
        G = 0x47,
        H = 0x48,
        I = 0x49,
        J = 0x4A,
        K = 0x4B,
        L = 0x4C,
        M = 0x4D,
        N = 0x4E,
        O = 0x4F,
        P = 0x50,
        Q = 0x51,
        R = 0x52,
        S = 0x53,
        T = 0x54,
        U = 0x55,
        V = 0x56,
        W = 0x57,
        X = 0x58,
        Y = 0x59,
        Z = 0x5a,

        ampersand = 0x26,             // &
        asterisk = 0x2A,              // *
        at = 0x40,                    // @
        backslash = 0x5C,             // \
        backtick = 0x60,              // `
        bar = 0x7C,                   // |
        caret = 0x5E,                 // ^
        closeBrace = 0x7D,            // }
        closeBracket = 0x5D,          // ]
        closeParen = 0x29,            // )
        colon = 0x3A,                 // :
        comma = 0x2C,                 // ,
        dot = 0x2E,                   // .
        doubleQuote = 0x22,           // "
        equals = 0x3D,                // =
        exclamation = 0x21,           // !
        greaterThan = 0x3E,           // >
        hash = 0x23,                  // #
        lessThan = 0x3C,              // <
        minus = 0x2D,                 // -
        openBrace = 0x7B,             // {
        openBracket = 0x5B,           // [
        openParen = 0x28,             // (
        percent = 0x25,               // %
        plus = 0x2B,                  // +
        question = 0x3F,              // ?
        semicolon = 0x3B,             // ;
        singleQuote = 0x27,           // '
        slash = 0x2F,                 // /
        tilde = 0x7E,                 // ~

        backspace = 0x08,             // \b
        formFeed = 0x0C,              // \f
        byteOrderMark = 0xFEFF,
        tab = 0x09,                   // \t
        verticalTab = 0x0B,           // \v
    }

    export interface ModuleResolutionHost {
        fileExists(fileName: string): boolean;
        // readFile function is used to read arbitrary text files on disk, i.e. when resolution procedure needs the content of 'package.json'
        // to determine location of bundled typings for node module
        readFile(fileName: string): string;
        trace?(s: string): void;
        directoryExists?(directoryName: string): boolean;
        realpath?(path: string): string;
        getCurrentDirectory?(): string;
    }

    export interface ResolvedModule {
        resolvedFileName: string;
        /*
         * Denotes if 'resolvedFileName' is isExternalLibraryImport and thus should be proper external module:
         * - be a .d.ts file
         * - use top level imports\exports
         * - don't use tripleslash references
         */
        isExternalLibraryImport?: boolean;
    }

    export interface ResolvedModuleWithFailedLookupLocations {
        resolvedModule: ResolvedModule;
        failedLookupLocations: string[];
    }

    export interface ResolvedTypeReferenceDirective {
        // True if the type declaration file was found in a primary lookup location
        primary: boolean;
        // The location of the .d.ts file we located, or undefined if resolution failed
        resolvedFileName?: string;
    }

    export interface ResolvedTypeReferenceDirectiveWithFailedLookupLocations {
        resolvedTypeReferenceDirective: ResolvedTypeReferenceDirective;
        failedLookupLocations: string[];
    }

    export interface CompilerHost extends ModuleResolutionHost {
        getSourceFile(fileName: string, languageVersion: ScriptTarget, onError?: (message: string) => void): SourceFile;
        getSourceFileByPath?(fileName: string, path: Path, languageVersion: ScriptTarget, onError?: (message: string) => void): SourceFile;
        getCancellationToken?(): CancellationToken;
        getDefaultLibFileName(options: CompilerOptions): string;
        getDefaultLibLocation?(): string;
        getDefaultTypeDirectiveNames?(rootPath: string): string[];
        writeFile: WriteFileCallback;
        getCurrentDirectory(): string;
        getCanonicalFileName(fileName: string): string;
        useCaseSensitiveFileNames(): boolean;
        getNewLine(): string;

        /*
         * CompilerHost must either implement resolveModuleNames (in case if it wants to be completely in charge of
         * module name resolution) or provide implementation for methods from ModuleResolutionHost (in this case compiler
         * will apply built-in module resolution logic and use members of ModuleResolutionHost to ask host specific questions).
         * If resolveModuleNames is implemented then implementation for members from ModuleResolutionHost can be just
         * 'throw new Error("NotImplemented")'
         */
        resolveModuleNames?(moduleNames: string[], containingFile: string): ResolvedModule[];
        /**
         * This method is a companion for 'resolveModuleNames' and is used to resolve 'types' references to actual type declaration files
         */
        resolveTypeReferenceDirectives?(typeReferenceDirectiveNames: string[], containingFile: string): ResolvedTypeReferenceDirective[];
    }

    export interface TextSpan {
        start: number;
        length: number;
    }

    export interface TextChangeRange {
        span: TextSpan;
        newLength: number;
    }

    /* @internal */
    export interface DiagnosticCollection {
        // Adds a diagnostic to this diagnostic collection.
        add(diagnostic: Diagnostic): void;

        // Gets all the diagnostics that aren't associated with a file.
        getGlobalDiagnostics(): Diagnostic[];

        // If fileName is provided, gets all the diagnostics associated with that file name.
        // Otherwise, returns all the diagnostics (global and file associated) in this collection.
        getDiagnostics(fileName?: string): Diagnostic[];

        // Gets a count of how many times this collection has been modified.  This value changes
        // each time 'add' is called (regardless of whether or not an equivalent diagnostic was
        // already in the collection).  As such, it can be used as a simple way to tell if any
        // operation caused diagnostics to be returned by storing and comparing the return value
        // of this method before/after the operation is performed.
        getModificationCount(): number;

        /* @internal */ reattachFileDiagnostics(newFile: SourceFile): void;
    }

    // SyntaxKind.SyntaxList
    export interface SyntaxList extends Node {
        _children: Node[];
    }
}
<|MERGE_RESOLUTION|>--- conflicted
+++ resolved
@@ -1,2934 +1,2930 @@
-
-namespace ts {
-    export interface Map<T> {
-        [index: string]: T;
-    }
-
-    // branded string type used to store absolute, normalized and canonicalized paths
-    // arbitrary file name can be converted to Path via toPath function
-    export type Path = string & { __pathBrand: any };
-
-    export interface FileMap<T> {
-        get(fileName: Path): T;
-        set(fileName: Path, value: T): void;
-        contains(fileName: Path): boolean;
-        remove(fileName: Path): void;
-
-        forEachValue(f: (key: Path, v: T) => void): void;
-        clear(): void;
-    }
-
-    export interface TextRange {
-        pos: number;
-        end: number;
-    }
-
-    // token > SyntaxKind.Identifer => token is a keyword
-    // Also, If you add a new SyntaxKind be sure to keep the `Markers` section at the bottom in sync
-    export const enum SyntaxKind {
-        Unknown,
-        EndOfFileToken,
-        SingleLineCommentTrivia,
-        MultiLineCommentTrivia,
-        NewLineTrivia,
-        WhitespaceTrivia,
-        // We detect and preserve #! on the first line
-        ShebangTrivia,
-        // We detect and provide better error recovery when we encounter a git merge marker.  This
-        // allows us to edit files with git-conflict markers in them in a much more pleasant manner.
-        ConflictMarkerTrivia,
-        // Literals
-        NumericLiteral,
-        StringLiteral,
-        RegularExpressionLiteral,
-        NoSubstitutionTemplateLiteral,
-        // Pseudo-literals
-        TemplateHead,
-        TemplateMiddle,
-        TemplateTail,
-        // Punctuation
-        OpenBraceToken,
-        CloseBraceToken,
-        OpenParenToken,
-        CloseParenToken,
-        OpenBracketToken,
-        CloseBracketToken,
-        DotToken,
-        DotDotDotToken,
-        SemicolonToken,
-        CommaToken,
-        LessThanToken,
-        LessThanSlashToken,
-        GreaterThanToken,
-        LessThanEqualsToken,
-        GreaterThanEqualsToken,
-        EqualsEqualsToken,
-        ExclamationEqualsToken,
-        EqualsEqualsEqualsToken,
-        ExclamationEqualsEqualsToken,
-        EqualsGreaterThanToken,
-        PlusToken,
-        MinusToken,
-        AsteriskToken,
-        AsteriskAsteriskToken,
-        SlashToken,
-        PercentToken,
-        PlusPlusToken,
-        MinusMinusToken,
-        LessThanLessThanToken,
-        GreaterThanGreaterThanToken,
-        GreaterThanGreaterThanGreaterThanToken,
-        AmpersandToken,
-        BarToken,
-        CaretToken,
-        ExclamationToken,
-        TildeToken,
-        AmpersandAmpersandToken,
-        BarBarToken,
-        QuestionToken,
-        ColonToken,
-        AtToken,
-        // Assignments
-        EqualsToken,
-        PlusEqualsToken,
-        MinusEqualsToken,
-        AsteriskEqualsToken,
-        AsteriskAsteriskEqualsToken,
-        SlashEqualsToken,
-        PercentEqualsToken,
-        LessThanLessThanEqualsToken,
-        GreaterThanGreaterThanEqualsToken,
-        GreaterThanGreaterThanGreaterThanEqualsToken,
-        AmpersandEqualsToken,
-        BarEqualsToken,
-        CaretEqualsToken,
-        // Identifiers
-        Identifier,
-        // Reserved words
-        BreakKeyword,
-        CaseKeyword,
-        CatchKeyword,
-        ClassKeyword,
-        ConstKeyword,
-        ContinueKeyword,
-        DebuggerKeyword,
-        DefaultKeyword,
-        DeleteKeyword,
-        DoKeyword,
-        ElseKeyword,
-        EnumKeyword,
-        ExportKeyword,
-        ExtendsKeyword,
-        FalseKeyword,
-        FinallyKeyword,
-        ForKeyword,
-        FunctionKeyword,
-        IfKeyword,
-        ImportKeyword,
-        InKeyword,
-        InstanceOfKeyword,
-        NewKeyword,
-        NullKeyword,
-        ReturnKeyword,
-        SuperKeyword,
-        SwitchKeyword,
-        ThisKeyword,
-        ThrowKeyword,
-        TrueKeyword,
-        TryKeyword,
-        TypeOfKeyword,
-        VarKeyword,
-        VoidKeyword,
-        WhileKeyword,
-        WithKeyword,
-        // Strict mode reserved words
-        ImplementsKeyword,
-        InterfaceKeyword,
-        LetKeyword,
-        PackageKeyword,
-        PrivateKeyword,
-        ProtectedKeyword,
-        PublicKeyword,
-        StaticKeyword,
-        YieldKeyword,
-        // Contextual keywords
-        AbstractKeyword,
-        AsKeyword,
-        AnyKeyword,
-        AsyncKeyword,
-        AwaitKeyword,
-        BooleanKeyword,
-        ConstructorKeyword,
-        DeclareKeyword,
-        GetKeyword,
-        IsKeyword,
-        ModuleKeyword,
-        NamespaceKeyword,
-        NeverKeyword,
-        ReadonlyKeyword,
-        RequireKeyword,
-        NumberKeyword,
-        SetKeyword,
-        StringKeyword,
-        SymbolKeyword,
-        TypeKeyword,
-        UndefinedKeyword,
-        FromKeyword,
-        GlobalKeyword,
-        OfKeyword, // LastKeyword and LastToken
-
-        // Parse tree nodes
-
-        // Names
-        QualifiedName,
-        ComputedPropertyName,
-        // Signature elements
-        TypeParameter,
-        Parameter,
-        Decorator,
-        // TypeMember
-        PropertySignature,
-        PropertyDeclaration,
-        MethodSignature,
-        MethodDeclaration,
-        Constructor,
-        GetAccessor,
-        SetAccessor,
-        CallSignature,
-        ConstructSignature,
-        IndexSignature,
-        // Type
-        TypePredicate,
-        TypeReference,
-        FunctionType,
-        ConstructorType,
-        TypeQuery,
-        TypeLiteral,
-        ArrayType,
-        TupleType,
-        UnionType,
-        IntersectionType,
-        ParenthesizedType,
-        ThisType,
-        StringLiteralType,
-        // Binding patterns
-        ObjectBindingPattern,
-        ArrayBindingPattern,
-        BindingElement,
-        // Expression
-        ArrayLiteralExpression,
-        ObjectLiteralExpression,
-        PropertyAccessExpression,
-        ElementAccessExpression,
-        CallExpression,
-        NewExpression,
-        TaggedTemplateExpression,
-        TypeAssertionExpression,
-        ParenthesizedExpression,
-        FunctionExpression,
-        ArrowFunction,
-        DeleteExpression,
-        TypeOfExpression,
-        VoidExpression,
-        AwaitExpression,
-        PrefixUnaryExpression,
-        PostfixUnaryExpression,
-        BinaryExpression,
-        ConditionalExpression,
-        TemplateExpression,
-        YieldExpression,
-        SpreadElementExpression,
-        ClassExpression,
-        OmittedExpression,
-        ExpressionWithTypeArguments,
-        AsExpression,
-        NonNullExpression,
-
-        // Misc
-        TemplateSpan,
-        SemicolonClassElement,
-        // Element
-        Block,
-        VariableStatement,
-        EmptyStatement,
-        ExpressionStatement,
-        IfStatement,
-        DoStatement,
-        WhileStatement,
-        ForStatement,
-        ForInStatement,
-        ForOfStatement,
-        ContinueStatement,
-        BreakStatement,
-        ReturnStatement,
-        WithStatement,
-        SwitchStatement,
-        LabeledStatement,
-        ThrowStatement,
-        TryStatement,
-        DebuggerStatement,
-        VariableDeclaration,
-        VariableDeclarationList,
-        FunctionDeclaration,
-        ClassDeclaration,
-        InterfaceDeclaration,
-        TypeAliasDeclaration,
-        EnumDeclaration,
-        ModuleDeclaration,
-        ModuleBlock,
-        CaseBlock,
-        NamespaceExportDeclaration,
-        ImportEqualsDeclaration,
-        ImportDeclaration,
-        ImportClause,
-        NamespaceImport,
-        NamedImports,
-        ImportSpecifier,
-        ExportAssignment,
-        ExportDeclaration,
-        NamedExports,
-        ExportSpecifier,
-        MissingDeclaration,
-
-        // Module references
-        ExternalModuleReference,
-
-        // JSX
-        JsxElement,
-        JsxSelfClosingElement,
-        JsxOpeningElement,
-        JsxText,
-        JsxClosingElement,
-        JsxAttribute,
-        JsxSpreadAttribute,
-        JsxExpression,
-
-        // Clauses
-        CaseClause,
-        DefaultClause,
-        HeritageClause,
-        CatchClause,
-
-        // Property assignments
-        PropertyAssignment,
-        ShorthandPropertyAssignment,
-
-        // Enum
-        EnumMember,
-        // Top-level nodes
-        SourceFile,
-
-        // JSDoc nodes
-        JSDocTypeExpression,
-        // The * type
-        JSDocAllType,
-        // The ? type
-        JSDocUnknownType,
-        JSDocArrayType,
-        JSDocUnionType,
-        JSDocTupleType,
-        JSDocNullableType,
-        JSDocNonNullableType,
-        JSDocRecordType,
-        JSDocRecordMember,
-        JSDocTypeReference,
-        JSDocOptionalType,
-        JSDocFunctionType,
-        JSDocVariadicType,
-        JSDocConstructorType,
-        JSDocThisType,
-        JSDocComment,
-        JSDocTag,
-        JSDocParameterTag,
-        JSDocReturnTag,
-        JSDocTypeTag,
-        JSDocTemplateTag,
-        JSDocTypedefTag,
-        JSDocPropertyTag,
-        JSDocTypeLiteral,
-
-        // Synthesized list
-        SyntaxList,
-        // Enum value count
-        Count,
-        // Markers
-        FirstAssignment = EqualsToken,
-        LastAssignment = CaretEqualsToken,
-        FirstReservedWord = BreakKeyword,
-        LastReservedWord = WithKeyword,
-        FirstKeyword = BreakKeyword,
-        LastKeyword = OfKeyword,
-        FirstFutureReservedWord = ImplementsKeyword,
-        LastFutureReservedWord = YieldKeyword,
-        FirstTypeNode = TypePredicate,
-        LastTypeNode = StringLiteralType,
-        FirstPunctuation = OpenBraceToken,
-        LastPunctuation = CaretEqualsToken,
-        FirstToken = Unknown,
-        LastToken = LastKeyword,
-        FirstTriviaToken = SingleLineCommentTrivia,
-        LastTriviaToken = ConflictMarkerTrivia,
-        FirstLiteralToken = NumericLiteral,
-        LastLiteralToken = NoSubstitutionTemplateLiteral,
-        FirstTemplateToken = NoSubstitutionTemplateLiteral,
-        LastTemplateToken = TemplateTail,
-        FirstBinaryOperator = LessThanToken,
-        LastBinaryOperator = CaretEqualsToken,
-        FirstNode = QualifiedName,
-        FirstJSDocNode = JSDocTypeExpression,
-        LastJSDocNode = JSDocTypeLiteral,
-        FirstJSDocTagNode = JSDocComment,
-        LastJSDocTagNode = JSDocTypeLiteral
-    }
-
-    export const enum NodeFlags {
-        None =               0,
-        Export =             1 << 0,  // Declarations
-        Ambient =            1 << 1,  // Declarations
-        Public =             1 << 2,  // Property/Method
-        Private =            1 << 3,  // Property/Method
-        Protected =          1 << 4,  // Property/Method
-        Static =             1 << 5,  // Property/Method
-        Readonly =           1 << 6,  // Property/Method
-        Abstract =           1 << 7,  // Class/Method/ConstructSignature
-        Async =              1 << 8,  // Property/Method/Function
-        Default =            1 << 9,  // Function/Class (export default declaration)
-        Let =                1 << 10,  // Variable declaration
-        Const =              1 << 11,  // Variable declaration
-        Namespace =          1 << 12,  // Namespace declaration
-        ExportContext =      1 << 13,  // Export context (initialized by binding)
-        ContainsThis =       1 << 14,  // Interface contains references to "this"
-        HasImplicitReturn =  1 << 15,  // If function implicitly returns on one of codepaths (initialized by binding)
-        HasExplicitReturn =  1 << 16,  // If function has explicit reachable return on one of codepaths (initialized by binding)
-        GlobalAugmentation = 1 << 17,  // Set if module declaration is an augmentation for the global scope
-        HasClassExtends =    1 << 18,  // If the file has a non-ambient class with an extends clause in ES5 or lower (initialized by binding)
-        HasDecorators =      1 << 19,  // If the file has decorators (initialized by binding)
-        HasParamDecorators = 1 << 20,  // If the file has parameter decorators (initialized by binding)
-        HasAsyncFunctions =  1 << 21,  // If the file has async functions (initialized by binding)
-        DisallowInContext =  1 << 22,  // If node was parsed in a context where 'in-expressions' are not allowed
-        YieldContext =       1 << 23,  // If node was parsed in the 'yield' context created when parsing a generator
-        DecoratorContext =   1 << 24,  // If node was parsed as part of a decorator
-        AwaitContext =       1 << 25,  // If node was parsed in the 'await' context created when parsing an async function
-        ThisNodeHasError =   1 << 26,  // If the parser encountered an error when parsing the code that created this node
-        JavaScriptFile =     1 << 27,  // If node was parsed in a JavaScript
-        ThisNodeOrAnySubNodesHasError = 1 << 28,  // If this node or any of its children had an error
-        HasAggregatedChildData = 1 << 29,  // If we've computed data from children and cached it in this node
-        HasJsxSpreadAttribute = 1 << 30,
-
-        Modifier = Export | Ambient | Public | Private | Protected | Static | Abstract | Default | Async | Readonly,
-        AccessibilityModifier = Public | Private | Protected,
-        // Accessibility modifiers and 'readonly' can be attached to a parameter in a constructor to make it a property.
-        ParameterPropertyModifier = AccessibilityModifier | Readonly,
-        BlockScoped = Let | Const,
-
-        ReachabilityCheckFlags = HasImplicitReturn | HasExplicitReturn,
-        EmitHelperFlags = HasClassExtends | HasDecorators | HasParamDecorators | HasAsyncFunctions,
-        ReachabilityAndEmitFlags = ReachabilityCheckFlags | EmitHelperFlags,
-
-        // Parsing context flags
-        ContextFlags = DisallowInContext | YieldContext | DecoratorContext | AwaitContext | JavaScriptFile,
-
-        // Exclude these flags when parsing a Type
-        TypeExcludesFlags = YieldContext | AwaitContext,
-    }
-
-    export const enum JsxFlags {
-        None = 0,
-        /** An element from a named property of the JSX.IntrinsicElements interface */
-        IntrinsicNamedElement = 1 << 0,
-        /** An element inferred from the string index signature of the JSX.IntrinsicElements interface */
-        IntrinsicIndexedElement = 1 << 1,
-
-        IntrinsicElement = IntrinsicNamedElement | IntrinsicIndexedElement,
-    }
-
-    /* @internal */
-    export const enum RelationComparisonResult {
-        Succeeded = 1, // Should be truthy
-        Failed = 2,
-        FailedAndReported = 3
-    }
-
-    export interface Node extends TextRange {
-        kind: SyntaxKind;
-        flags: NodeFlags;
-        decorators?: NodeArray<Decorator>;              // Array of decorators (in document order)
-        modifiers?: ModifiersArray;                     // Array of modifiers
-        /* @internal */ id?: number;                    // Unique id (used to look up NodeLinks)
-        parent?: Node;                                  // Parent node (initialized by binding
-        /* @internal */ jsDocComments?: JSDocComment[]; // JSDoc for the node, if it has any.  Only for .js files.
-        /* @internal */ symbol?: Symbol;                // Symbol declared by node (initialized by binding)
-        /* @internal */ locals?: SymbolTable;           // Locals associated with node (initialized by binding)
-        /* @internal */ nextContainer?: Node;           // Next container in declaration order (initialized by binding)
-        /* @internal */ localSymbol?: Symbol;           // Local symbol declared by node (initialized by binding only for exported nodes)
-        /* @internal */ flowNode?: FlowNode;            // Associated FlowNode (initialized by binding)
-    }
-
-    export interface NodeArray<T> extends Array<T>, TextRange {
-        hasTrailingComma?: boolean;
-    }
-
-    export interface ModifiersArray extends NodeArray<Modifier> {
-        flags: number;
-    }
-
-    // @kind(SyntaxKind.AbstractKeyword)
-    // @kind(SyntaxKind.AsyncKeyword)
-    // @kind(SyntaxKind.ConstKeyword)
-    // @kind(SyntaxKind.DeclareKeyword)
-    // @kind(SyntaxKind.DefaultKeyword)
-    // @kind(SyntaxKind.ExportKeyword)
-    // @kind(SyntaxKind.PublicKeyword)
-    // @kind(SyntaxKind.PrivateKeyword)
-    // @kind(SyntaxKind.ProtectedKeyword)
-    // @kind(SyntaxKind.StaticKeyword)
-    export interface Modifier extends Node { }
-
-    // @kind(SyntaxKind.Identifier)
-    export interface Identifier extends PrimaryExpression {
-        text: string;                                  // Text of identifier (with escapes converted to characters)
-        originalKeywordKind?: SyntaxKind;              // Original syntaxKind which get set so that we can report an error later
-    }
-
-    // @kind(SyntaxKind.QualifiedName)
-    export interface QualifiedName extends Node {
-        // Must have same layout as PropertyAccess
-        left: EntityName;
-        right: Identifier;
-    }
-
-    export type EntityName = Identifier | QualifiedName;
-
-    export type PropertyName = Identifier | LiteralExpression | ComputedPropertyName;
-
-    export type DeclarationName = Identifier | LiteralExpression | ComputedPropertyName | BindingPattern;
-
-    export interface Declaration extends Node {
-        _declarationBrand: any;
-        name?: DeclarationName;
-    }
-
-    export interface DeclarationStatement extends Declaration, Statement {
-        name?: Identifier;
-    }
-
-    // @kind(SyntaxKind.ComputedPropertyName)
-    export interface ComputedPropertyName extends Node {
-        expression: Expression;
-    }
-
-    // @kind(SyntaxKind.Decorator)
-    export interface Decorator extends Node {
-        expression: LeftHandSideExpression;
-    }
-
-    // @kind(SyntaxKind.TypeParameter)
-    export interface TypeParameterDeclaration extends Declaration {
-        name: Identifier;
-        constraint?: TypeNode;
-
-        // For error recovery purposes.
-        expression?: Expression;
-    }
-
-    export interface SignatureDeclaration extends Declaration {
-        name?: PropertyName;
-        typeParameters?: NodeArray<TypeParameterDeclaration>;
-        parameters: NodeArray<ParameterDeclaration>;
-        type?: TypeNode;
-    }
-
-    // @kind(SyntaxKind.CallSignature)
-    export interface CallSignatureDeclaration extends SignatureDeclaration, TypeElement { }
-
-    // @kind(SyntaxKind.ConstructSignature)
-    export interface ConstructSignatureDeclaration extends SignatureDeclaration, TypeElement { }
-
-    // @kind(SyntaxKind.VariableDeclaration)
-    export interface VariableDeclaration extends Declaration {
-        parent?: VariableDeclarationList;
-        name: Identifier | BindingPattern;  // Declared variable name
-        type?: TypeNode;                    // Optional type annotation
-        initializer?: Expression;           // Optional initializer
-    }
-
-    // @kind(SyntaxKind.VariableDeclarationList)
-    export interface VariableDeclarationList extends Node {
-        declarations: NodeArray<VariableDeclaration>;
-    }
-
-    // @kind(SyntaxKind.Parameter)
-    export interface ParameterDeclaration extends Declaration {
-        dotDotDotToken?: Node;              // Present on rest parameter
-        name: Identifier | BindingPattern;  // Declared parameter name
-        questionToken?: Node;               // Present on optional parameter
-        type?: TypeNode;                    // Optional type annotation
-        initializer?: Expression;           // Optional initializer
-    }
-
-    // @kind(SyntaxKind.BindingElement)
-    export interface BindingElement extends Declaration {
-        propertyName?: PropertyName;        // Binding property name (in object binding pattern)
-        dotDotDotToken?: Node;              // Present on rest binding element
-        name: Identifier | BindingPattern;  // Declared binding element name
-        initializer?: Expression;           // Optional initializer
-    }
-
-    // @kind(SyntaxKind.PropertySignature)
-    export interface PropertySignature extends TypeElement {
-        name: PropertyName;                 // Declared property name
-        questionToken?: Node;               // Present on optional property
-        type?: TypeNode;                    // Optional type annotation
-        initializer?: Expression;           // Optional initializer
-    }
-
-    // @kind(SyntaxKind.PropertyDeclaration)
-    export interface PropertyDeclaration extends ClassElement {
-        questionToken?: Node;               // Present for use with reporting a grammar error
-        name: PropertyName;
-        type?: TypeNode;
-        initializer?: Expression;           // Optional initializer
-    }
-
-    export interface ObjectLiteralElement extends Declaration {
-        _objectLiteralBrandBrand: any;
-        name?: PropertyName;
-   }
-
-    // @kind(SyntaxKind.PropertyAssignment)
-    export interface PropertyAssignment extends ObjectLiteralElement {
-        _propertyAssignmentBrand: any;
-        name: PropertyName;
-        questionToken?: Node;
-        initializer: Expression;
-    }
-
-    // @kind(SyntaxKind.ShorthandPropertyAssignment)
-    export interface ShorthandPropertyAssignment extends ObjectLiteralElement {
-        name: Identifier;
-        questionToken?: Node;
-        // used when ObjectLiteralExpression is used in ObjectAssignmentPattern
-        // it is grammar error to appear in actual object initializer
-        equalsToken?: Node;
-        objectAssignmentInitializer?: Expression;
-    }
-
-    // SyntaxKind.VariableDeclaration
-    // SyntaxKind.Parameter
-    // SyntaxKind.BindingElement
-    // SyntaxKind.Property
-    // SyntaxKind.PropertyAssignment
-    // SyntaxKind.ShorthandPropertyAssignment
-    // SyntaxKind.EnumMember
-    // SyntaxKind.JSDocPropertyTag
-    export interface VariableLikeDeclaration extends Declaration {
-        propertyName?: PropertyName;
-        dotDotDotToken?: Node;
-        name: DeclarationName;
-        questionToken?: Node;
-        type?: TypeNode;
-        initializer?: Expression;
-    }
-
-    export interface PropertyLikeDeclaration extends Declaration {
-        name: PropertyName;
-    }
-
-    export interface BindingPattern extends Node {
-        elements: NodeArray<BindingElement>;
-    }
-
-    // @kind(SyntaxKind.ObjectBindingPattern)
-    export interface ObjectBindingPattern extends BindingPattern { }
-
-    // @kind(SyntaxKind.ArrayBindingPattern)
-    export interface ArrayBindingPattern extends BindingPattern { }
-
-    /**
-     * Several node kinds share function-like features such as a signature,
-     * a name, and a body. These nodes should extend FunctionLikeDeclaration.
-     * Examples:
-     * - FunctionDeclaration
-     * - MethodDeclaration
-     * - AccessorDeclaration
-     */
-    export interface FunctionLikeDeclaration extends SignatureDeclaration {
-        _functionLikeDeclarationBrand: any;
-
-        asteriskToken?: Node;
-        questionToken?: Node;
-        body?: Block | Expression;
-    }
-
-    // @kind(SyntaxKind.FunctionDeclaration)
-    export interface FunctionDeclaration extends FunctionLikeDeclaration, DeclarationStatement {
-        name?: Identifier;
-        body?: FunctionBody;
-    }
-
-    // @kind(SyntaxKind.MethodSignature)
-    export interface MethodSignature extends SignatureDeclaration, TypeElement {
-        name: PropertyName;
-    }
-
-    // Note that a MethodDeclaration is considered both a ClassElement and an ObjectLiteralElement.
-    // Both the grammars for ClassDeclaration and ObjectLiteralExpression allow for MethodDeclarations
-    // as child elements, and so a MethodDeclaration satisfies both interfaces.  This avoids the
-    // alternative where we would need separate kinds/types for ClassMethodDeclaration and
-    // ObjectLiteralMethodDeclaration, which would look identical.
-    //
-    // Because of this, it may be necessary to determine what sort of MethodDeclaration you have
-    // at later stages of the compiler pipeline.  In that case, you can either check the parent kind
-    // of the method, or use helpers like isObjectLiteralMethodDeclaration
-    // @kind(SyntaxKind.MethodDeclaration)
-    export interface MethodDeclaration extends FunctionLikeDeclaration, ClassElement, ObjectLiteralElement {
-        name: PropertyName;
-        body?: FunctionBody;
-    }
-
-    // @kind(SyntaxKind.Constructor)
-    export interface ConstructorDeclaration extends FunctionLikeDeclaration, ClassElement {
-        body?: FunctionBody;
-    }
-
-    // For when we encounter a semicolon in a class declaration.  ES6 allows these as class elements.
-    // @kind(SyntaxKind.SemicolonClassElement)
-    export interface SemicolonClassElement extends ClassElement {
-        _semicolonClassElementBrand: any;
-    }
-
-    // See the comment on MethodDeclaration for the intuition behind AccessorDeclaration being a
-    // ClassElement and an ObjectLiteralElement.
-    export interface AccessorDeclaration extends FunctionLikeDeclaration, ClassElement, ObjectLiteralElement {
-        _accessorDeclarationBrand: any;
-        name: PropertyName;
-        body: FunctionBody;
-    }
-
-    // @kind(SyntaxKind.GetAccessor)
-    export interface GetAccessorDeclaration extends AccessorDeclaration { }
-
-    // @kind(SyntaxKind.SetAccessor)
-    export interface SetAccessorDeclaration extends AccessorDeclaration { }
-
-    // @kind(SyntaxKind.IndexSignature)
-    export interface IndexSignatureDeclaration extends SignatureDeclaration, ClassElement, TypeElement {
-        _indexSignatureDeclarationBrand: any;
-    }
-
-    // @kind(SyntaxKind.AnyKeyword)
-    // @kind(SyntaxKind.NumberKeyword)
-    // @kind(SyntaxKind.BooleanKeyword)
-    // @kind(SyntaxKind.StringKeyword)
-    // @kind(SyntaxKind.SymbolKeyword)
-    // @kind(SyntaxKind.VoidKeyword)
-    export interface TypeNode extends Node {
-        _typeNodeBrand: any;
-    }
-
-    // @kind(SyntaxKind.ThisType)
-    export interface ThisTypeNode extends TypeNode {
-        _thisTypeNodeBrand: any;
-    }
-
-    export interface FunctionOrConstructorTypeNode extends TypeNode, SignatureDeclaration {
-        _functionOrConstructorTypeNodeBrand: any;
-    }
-
-    // @kind(SyntaxKind.FunctionType)
-    export interface FunctionTypeNode extends FunctionOrConstructorTypeNode { }
-
-    // @kind(SyntaxKind.ConstructorType)
-    export interface ConstructorTypeNode extends FunctionOrConstructorTypeNode { }
-
-    // @kind(SyntaxKind.TypeReference)
-    export interface TypeReferenceNode extends TypeNode {
-        typeName: EntityName;
-        typeArguments?: NodeArray<TypeNode>;
-    }
-
-    // @kind(SyntaxKind.TypePredicate)
-    export interface TypePredicateNode extends TypeNode {
-        parameterName: Identifier | ThisTypeNode;
-        type: TypeNode;
-    }
-
-    // @kind(SyntaxKind.TypeQuery)
-    export interface TypeQueryNode extends TypeNode {
-        exprName: EntityName;
-    }
-
-    // A TypeLiteral is the declaration node for an anonymous symbol.
-    // @kind(SyntaxKind.TypeLiteral)
-    export interface TypeLiteralNode extends TypeNode, Declaration {
-        members: NodeArray<TypeElement>;
-    }
-
-    // @kind(SyntaxKind.ArrayType)
-    export interface ArrayTypeNode extends TypeNode {
-        elementType: TypeNode;
-    }
-
-    // @kind(SyntaxKind.TupleType)
-    export interface TupleTypeNode extends TypeNode {
-        elementTypes: NodeArray<TypeNode>;
-    }
-
-    export interface UnionOrIntersectionTypeNode extends TypeNode {
-        types: NodeArray<TypeNode>;
-    }
-
-    // @kind(SyntaxKind.UnionType)
-    export interface UnionTypeNode extends UnionOrIntersectionTypeNode { }
-
-    // @kind(SyntaxKind.IntersectionType)
-    export interface IntersectionTypeNode extends UnionOrIntersectionTypeNode { }
-
-    // @kind(SyntaxKind.ParenthesizedType)
-    export interface ParenthesizedTypeNode extends TypeNode {
-        type: TypeNode;
-    }
-
-    // @kind(SyntaxKind.StringLiteralType)
-    export interface StringLiteralTypeNode extends LiteralLikeNode, TypeNode {
-        _stringLiteralTypeBrand: any;
-    }
-
-    // @kind(SyntaxKind.StringLiteral)
-    export interface StringLiteral extends LiteralExpression {
-        _stringLiteralBrand: any;
-    }
-
-    // Note: 'brands' in our syntax nodes serve to give us a small amount of nominal typing.
-    // Consider 'Expression'.  Without the brand, 'Expression' is actually no different
-    // (structurally) than 'Node'.  Because of this you can pass any Node to a function that
-    // takes an Expression without any error.  By using the 'brands' we ensure that the type
-    // checker actually thinks you have something of the right type.  Note: the brands are
-    // never actually given values.  At runtime they have zero cost.
-
-    export interface Expression extends Node {
-        _expressionBrand: any;
-        contextualType?: Type;  // Used to temporarily assign a contextual type during overload resolution
-    }
-
-    // @kind(SyntaxKind.OmittedExpression)
-    export interface OmittedExpression extends Expression { }
-
-    export interface UnaryExpression extends Expression {
-        _unaryExpressionBrand: any;
-    }
-
-    export interface IncrementExpression extends UnaryExpression {
-        _incrementExpressionBrand: any;
-    }
-
-    // @kind(SyntaxKind.PrefixUnaryExpression)
-    export interface PrefixUnaryExpression extends IncrementExpression {
-        operator: SyntaxKind;
-        operand: UnaryExpression;
-    }
-
-    // @kind(SyntaxKind.PostfixUnaryExpression)
-    export interface PostfixUnaryExpression extends IncrementExpression {
-        operand: LeftHandSideExpression;
-        operator: SyntaxKind;
-    }
-
-    export interface PostfixExpression extends UnaryExpression {
-        _postfixExpressionBrand: any;
-    }
-
-    export interface LeftHandSideExpression extends IncrementExpression {
-        _leftHandSideExpressionBrand: any;
-    }
-
-    export interface MemberExpression extends LeftHandSideExpression {
-        _memberExpressionBrand: any;
-    }
-
-    // @kind(SyntaxKind.TrueKeyword)
-    // @kind(SyntaxKind.FalseKeyword)
-    // @kind(SyntaxKind.NullKeyword)
-    // @kind(SyntaxKind.ThisKeyword)
-    // @kind(SyntaxKind.SuperKeyword)
-    export interface PrimaryExpression extends MemberExpression {
-        _primaryExpressionBrand: any;
-    }
-
-    // @kind(SyntaxKind.DeleteExpression)
-    export interface DeleteExpression extends UnaryExpression {
-        expression: UnaryExpression;
-    }
-
-    // @kind(SyntaxKind.TypeOfExpression)
-    export interface TypeOfExpression extends UnaryExpression {
-        expression: UnaryExpression;
-    }
-
-    // @kind(SyntaxKind.VoidExpression)
-    export interface VoidExpression extends UnaryExpression {
-        expression: UnaryExpression;
-    }
-
-    // @kind(SyntaxKind.AwaitExpression)
-    export interface AwaitExpression extends UnaryExpression {
-        expression: UnaryExpression;
-    }
-
-    // @kind(SyntaxKind.YieldExpression)
-    export interface YieldExpression extends Expression {
-        asteriskToken?: Node;
-        expression?: Expression;
-    }
-
-    // @kind(SyntaxKind.BinaryExpression)
-    // Binary expressions can be declarations if they are 'exports.foo = bar' expressions in JS files
-    export interface BinaryExpression extends Expression, Declaration {
-        left: Expression;
-        operatorToken: Node;
-        right: Expression;
-    }
-
-    // @kind(SyntaxKind.ConditionalExpression)
-    export interface ConditionalExpression extends Expression {
-        condition: Expression;
-        questionToken: Node;
-        whenTrue: Expression;
-        colonToken: Node;
-        whenFalse: Expression;
-    }
-
-    export type FunctionBody = Block;
-    export type ConciseBody = FunctionBody | Expression;
-
-    // @kind(SyntaxKind.FunctionExpression)
-    export interface FunctionExpression extends PrimaryExpression, FunctionLikeDeclaration {
-        name?: Identifier;
-        body: FunctionBody;  // Required, whereas the member inherited from FunctionDeclaration is optional
-    }
-
-    // @kind(SyntaxKind.ArrowFunction)
-    export interface ArrowFunction extends Expression, FunctionLikeDeclaration {
-        equalsGreaterThanToken: Node;
-        body: ConciseBody;
-    }
-
-    export interface LiteralLikeNode extends Node {
-        text: string;
-        isUnterminated?: boolean;
-        hasExtendedUnicodeEscape?: boolean;
-        /* @internal */
-        isOctalLiteral?: boolean;
-    }
-
-    // The text property of a LiteralExpression stores the interpreted value of the literal in text form. For a StringLiteral,
-    // or any literal of a template, this means quotes have been removed and escapes have been converted to actual characters.
-    // For a NumericLiteral, the stored value is the toString() representation of the number. For example 1, 1.00, and 1e0 are all stored as just "1".
-    // @kind(SyntaxKind.NumericLiteral)
-    // @kind(SyntaxKind.RegularExpressionLiteral)
-    // @kind(SyntaxKind.NoSubstitutionTemplateLiteral)
-    export interface LiteralExpression extends LiteralLikeNode, PrimaryExpression {
-        _literalExpressionBrand: any;
-    }
-
-    // @kind(SyntaxKind.TemplateHead)
-    // @kind(SyntaxKind.TemplateMiddle)
-    // @kind(SyntaxKind.TemplateTail)
-    export interface TemplateLiteralFragment extends LiteralLikeNode {
-        _templateLiteralFragmentBrand: any;
-    }
-
-    // @kind(SyntaxKind.TemplateExpression)
-    export interface TemplateExpression extends PrimaryExpression {
-        head: TemplateLiteralFragment;
-        templateSpans: NodeArray<TemplateSpan>;
-    }
-
-    // Each of these corresponds to a substitution expression and a template literal, in that order.
-    // The template literal must have kind TemplateMiddleLiteral or TemplateTailLiteral.
-    // @kind(SyntaxKind.TemplateSpan)
-    export interface TemplateSpan extends Node {
-        expression: Expression;
-        literal: TemplateLiteralFragment;
-    }
-
-    // @kind(SyntaxKind.ParenthesizedExpression)
-    export interface ParenthesizedExpression extends PrimaryExpression {
-        expression: Expression;
-    }
-
-    // @kind(SyntaxKind.ArrayLiteralExpression)
-    export interface ArrayLiteralExpression extends PrimaryExpression {
-        elements: NodeArray<Expression>;
-        /* @internal */
-        multiLine?: boolean;
-    }
-
-    // @kind(SyntaxKind.SpreadElementExpression)
-    export interface SpreadElementExpression extends Expression {
-        expression: Expression;
-    }
-
-    // An ObjectLiteralExpression is the declaration node for an anonymous symbol.
-    // @kind(SyntaxKind.ObjectLiteralExpression)
-    export interface ObjectLiteralExpression extends PrimaryExpression, Declaration {
-        properties: NodeArray<ObjectLiteralElement>;
-        /* @internal */
-        multiLine?: boolean;
-    }
-
-    // @kind(SyntaxKind.PropertyAccessExpression)
-    export interface PropertyAccessExpression extends MemberExpression, Declaration {
-        expression: LeftHandSideExpression;
-        dotToken: Node;
-        name: Identifier;
-    }
-
-    export type IdentifierOrPropertyAccess = Identifier | PropertyAccessExpression;
-
-    // @kind(SyntaxKind.ElementAccessExpression)
-    export interface ElementAccessExpression extends MemberExpression {
-        expression: LeftHandSideExpression;
-        argumentExpression?: Expression;
-    }
-
-    // @kind(SyntaxKind.CallExpression)
-    export interface CallExpression extends LeftHandSideExpression, Declaration {
-        expression: LeftHandSideExpression;
-        typeArguments?: NodeArray<TypeNode>;
-        arguments: NodeArray<Expression>;
-    }
-
-    // @kind(SyntaxKind.ExpressionWithTypeArguments)
-    export interface ExpressionWithTypeArguments extends TypeNode {
-        expression: LeftHandSideExpression;
-        typeArguments?: NodeArray<TypeNode>;
-    }
-
-    // @kind(SyntaxKind.NewExpression)
-    export interface NewExpression extends CallExpression, PrimaryExpression { }
-
-    // @kind(SyntaxKind.TaggedTemplateExpression)
-    export interface TaggedTemplateExpression extends MemberExpression {
-        tag: LeftHandSideExpression;
-        template: LiteralExpression | TemplateExpression;
-    }
-
-    export type CallLikeExpression = CallExpression | NewExpression | TaggedTemplateExpression | Decorator;
-
-    // @kind(SyntaxKind.AsExpression)
-    export interface AsExpression extends Expression {
-        expression: Expression;
-        type: TypeNode;
-    }
-
-    // @kind(SyntaxKind.TypeAssertionExpression)
-    export interface TypeAssertion extends UnaryExpression {
-        type: TypeNode;
-        expression: UnaryExpression;
-    }
-
-    export type AssertionExpression = TypeAssertion | AsExpression;
-
-    // @kind(SyntaxKind.NonNullExpression)
-    export interface NonNullExpression extends LeftHandSideExpression {
-        expression: Expression;
-    }
-
-    /// A JSX expression of the form <TagName attrs>...</TagName>
-    // @kind(SyntaxKind.JsxElement)
-    export interface JsxElement extends PrimaryExpression {
-        openingElement: JsxOpeningElement;
-        children: NodeArray<JsxChild>;
-        closingElement: JsxClosingElement;
-    }
-
-    /// The opening element of a <Tag>...</Tag> JsxElement
-    // @kind(SyntaxKind.JsxOpeningElement)
-    export interface JsxOpeningElement extends Expression {
-        _openingElementBrand?: any;
-        tagName: EntityName;
-        attributes: NodeArray<JsxAttribute | JsxSpreadAttribute>;
-    }
-
-    /// A JSX expression of the form <TagName attrs />
-    // @kind(SyntaxKind.JsxSelfClosingElement)
-    export interface JsxSelfClosingElement extends PrimaryExpression, JsxOpeningElement {
-        _selfClosingElementBrand?: any;
-    }
-
-    /// Either the opening tag in a <Tag>...</Tag> pair, or the lone <Tag /> in a self-closing form
-    export type JsxOpeningLikeElement = JsxSelfClosingElement | JsxOpeningElement;
-
-    // @kind(SyntaxKind.JsxAttribute)
-    export interface JsxAttribute extends Node {
-        name: Identifier;
-        /// JSX attribute initializers are optional; <X y /> is sugar for <X y={true} />
-        initializer?: Expression;
-    }
-
-    // @kind(SyntaxKind.JsxSpreadAttribute)
-    export interface JsxSpreadAttribute extends Node {
-        expression: Expression;
-    }
-
-    // @kind(SyntaxKind.JsxClosingElement)
-    export interface JsxClosingElement extends Node {
-        tagName: EntityName;
-    }
-
-    // @kind(SyntaxKind.JsxExpression)
-    export interface JsxExpression extends Expression {
-        expression?: Expression;
-    }
-
-    // @kind(SyntaxKind.JsxText)
-    export interface JsxText extends Node {
-        _jsxTextExpressionBrand: any;
-    }
-
-    export type JsxChild = JsxText | JsxExpression | JsxElement | JsxSelfClosingElement;
-
-    export interface Statement extends Node {
-        _statementBrand: any;
-    }
-
-    // @kind(SyntaxKind.EmptyStatement)
-    export interface EmptyStatement extends Statement { }
-
-    // @kind(SyntaxKind.DebuggerStatement)
-    export interface DebuggerStatement extends Statement { }
-
-    // @kind(SyntaxKind.MissingDeclaration)
-    export interface MissingDeclaration extends DeclarationStatement, ClassElement, ObjectLiteralElement, TypeElement {
-        name?: Identifier;
-    }
-
-    export type BlockLike = SourceFile | Block | ModuleBlock | CaseClause;
-
-    // @kind(SyntaxKind.Block)
-    export interface Block extends Statement {
-        statements: NodeArray<Statement>;
-    }
-
-    // @kind(SyntaxKind.VariableStatement)
-    export interface VariableStatement extends Statement {
-        declarationList: VariableDeclarationList;
-    }
-
-    // @kind(SyntaxKind.ExpressionStatement)
-    export interface ExpressionStatement extends Statement {
-        expression: Expression;
-    }
-
-    // @kind(SyntaxKind.IfStatement)
-    export interface IfStatement extends Statement {
-        expression: Expression;
-        thenStatement: Statement;
-        elseStatement?: Statement;
-    }
-
-    export interface IterationStatement extends Statement {
-        statement: Statement;
-    }
-
-    // @kind(SyntaxKind.DoStatement)
-    export interface DoStatement extends IterationStatement {
-        expression: Expression;
-    }
-
-    // @kind(SyntaxKind.WhileStatement)
-    export interface WhileStatement extends IterationStatement {
-        expression: Expression;
-    }
-
-    // @kind(SyntaxKind.ForStatement)
-    export interface ForStatement extends IterationStatement {
-        initializer?: VariableDeclarationList | Expression;
-        condition?: Expression;
-        incrementor?: Expression;
-    }
-
-    // @kind(SyntaxKind.ForInStatement)
-    export interface ForInStatement extends IterationStatement {
-        initializer: VariableDeclarationList | Expression;
-        expression: Expression;
-    }
-
-    // @kind(SyntaxKind.ForOfStatement)
-    export interface ForOfStatement extends IterationStatement {
-        initializer: VariableDeclarationList | Expression;
-        expression: Expression;
-    }
-
-    // @kind(SyntaxKind.BreakStatement)
-    export interface BreakStatement extends Statement {
-        label?: Identifier;
-    }
-
-    // @kind(SyntaxKind.ContinueStatement)
-    export interface ContinueStatement extends Statement {
-        label?: Identifier;
-    }
-
-    export type BreakOrContinueStatement = BreakStatement | ContinueStatement;
-
-    // @kind(SyntaxKind.ReturnStatement)
-    export interface ReturnStatement extends Statement {
-        expression?: Expression;
-    }
-
-    // @kind(SyntaxKind.WithStatement)
-    export interface WithStatement extends Statement {
-        expression: Expression;
-        statement: Statement;
-    }
-
-    // @kind(SyntaxKind.SwitchStatement)
-    export interface SwitchStatement extends Statement {
-        expression: Expression;
-        caseBlock: CaseBlock;
-    }
-
-    // @kind(SyntaxKind.CaseBlock)
-    export interface CaseBlock extends Node {
-        clauses: NodeArray<CaseOrDefaultClause>;
-    }
-
-    // @kind(SyntaxKind.CaseClause)
-    export interface CaseClause extends Node {
-        expression: Expression;
-        statements: NodeArray<Statement>;
-    }
-
-    // @kind(SyntaxKind.DefaultClause)
-    export interface DefaultClause extends Node {
-        statements: NodeArray<Statement>;
-    }
-
-    export type CaseOrDefaultClause = CaseClause | DefaultClause;
-
-    // @kind(SyntaxKind.LabeledStatement)
-    export interface LabeledStatement extends Statement {
-        label: Identifier;
-        statement: Statement;
-    }
-
-    // @kind(SyntaxKind.ThrowStatement)
-    export interface ThrowStatement extends Statement {
-        expression: Expression;
-    }
-
-    // @kind(SyntaxKind.TryStatement)
-    export interface TryStatement extends Statement {
-        tryBlock: Block;
-        catchClause?: CatchClause;
-        finallyBlock?: Block;
-    }
-
-    // @kind(SyntaxKind.CatchClause)
-    export interface CatchClause extends Node {
-        variableDeclaration: VariableDeclaration;
-        block: Block;
-    }
-
-    export type DeclarationWithTypeParameters = SignatureDeclaration | ClassLikeDeclaration | InterfaceDeclaration | TypeAliasDeclaration;
-
-    export interface ClassLikeDeclaration extends Declaration {
-        name?: Identifier;
-        typeParameters?: NodeArray<TypeParameterDeclaration>;
-        heritageClauses?: NodeArray<HeritageClause>;
-        members: NodeArray<ClassElement>;
-    }
-
-    // @kind(SyntaxKind.ClassDeclaration)
-    export interface ClassDeclaration extends ClassLikeDeclaration, DeclarationStatement {
-        name?: Identifier;
-    }
-
-    // @kind(SyntaxKind.ClassExpression)
-    export interface ClassExpression extends ClassLikeDeclaration, PrimaryExpression {
-    }
-
-    export interface ClassElement extends Declaration {
-        _classElementBrand: any;
-        name?: PropertyName;
-    }
-
-    export interface TypeElement extends Declaration {
-        _typeElementBrand: any;
-        name?: PropertyName;
-        questionToken?: Node;
-    }
-
-    // @kind(SyntaxKind.InterfaceDeclaration)
-    export interface InterfaceDeclaration extends DeclarationStatement {
-        name: Identifier;
-        typeParameters?: NodeArray<TypeParameterDeclaration>;
-        heritageClauses?: NodeArray<HeritageClause>;
-        members: NodeArray<TypeElement>;
-    }
-
-    // @kind(SyntaxKind.HeritageClause)
-    export interface HeritageClause extends Node {
-        token: SyntaxKind;
-        types?: NodeArray<ExpressionWithTypeArguments>;
-    }
-
-    // @kind(SyntaxKind.TypeAliasDeclaration)
-    export interface TypeAliasDeclaration extends DeclarationStatement {
-        name: Identifier;
-        typeParameters?: NodeArray<TypeParameterDeclaration>;
-        type: TypeNode;
-    }
-
-    // @kind(SyntaxKind.EnumMember)
-    export interface EnumMember extends Declaration {
-        // This does include ComputedPropertyName, but the parser will give an error
-        // if it parses a ComputedPropertyName in an EnumMember
-        name: DeclarationName;
-        initializer?: Expression;
-    }
-
-    // @kind(SyntaxKind.EnumDeclaration)
-    export interface EnumDeclaration extends DeclarationStatement {
-        name: Identifier;
-        members: NodeArray<EnumMember>;
-    }
-
-    export type ModuleBody = ModuleBlock | ModuleDeclaration;
-
-    // @kind(SyntaxKind.ModuleDeclaration)
-    export interface ModuleDeclaration extends DeclarationStatement {
-        name: Identifier | LiteralExpression;
-        body: ModuleBlock | ModuleDeclaration;
-    }
-
-    // @kind(SyntaxKind.ModuleBlock)
-    export interface ModuleBlock extends Node, Statement {
-        statements: NodeArray<Statement>;
-    }
-
-    // @kind(SyntaxKind.ImportEqualsDeclaration)
-    export interface ImportEqualsDeclaration extends DeclarationStatement {
-        name: Identifier;
-
-        // 'EntityName' for an internal module reference, 'ExternalModuleReference' for an external
-        // module reference.
-        moduleReference: EntityName | ExternalModuleReference;
-    }
-
-    // @kind(SyntaxKind.ExternalModuleReference)
-    export interface ExternalModuleReference extends Node {
-        expression?: Expression;
-    }
-
-    // In case of:
-    // import "mod"  => importClause = undefined, moduleSpecifier = "mod"
-    // In rest of the cases, module specifier is string literal corresponding to module
-    // ImportClause information is shown at its declaration below.
-    // @kind(SyntaxKind.ImportDeclaration)
-    export interface ImportDeclaration extends Statement {
-        importClause?: ImportClause;
-        moduleSpecifier: Expression;
-    }
-
-    // In case of:
-    // import d from "mod" => name = d, namedBinding = undefined
-    // import * as ns from "mod" => name = undefined, namedBinding: NamespaceImport = { name: ns }
-    // import d, * as ns from "mod" => name = d, namedBinding: NamespaceImport = { name: ns }
-    // import { a, b as x } from "mod" => name = undefined, namedBinding: NamedImports = { elements: [{ name: a }, { name: x, propertyName: b}]}
-    // import d, { a, b as x } from "mod" => name = d, namedBinding: NamedImports = { elements: [{ name: a }, { name: x, propertyName: b}]}
-    // @kind(SyntaxKind.ImportClause)
-    export interface ImportClause extends Declaration {
-        name?: Identifier; // Default binding
-        namedBindings?: NamespaceImport | NamedImports;
-    }
-
-    // @kind(SyntaxKind.NamespaceImport)
-    export interface NamespaceImport extends Declaration {
-        name: Identifier;
-    }
-
-    // @kind(SyntaxKind.NamespaceExportDeclaration)
-    export interface NamespaceExportDeclaration extends DeclarationStatement {
-        name: Identifier;
-        moduleReference: LiteralLikeNode;
-    }
-
-    // @kind(SyntaxKind.ExportDeclaration)
-    export interface ExportDeclaration extends DeclarationStatement {
-        exportClause?: NamedExports;
-        moduleSpecifier?: Expression;
-    }
-
-    // @kind(SyntaxKind.NamedImports)
-    export interface NamedImports extends Node {
-        elements: NodeArray<ImportSpecifier>;
-    }
-
-    // @kind(SyntaxKind.NamedExports)
-    export interface NamedExports extends Node {
-        elements: NodeArray<ExportSpecifier>;
-    }
-
-    export type NamedImportsOrExports = NamedImports | NamedExports;
-
-    // @kind(SyntaxKind.ImportSpecifier)
-    export interface ImportSpecifier extends Declaration {
-        propertyName?: Identifier;  // Name preceding "as" keyword (or undefined when "as" is absent)
-        name: Identifier;           // Declared name
-    }
-
-    // @kind(SyntaxKind.ExportSpecifier)
-    export interface ExportSpecifier extends Declaration {
-        propertyName?: Identifier;  // Name preceding "as" keyword (or undefined when "as" is absent)
-        name: Identifier;           // Declared name
-    }
-
-    export type ImportOrExportSpecifier = ImportSpecifier | ExportSpecifier;
-
-    // @kind(SyntaxKind.ExportAssignment)
-    export interface ExportAssignment extends DeclarationStatement {
-        isExportEquals?: boolean;
-        expression: Expression;
-    }
-
-    export interface FileReference extends TextRange {
-        fileName: string;
-    }
-
-    export interface CommentRange extends TextRange {
-        hasTrailingNewLine?: boolean;
-        kind: SyntaxKind;
-    }
-
-    // represents a top level: { type } expression in a JSDoc comment.
-    // @kind(SyntaxKind.JSDocTypeExpression)
-    export interface JSDocTypeExpression extends Node {
-        type: JSDocType;
-    }
-
-    export interface JSDocType extends TypeNode {
-        _jsDocTypeBrand: any;
-    }
-
-    // @kind(SyntaxKind.JSDocAllType)
-    export interface JSDocAllType extends JSDocType {
-        _JSDocAllTypeBrand: any;
-    }
-
-    // @kind(SyntaxKind.JSDocUnknownType)
-    export interface JSDocUnknownType extends JSDocType {
-        _JSDocUnknownTypeBrand: any;
-    }
-
-    // @kind(SyntaxKind.JSDocArrayType)
-    export interface JSDocArrayType extends JSDocType {
-        elementType: JSDocType;
-    }
-
-    // @kind(SyntaxKind.JSDocUnionType)
-    export interface JSDocUnionType extends JSDocType {
-        types: NodeArray<JSDocType>;
-    }
-
-    // @kind(SyntaxKind.JSDocTupleType)
-    export interface JSDocTupleType extends JSDocType {
-        types: NodeArray<JSDocType>;
-    }
-
-    // @kind(SyntaxKind.JSDocNonNullableType)
-    export interface JSDocNonNullableType extends JSDocType {
-        type: JSDocType;
-    }
-
-    // @kind(SyntaxKind.JSDocNullableType)
-    export interface JSDocNullableType extends JSDocType {
-        type: JSDocType;
-    }
-
-    // @kind(SyntaxKind.JSDocRecordType)
-    export interface JSDocRecordType extends JSDocType, TypeLiteralNode {
-        members: NodeArray<JSDocRecordMember>;
-    }
-
-    // @kind(SyntaxKind.JSDocTypeReference)
-    export interface JSDocTypeReference extends JSDocType {
-        name: EntityName;
-        typeArguments: NodeArray<JSDocType>;
-    }
-
-    // @kind(SyntaxKind.JSDocOptionalType)
-    export interface JSDocOptionalType extends JSDocType {
-        type: JSDocType;
-    }
-
-    // @kind(SyntaxKind.JSDocFunctionType)
-    export interface JSDocFunctionType extends JSDocType, SignatureDeclaration {
-        parameters: NodeArray<ParameterDeclaration>;
-        type: JSDocType;
-    }
-
-    // @kind(SyntaxKind.JSDocVariadicType)
-    export interface JSDocVariadicType extends JSDocType {
-        type: JSDocType;
-    }
-
-    // @kind(SyntaxKind.JSDocConstructorType)
-    export interface JSDocConstructorType extends JSDocType {
-        type: JSDocType;
-    }
-
-    // @kind(SyntaxKind.JSDocThisType)
-    export interface JSDocThisType extends JSDocType {
-        type: JSDocType;
-    }
-
-    export type JSDocTypeReferencingNode = JSDocThisType | JSDocConstructorType | JSDocVariadicType | JSDocOptionalType | JSDocNullableType | JSDocNonNullableType;
-
-    // @kind(SyntaxKind.JSDocRecordMember)
-    export interface JSDocRecordMember extends PropertySignature {
-        name: Identifier | LiteralExpression;
-        type?: JSDocType;
-    }
-
-    // @kind(SyntaxKind.JSDocComment)
-    export interface JSDocComment extends Node {
-        tags: NodeArray<JSDocTag>;
-    }
-
-    // @kind(SyntaxKind.JSDocTag)
-    export interface JSDocTag extends Node {
-        atToken: Node;
-        tagName: Identifier;
-    }
-
-    // @kind(SyntaxKind.JSDocTemplateTag)
-    export interface JSDocTemplateTag extends JSDocTag {
-        typeParameters: NodeArray<TypeParameterDeclaration>;
-    }
-
-    // @kind(SyntaxKind.JSDocReturnTag)
-    export interface JSDocReturnTag extends JSDocTag {
-        typeExpression: JSDocTypeExpression;
-    }
-
-    // @kind(SyntaxKind.JSDocTypeTag)
-    export interface JSDocTypeTag extends JSDocTag {
-        typeExpression: JSDocTypeExpression;
-    }
-
-    // @kind(SyntaxKind.JSDocTypedefTag)
-    export interface JSDocTypedefTag extends JSDocTag, Declaration {
-        name?: Identifier;
-        typeExpression?: JSDocTypeExpression;
-        jsDocTypeLiteral?: JSDocTypeLiteral;
-    }
-
-    // @kind(SyntaxKind.JSDocPropertyTag)
-    export interface JSDocPropertyTag extends JSDocTag, TypeElement {
-        name: Identifier;
-        typeExpression: JSDocTypeExpression;
-    }
-
-    // @kind(SyntaxKind.JSDocTypeLiteral)
-    export interface JSDocTypeLiteral extends JSDocType {
-        jsDocPropertyTags?: NodeArray<JSDocPropertyTag>;
-        jsDocTypeTag?: JSDocTypeTag;
-    }
-
-    // @kind(SyntaxKind.JSDocParameterTag)
-    export interface JSDocParameterTag extends JSDocTag {
-        preParameterName?: Identifier;
-        typeExpression?: JSDocTypeExpression;
-        postParameterName?: Identifier;
-        isBracketed: boolean;
-    }
-
-    export const enum FlowFlags {
-        Unreachable    = 1 << 0,  // Unreachable code
-        Start          = 1 << 1,  // Start of flow graph
-        BranchLabel    = 1 << 2,  // Non-looping junction
-        LoopLabel      = 1 << 3,  // Looping junction
-        Assignment     = 1 << 4,  // Assignment
-        TrueCondition  = 1 << 5,  // Condition known to be true
-        FalseCondition = 1 << 6,  // Condition known to be false
-        Referenced     = 1 << 7,  // Referenced as antecedent once
-        Shared         = 1 << 8,  // Referenced as antecedent more than once
-        Label = BranchLabel | LoopLabel,
-        Condition = TrueCondition | FalseCondition
-    }
-
-    export interface FlowNode {
-        flags: FlowFlags;
-        id?: number;     // Node id used by flow type cache in checker
-    }
-
-    // FlowStart represents the start of a control flow. For a function expression or arrow
-    // function, the container property references the function (which in turn has a flowNode
-    // property for the containing control flow).
-    export interface FlowStart extends FlowNode {
-        container?: FunctionExpression | ArrowFunction;
-    }
-
-    // FlowLabel represents a junction with multiple possible preceding control flows.
-    export interface FlowLabel extends FlowNode {
-        antecedents: FlowNode[];
-    }
-
-    // FlowAssignment represents a node that assigns a value to a narrowable reference,
-    // i.e. an identifier or a dotted name that starts with an identifier or 'this'.
-    export interface FlowAssignment extends FlowNode {
-        node: Expression | VariableDeclaration | BindingElement;
-        antecedent: FlowNode;
-    }
-
-    // FlowCondition represents a condition that is known to be true or false at the
-    // node's location in the control flow.
-    export interface FlowCondition extends FlowNode {
-        expression: Expression;
-        antecedent: FlowNode;
-    }
-
-    export interface AmdDependency {
-        path: string;
-        name: string;
-    }
-
-    // Source files are declarations when they are external modules.
-    // @kind(SyntaxKind.SourceFile)
-    export interface SourceFile extends Declaration {
-        statements: NodeArray<Statement>;
-        endOfFileToken: Node;
-
-        fileName: string;
-        /* internal */ path: Path;
-        text: string;
-
-        amdDependencies: AmdDependency[];
-        moduleName: string;
-        referencedFiles: FileReference[];
-        typeReferenceDirectives: FileReference[];
-        languageVariant: LanguageVariant;
-        isDeclarationFile: boolean;
-
-        // this map is used by transpiler to supply alternative names for dependencies (i.e. in case of bundling)
-        /* @internal */
-        renamedDependencies?: Map<string>;
-
-        /**
-         * lib.d.ts should have a reference comment like
-         *
-         *  /// <reference no-default-lib="true"/>
-         *
-         * If any other file has this comment, it signals not to include lib.d.ts
-         * because this containing file is intended to act as a default library.
-         */
-        hasNoDefaultLib: boolean;
-
-        languageVersion: ScriptTarget;
-        /* @internal */ scriptKind: ScriptKind;
-
-        // The first node that causes this file to be an external module
-        /* @internal */ externalModuleIndicator: Node;
-        // The first node that causes this file to be a CommonJS module
-        /* @internal */ commonJsModuleIndicator: Node;
-
-        /* @internal */ identifiers: Map<string>;
-        /* @internal */ nodeCount: number;
-        /* @internal */ identifierCount: number;
-        /* @internal */ symbolCount: number;
-
-        // File level diagnostics reported by the parser (includes diagnostics about /// references
-        // as well as code diagnostics).
-        /* @internal */ parseDiagnostics: Diagnostic[];
-
-        // File level diagnostics reported by the binder.
-        /* @internal */ bindDiagnostics: Diagnostic[];
-
-        // Stores a line map for the file.
-        // This field should never be used directly to obtain line map, use getLineMap function instead.
-        /* @internal */ lineMap: number[];
-        /* @internal */ classifiableNames?: Map<string>;
-        // Stores a mapping 'external module reference text' -> 'resolved file name' | undefined
-        // It is used to resolve module names in the checker.
-        // Content of this field should never be used directly - use getResolvedModuleFileName/setResolvedModuleFileName functions instead
-        /* @internal */ resolvedModules: Map<ResolvedModule>;
-        /* @internal */ resolvedTypeReferenceDirectiveNames: Map<ResolvedTypeReferenceDirective>;
-        /* @internal */ imports: LiteralExpression[];
-        /* @internal */ moduleAugmentations: LiteralExpression[];
-        /* @internal */ patternAmbientModules?: PatternAmbientModule[];
-    }
-
-    export interface ScriptReferenceHost {
-        getCompilerOptions(): CompilerOptions;
-        getSourceFile(fileName: string): SourceFile;
-        getSourceFileByPath(path: Path): SourceFile;
-        getCurrentDirectory(): string;
-    }
-
-    export interface ParseConfigHost {
-        readDirectory(rootDir: string, extension: string, exclude: string[]): string[];
-        readDirectoryWithMultipleExtensions?(rootDir: string, extensions: string[], exclude: string[]): string[];
-    }
-
-    export interface WriteFileCallback {
-        (fileName: string, data: string, writeByteOrderMark: boolean, onError?: (message: string) => void, sourceFiles?: SourceFile[]): void;
-    }
-
-    export class OperationCanceledException { }
-
-    export interface CancellationToken {
-        isCancellationRequested(): boolean;
-
-        /** @throws OperationCanceledException if isCancellationRequested is true */
-        throwIfCancellationRequested(): void;
-    }
-
-    export interface Program extends ScriptReferenceHost {
-
-        /**
-         * Get a list of root file names that were passed to a 'createProgram'
-         */
-        getRootFileNames(): string[];
-
-        /**
-         * Get a list of files in the program
-         */
-        getSourceFiles(): SourceFile[];
-
-        /**
-         * Emits the JavaScript and declaration files.  If targetSourceFile is not specified, then
-         * the JavaScript and declaration files will be produced for all the files in this program.
-         * If targetSourceFile is specified, then only the JavaScript and declaration for that
-         * specific file will be generated.
-         *
-         * If writeFile is not specified then the writeFile callback from the compiler host will be
-         * used for writing the JavaScript and declaration files.  Otherwise, the writeFile parameter
-         * will be invoked when writing the JavaScript and declaration files.
-         */
-        emit(targetSourceFile?: SourceFile, writeFile?: WriteFileCallback, cancellationToken?: CancellationToken): EmitResult;
-
-        getOptionsDiagnostics(cancellationToken?: CancellationToken): Diagnostic[];
-        getGlobalDiagnostics(cancellationToken?: CancellationToken): Diagnostic[];
-        getSyntacticDiagnostics(sourceFile?: SourceFile, cancellationToken?: CancellationToken): Diagnostic[];
-        getSemanticDiagnostics(sourceFile?: SourceFile, cancellationToken?: CancellationToken): Diagnostic[];
-        getDeclarationDiagnostics(sourceFile?: SourceFile, cancellationToken?: CancellationToken): Diagnostic[];
-
-        /**
-         * Gets a type checker that can be used to semantically analyze source fils in the program.
-         */
-        getTypeChecker(): TypeChecker;
-
-        /* @internal */ getCommonSourceDirectory(): string;
-
-        // For testing purposes only.  Should not be used by any other consumers (including the
-        // language service).
-        /* @internal */ getDiagnosticsProducingTypeChecker(): TypeChecker;
-
-        /* @internal */ getClassifiableNames(): Map<string>;
-
-        /* @internal */ getNodeCount(): number;
-        /* @internal */ getIdentifierCount(): number;
-        /* @internal */ getSymbolCount(): number;
-        /* @internal */ getTypeCount(): number;
-
-        /* @internal */ getFileProcessingDiagnostics(): DiagnosticCollection;
-        /* @internal */ getResolvedTypeReferenceDirectives(): Map<ResolvedTypeReferenceDirective>;
-        // For testing purposes only.
-        /* @internal */ structureIsReused?: boolean;
-    }
-
-    export interface SourceMapSpan {
-        /** Line number in the .js file. */
-        emittedLine: number;
-        /** Column number in the .js file. */
-        emittedColumn: number;
-        /** Line number in the .ts file. */
-        sourceLine: number;
-        /** Column number in the .ts file. */
-        sourceColumn: number;
-        /** Optional name (index into names array) associated with this span. */
-        nameIndex?: number;
-        /** .ts file (index into sources array) associated with this span */
-        sourceIndex: number;
-    }
-
-    export interface SourceMapData {
-        sourceMapFilePath: string;           // Where the sourcemap file is written
-        jsSourceMappingURL: string;          // source map URL written in the .js file
-        sourceMapFile: string;               // Source map's file field - .js file name
-        sourceMapSourceRoot: string;         // Source map's sourceRoot field - location where the sources will be present if not ""
-        sourceMapSources: string[];          // Source map's sources field - list of sources that can be indexed in this source map
-        sourceMapSourcesContent?: string[];  // Source map's sourcesContent field - list of the sources' text to be embedded in the source map
-        inputSourceFileNames: string[];      // Input source file (which one can use on program to get the file), 1:1 mapping with the sourceMapSources list
-        sourceMapNames?: string[];           // Source map's names field - list of names that can be indexed in this source map
-        sourceMapMappings: string;           // Source map's mapping field - encoded source map spans
-        sourceMapDecodedMappings: SourceMapSpan[];  // Raw source map spans that were encoded into the sourceMapMappings
-    }
-
-    /** Return code used by getEmitOutput function to indicate status of the function */
-    export enum ExitStatus {
-        // Compiler ran successfully.  Either this was a simple do-nothing compilation (for example,
-        // when -version or -help was provided, or this was a normal compilation, no diagnostics
-        // were produced, and all outputs were generated successfully.
-        Success = 0,
-
-        // Diagnostics were produced and because of them no code was generated.
-        DiagnosticsPresent_OutputsSkipped = 1,
-
-        // Diagnostics were produced and outputs were generated in spite of them.
-        DiagnosticsPresent_OutputsGenerated = 2,
-    }
-
-    export interface EmitResult {
-        emitSkipped: boolean;
-        /** Contains declaration emit diagnostics */
-        diagnostics: Diagnostic[];
-        emittedFiles: string[]; // Array of files the compiler wrote to disk
-        /* @internal */ sourceMaps: SourceMapData[];  // Array of sourceMapData if compiler emitted sourcemaps
-    }
-
-    /* @internal */
-    export interface TypeCheckerHost {
-        getCompilerOptions(): CompilerOptions;
-
-        getSourceFiles(): SourceFile[];
-        getSourceFile(fileName: string): SourceFile;
-        getResolvedTypeReferenceDirectives(): Map<ResolvedTypeReferenceDirective>;
-    }
-
-    export interface TypeChecker {
-        getTypeOfSymbolAtLocation(symbol: Symbol, node: Node): Type;
-        getDeclaredTypeOfSymbol(symbol: Symbol): Type;
-        getPropertiesOfType(type: Type): Symbol[];
-        getPropertyOfType(type: Type, propertyName: string): Symbol;
-        getSignaturesOfType(type: Type, kind: SignatureKind): Signature[];
-        getIndexTypeOfType(type: Type, kind: IndexKind): Type;
-        getBaseTypes(type: InterfaceType): ObjectType[];
-        getReturnTypeOfSignature(signature: Signature): Type;
-        getNonNullableType(type: Type): Type;
-
-        getSymbolsInScope(location: Node, meaning: SymbolFlags): Symbol[];
-        getSymbolAtLocation(node: Node): Symbol;
-        getSymbolsOfParameterPropertyDeclaration(parameter: ParameterDeclaration, parameterName: string): Symbol[];
-        getShorthandAssignmentValueSymbol(location: Node): Symbol;
-        getExportSpecifierLocalTargetSymbol(location: ExportSpecifier): Symbol;
-        getPropertySymbolOfDestructuringAssignment(location: Identifier): Symbol;
-        getTypeAtLocation(node: Node): Type;
-        typeToString(type: Type, enclosingDeclaration?: Node, flags?: TypeFormatFlags): string;
-        symbolToString(symbol: Symbol, enclosingDeclaration?: Node, meaning?: SymbolFlags): string;
-        getSymbolDisplayBuilder(): SymbolDisplayBuilder;
-        getFullyQualifiedName(symbol: Symbol): string;
-        getAugmentedPropertiesOfType(type: Type): Symbol[];
-        getRootSymbols(symbol: Symbol): Symbol[];
-        getContextualType(node: Expression): Type;
-        getResolvedSignature(node: CallLikeExpression, candidatesOutArray?: Signature[]): Signature;
-        getSignatureFromDeclaration(declaration: SignatureDeclaration): Signature;
-        isImplementationOfOverload(node: FunctionLikeDeclaration): boolean;
-        isUndefinedSymbol(symbol: Symbol): boolean;
-        isArgumentsSymbol(symbol: Symbol): boolean;
-        isUnknownSymbol(symbol: Symbol): boolean;
-
-        getConstantValue(node: EnumMember | PropertyAccessExpression | ElementAccessExpression): number;
-        isValidPropertyAccess(node: PropertyAccessExpression | QualifiedName, propertyName: string): boolean;
-        getAliasedSymbol(symbol: Symbol): Symbol;
-        getExportsOfModule(moduleSymbol: Symbol): Symbol[];
-
-        getJsxElementAttributesType(elementNode: JsxOpeningLikeElement): Type;
-        getJsxIntrinsicTagNames(): Symbol[];
-        isOptionalParameter(node: ParameterDeclaration): boolean;
-
-        // Should not be called directly.  Should only be accessed through the Program instance.
-        /* @internal */ getDiagnostics(sourceFile?: SourceFile, cancellationToken?: CancellationToken): Diagnostic[];
-        /* @internal */ getGlobalDiagnostics(): Diagnostic[];
-        /* @internal */ getEmitResolver(sourceFile?: SourceFile, cancellationToken?: CancellationToken): EmitResolver;
-
-        /* @internal */ getNodeCount(): number;
-        /* @internal */ getIdentifierCount(): number;
-        /* @internal */ getSymbolCount(): number;
-        /* @internal */ getTypeCount(): number;
-    }
-
-    export interface SymbolDisplayBuilder {
-        buildTypeDisplay(type: Type, writer: SymbolWriter, enclosingDeclaration?: Node, flags?: TypeFormatFlags): void;
-        buildSymbolDisplay(symbol: Symbol, writer: SymbolWriter, enclosingDeclaration?: Node, meaning?: SymbolFlags, flags?: SymbolFormatFlags): void;
-        buildSignatureDisplay(signatures: Signature, writer: SymbolWriter, enclosingDeclaration?: Node, flags?: TypeFormatFlags, kind?: SignatureKind): void;
-        buildParameterDisplay(parameter: Symbol, writer: SymbolWriter, enclosingDeclaration?: Node, flags?: TypeFormatFlags): void;
-        buildTypeParameterDisplay(tp: TypeParameter, writer: SymbolWriter, enclosingDeclaration?: Node, flags?: TypeFormatFlags): void;
-        buildTypePredicateDisplay(predicate: TypePredicate, writer: SymbolWriter, enclosingDeclaration?: Node, flags?: TypeFormatFlags): void;
-        buildTypeParameterDisplayFromSymbol(symbol: Symbol, writer: SymbolWriter, enclosingDeclaration?: Node, flags?: TypeFormatFlags): void;
-        buildDisplayForParametersAndDelimiters(thisType: Type, parameters: Symbol[], writer: SymbolWriter, enclosingDeclaration?: Node, flags?: TypeFormatFlags): void;
-        buildDisplayForTypeParametersAndDelimiters(typeParameters: TypeParameter[], writer: SymbolWriter, enclosingDeclaration?: Node, flags?: TypeFormatFlags): void;
-        buildReturnTypeDisplay(signature: Signature, writer: SymbolWriter, enclosingDeclaration?: Node, flags?: TypeFormatFlags): void;
-    }
-
-    export interface SymbolWriter {
-        writeKeyword(text: string): void;
-        writeOperator(text: string): void;
-        writePunctuation(text: string): void;
-        writeSpace(text: string): void;
-        writeStringLiteral(text: string): void;
-        writeParameter(text: string): void;
-        writeSymbol(text: string, symbol: Symbol): void;
-        writeLine(): void;
-        increaseIndent(): void;
-        decreaseIndent(): void;
-        clear(): void;
-
-        // Called when the symbol writer encounters a symbol to write.  Currently only used by the
-        // declaration emitter to help determine if it should patch up the final declaration file
-        // with import statements it previously saw (but chose not to emit).
-        trackSymbol(symbol: Symbol, enclosingDeclaration?: Node, meaning?: SymbolFlags): void;
-        reportInaccessibleThisError(): void;
-    }
-
-    export const enum TypeFormatFlags {
-        None                            = 0x00000000,
-        WriteArrayAsGenericType         = 0x00000001,  // Write Array<T> instead T[]
-        UseTypeOfFunction               = 0x00000002,  // Write typeof instead of function type literal
-        NoTruncation                    = 0x00000004,  // Don't truncate typeToString result
-        WriteArrowStyleSignature        = 0x00000008,  // Write arrow style signature
-        WriteOwnNameForAnyLike          = 0x00000010,  // Write symbol's own name instead of 'any' for any like types (eg. unknown, __resolving__ etc)
-        WriteTypeArgumentsOfSignature   = 0x00000020,  // Write the type arguments instead of type parameters of the signature
-        InElementType                   = 0x00000040,  // Writing an array or union element type
-        UseFullyQualifiedType           = 0x00000080,  // Write out the fully qualified type name (eg. Module.Type, instead of Type)
-        InFirstTypeArgument             = 0x00000100,  // Writing first type argument of the instantiated type
-    }
-
-    export const enum SymbolFormatFlags {
-        None = 0x00000000,
-
-        // Write symbols's type argument if it is instantiated symbol
-        // eg. class C<T> { p: T }   <-- Show p as C<T>.p here
-        //     var a: C<number>;
-        //     var p = a.p;  <--- Here p is property of C<number> so show it as C<number>.p instead of just C.p
-        WriteTypeParametersOrArguments = 0x00000001,
-
-        // Use only external alias information to get the symbol name in the given context
-        // eg.  module m { export class c { } } import x = m.c;
-        // When this flag is specified m.c will be used to refer to the class instead of alias symbol x
-        UseOnlyExternalAliasing = 0x00000002,
-    }
-
-    /* @internal */
-    export const enum SymbolAccessibility {
-        Accessible,
-        NotAccessible,
-        CannotBeNamed
-    }
-
-    export const enum TypePredicateKind {
-        This,
-        Identifier
-    }
-
-    export interface TypePredicateBase {
-        kind: TypePredicateKind;
-        type: Type;
-    }
-
-    // @kind (TypePredicateKind.This)
-    export interface ThisTypePredicate extends TypePredicateBase {
-        _thisTypePredicateBrand: any;
-    }
-
-    // @kind (TypePredicateKind.Identifier)
-    export interface IdentifierTypePredicate extends TypePredicateBase {
-        parameterName: string;
-        parameterIndex: number;
-    }
-
-    export type TypePredicate = IdentifierTypePredicate | ThisTypePredicate;
-
-    /* @internal */
-    export type AnyImportSyntax = ImportDeclaration | ImportEqualsDeclaration;
-
-    /* @internal */
-    export interface SymbolVisibilityResult {
-        accessibility: SymbolAccessibility;
-        aliasesToMakeVisible?: AnyImportSyntax[]; // aliases that need to have this symbol visible
-        errorSymbolName?: string; // Optional symbol name that results in error
-        errorNode?: Node; // optional node that results in error
-    }
-
-    /* @internal */
-    export interface SymbolAccessibilityResult extends SymbolVisibilityResult {
-        errorModuleName?: string; // If the symbol is not visible from module, module's name
-    }
-
-    /** Indicates how to serialize the name for a TypeReferenceNode when emitting decorator
-      * metadata */
-    /* @internal */
-    export enum TypeReferenceSerializationKind {
-        Unknown,                            // The TypeReferenceNode could not be resolved. The type name
-                                            // should be emitted using a safe fallback.
-        TypeWithConstructSignatureAndValue, // The TypeReferenceNode resolves to a type with a constructor
-                                            // function that can be reached at runtime (e.g. a `class`
-                                            // declaration or a `var` declaration for the static side
-                                            // of a type, such as the global `Promise` type in lib.d.ts).
-        VoidType,                           // The TypeReferenceNode resolves to a Void-like type.
-        NumberLikeType,                     // The TypeReferenceNode resolves to a Number-like type.
-        StringLikeType,                     // The TypeReferenceNode resolves to a String-like type.
-        BooleanType,                        // The TypeReferenceNode resolves to a Boolean-like type.
-        ArrayLikeType,                      // The TypeReferenceNode resolves to an Array-like type.
-        ESSymbolType,                       // The TypeReferenceNode resolves to the ESSymbol type.
-        TypeWithCallSignature,              // The TypeReferenceNode resolves to a Function type or a type
-                                            // with call signatures.
-        ObjectType,                         // The TypeReferenceNode resolves to any other type.
-    }
-
-    /* @internal */
-    export interface EmitResolver {
-        hasGlobalName(name: string): boolean;
-        getReferencedExportContainer(node: Identifier): SourceFile | ModuleDeclaration | EnumDeclaration;
-        getReferencedImportDeclaration(node: Identifier): Declaration;
-        getReferencedDeclarationWithCollidingName(node: Identifier): Declaration;
-        isDeclarationWithCollidingName(node: Declaration): boolean;
-        isValueAliasDeclaration(node: Node): boolean;
-        isReferencedAliasDeclaration(node: Node, checkChildren?: boolean): boolean;
-        isTopLevelValueImportEqualsWithEntityName(node: ImportEqualsDeclaration): boolean;
-        getNodeCheckFlags(node: Node): NodeCheckFlags;
-        isDeclarationVisible(node: Declaration): boolean;
-        collectLinkedAliases(node: Identifier): Node[];
-        isImplementationOfOverload(node: FunctionLikeDeclaration): boolean;
-        writeTypeOfDeclaration(declaration: AccessorDeclaration | VariableLikeDeclaration, enclosingDeclaration: Node, flags: TypeFormatFlags, writer: SymbolWriter): void;
-        writeReturnTypeOfSignatureDeclaration(signatureDeclaration: SignatureDeclaration, enclosingDeclaration: Node, flags: TypeFormatFlags, writer: SymbolWriter): void;
-        writeTypeOfExpression(expr: Expression, enclosingDeclaration: Node, flags: TypeFormatFlags, writer: SymbolWriter): void;
-        writeBaseConstructorTypeOfClass(node: ClassLikeDeclaration, enclosingDeclaration: Node, flags: TypeFormatFlags, writer: SymbolWriter): void;
-        isSymbolAccessible(symbol: Symbol, enclosingDeclaration: Node, meaning: SymbolFlags): SymbolAccessibilityResult;
-        isEntityNameVisible(entityName: EntityName | Expression, enclosingDeclaration: Node): SymbolVisibilityResult;
-        // Returns the constant value this property access resolves to, or 'undefined' for a non-constant
-        getConstantValue(node: EnumMember | PropertyAccessExpression | ElementAccessExpression): number;
-        getReferencedValueDeclaration(reference: Identifier): Declaration;
-        getTypeReferenceSerializationKind(typeName: EntityName): TypeReferenceSerializationKind;
-        isOptionalParameter(node: ParameterDeclaration): boolean;
-        moduleExportsSomeValue(moduleReferenceExpression: Expression): boolean;
-        isArgumentsLocalBinding(node: Identifier): boolean;
-        getExternalModuleFileFromDeclaration(declaration: ImportEqualsDeclaration | ImportDeclaration | ExportDeclaration | ModuleDeclaration): SourceFile;
-        getTypeReferenceDirectivesForEntityName(name: EntityName | PropertyAccessExpression): string[];
-        getTypeReferenceDirectivesForSymbol(symbol: Symbol, meaning?: SymbolFlags): string[];
-    }
-
-    export const enum SymbolFlags {
-        None                    = 0,
-        FunctionScopedVariable  = 0x00000001,  // Variable (var) or parameter
-        BlockScopedVariable     = 0x00000002,  // A block-scoped variable (let or const)
-        Property                = 0x00000004,  // Property or enum member
-        EnumMember              = 0x00000008,  // Enum member
-        Function                = 0x00000010,  // Function
-        Class                   = 0x00000020,  // Class
-        Interface               = 0x00000040,  // Interface
-        ConstEnum               = 0x00000080,  // Const enum
-        RegularEnum             = 0x00000100,  // Enum
-        ValueModule             = 0x00000200,  // Instantiated module
-        NamespaceModule         = 0x00000400,  // Uninstantiated module
-        TypeLiteral             = 0x00000800,  // Type Literal
-        ObjectLiteral           = 0x00001000,  // Object Literal
-        Method                  = 0x00002000,  // Method
-        Constructor             = 0x00004000,  // Constructor
-        GetAccessor             = 0x00008000,  // Get accessor
-        SetAccessor             = 0x00010000,  // Set accessor
-        Signature               = 0x00020000,  // Call, construct, or index signature
-        TypeParameter           = 0x00040000,  // Type parameter
-        TypeAlias               = 0x00080000,  // Type alias
-        ExportValue             = 0x00100000,  // Exported value marker (see comment in declareModuleMember in binder)
-        ExportType              = 0x00200000,  // Exported type marker (see comment in declareModuleMember in binder)
-        ExportNamespace         = 0x00400000,  // Exported namespace marker (see comment in declareModuleMember in binder)
-        Alias                   = 0x00800000,  // An alias for another symbol (see comment in isAliasSymbolDeclaration in checker)
-        Instantiated            = 0x01000000,  // Instantiated symbol
-        Merged                  = 0x02000000,  // Merged symbol (created during program binding)
-        Transient               = 0x04000000,  // Transient symbol (created during type check)
-        Prototype               = 0x08000000,  // Prototype property (no source representation)
-        SyntheticProperty       = 0x10000000,  // Property in union or intersection type
-        Optional                = 0x20000000,  // Optional property
-        ExportStar              = 0x40000000,  // Export * declaration
-
-        Enum = RegularEnum | ConstEnum,
-        Variable = FunctionScopedVariable | BlockScopedVariable,
-        Value = Variable | Property | EnumMember | Function | Class | Enum | ValueModule | Method | GetAccessor | SetAccessor,
-        Type = Class | Interface | Enum | TypeLiteral | ObjectLiteral | TypeParameter | TypeAlias,
-        Namespace = ValueModule | NamespaceModule,
-        Module = ValueModule | NamespaceModule,
-        Accessor = GetAccessor | SetAccessor,
-
-        // Variables can be redeclared, but can not redeclare a block-scoped declaration with the
-        // same name, or any other value that is not a variable, e.g. ValueModule or Class
-        FunctionScopedVariableExcludes = Value & ~FunctionScopedVariable,
-
-        // Block-scoped declarations are not allowed to be re-declared
-        // they can not merge with anything in the value space
-        BlockScopedVariableExcludes = Value,
-
-        ParameterExcludes = Value,
-        PropertyExcludes = None,
-        EnumMemberExcludes = Value,
-        FunctionExcludes = Value & ~(Function | ValueModule),
-        ClassExcludes = (Value | Type) & ~(ValueModule | Interface), // class-interface mergability done in checker.ts
-        InterfaceExcludes = Type & ~(Interface | Class),
-        RegularEnumExcludes = (Value | Type) & ~(RegularEnum | ValueModule), // regular enums merge only with regular enums and modules
-        ConstEnumExcludes = (Value | Type) & ~ConstEnum, // const enums merge only with const enums
-        ValueModuleExcludes = Value & ~(Function | Class | RegularEnum | ValueModule),
-        NamespaceModuleExcludes = 0,
-        MethodExcludes = Value & ~Method,
-        GetAccessorExcludes = Value & ~SetAccessor,
-        SetAccessorExcludes = Value & ~GetAccessor,
-        TypeParameterExcludes = Type & ~TypeParameter,
-        TypeAliasExcludes = Type,
-        AliasExcludes = Alias,
-
-        ModuleMember = Variable | Function | Class | Interface | Enum | Module | TypeAlias | Alias,
-
-        ExportHasLocal = Function | Class | Enum | ValueModule,
-
-        HasExports = Class | Enum | Module,
-        HasMembers = Class | Interface | TypeLiteral | ObjectLiteral,
-
-        BlockScoped = BlockScopedVariable | Class | Enum,
-
-        PropertyOrAccessor = Property | Accessor,
-        Export = ExportNamespace | ExportType | ExportValue,
-
-        /* @internal */
-        // The set of things we consider semantically classifiable.  Used to speed up the LS during
-        // classification.
-        Classifiable = Class | Enum | TypeAlias | Interface | TypeParameter | Module,
-    }
-
-    export interface Symbol {
-        flags: SymbolFlags;                     // Symbol flags
-        name: string;                           // Name of symbol
-        declarations?: Declaration[];           // Declarations associated with this symbol
-        valueDeclaration?: Declaration;         // First value declaration of the symbol
-
-        members?: SymbolTable;                  // Class, interface or literal instance members
-        exports?: SymbolTable;                  // Module exports
-        globalExports?: SymbolTable;            // Conditional global UMD exports
-        /* @internal */ id?: number;            // Unique id (used to look up SymbolLinks)
-        /* @internal */ mergeId?: number;       // Merge id (used to look up merged symbol)
-        /* @internal */ parent?: Symbol;        // Parent symbol
-        /* @internal */ exportSymbol?: Symbol;  // Exported symbol associated with this symbol
-        /* @internal */ constEnumOnlyModule?: boolean; // True if module contains only const enums or other modules with only const enums
-    }
-
-    /* @internal */
-    export interface SymbolLinks {
-        target?: Symbol;                    // Resolved (non-alias) target of an alias
-        type?: Type;                        // Type of value symbol
-        declaredType?: Type;                // Type of class, interface, enum, type alias, or type parameter
-        typeParameters?: TypeParameter[];   // Type parameters of type alias (undefined if non-generic)
-        inferredClassType?: Type;           // Type of an inferred ES5 class
-        instantiations?: Map<Type>;         // Instantiations of generic type alias (undefined if non-generic)
-        mapper?: TypeMapper;                // Type mapper for instantiation alias
-        referenced?: boolean;               // True if alias symbol has been referenced as a value
-        containingType?: UnionOrIntersectionType; // Containing union or intersection type for synthetic property
-        resolvedExports?: SymbolTable;      // Resolved exports of module
-        exportsChecked?: boolean;           // True if exports of external module have been checked
-        isDeclarationWithCollidingName?: boolean;    // True if symbol is block scoped redeclaration
-        bindingElement?: BindingElement;    // Binding element associated with property symbol
-        exportsSomeValue?: boolean;         // True if module exports some value (not just types)
-    }
-
-    /* @internal */
-    export interface TransientSymbol extends Symbol, SymbolLinks { }
-
-    export interface SymbolTable {
-        [index: string]: Symbol;
-    }
-
-    /** Represents a "prefix*suffix" pattern. */
-    /* @internal */
-    export interface Pattern {
-        prefix: string;
-        suffix: string;
-    }
-
-    /** Used to track a `declare module "foo*"`-like declaration. */
-    /* @internal */
-    export interface PatternAmbientModule {
-        pattern: Pattern;
-        symbol: Symbol;
-    }
-
-    /* @internal */
-    export const enum NodeCheckFlags {
-        TypeChecked                         = 0x00000001,  // Node has been type checked
-        LexicalThis                         = 0x00000002,  // Lexical 'this' reference
-        CaptureThis                         = 0x00000004,  // Lexical 'this' used in body
-        SuperInstance                       = 0x00000100,  // Instance 'super' reference
-        SuperStatic                         = 0x00000200,  // Static 'super' reference
-        ContextChecked                      = 0x00000400,  // Contextual types have been assigned
-        AsyncMethodWithSuper                = 0x00000800,  // An async method that reads a value from a member of 'super'.
-        AsyncMethodWithSuperBinding         = 0x00001000,  // An async method that assigns a value to a member of 'super'.
-        CaptureArguments                    = 0x00002000,  // Lexical 'arguments' used in body (for async functions)
-        EnumValuesComputed                  = 0x00004000, // Values for enum members have been computed, and any errors have been reported for them.
-        LexicalModuleMergesWithClass        = 0x00008000, // Instantiated lexical module declaration is merged with a previous class declaration.
-        LoopWithCapturedBlockScopedBinding  = 0x00010000, // Loop that contains block scoped variable captured in closure
-        CapturedBlockScopedBinding          = 0x00020000, // Block-scoped binding that is captured in some function
-        BlockScopedBindingInLoop            = 0x00040000, // Block-scoped binding with declaration nested inside iteration statement
-        ClassWithBodyScopedClassBinding     = 0x00080000, // Decorated class that contains a binding to itself inside of the class body.
-        BodyScopedClassBinding              = 0x00100000, // Binding to a decorated class inside of the class's body.
-        NeedsLoopOutParameter               = 0x00200000, // Block scoped binding whose value should be explicitly copied outside of the converted loop
-    }
-
-    /* @internal */
-    export interface NodeLinks {
-        resolvedType?: Type;              // Cached type of type node
-        resolvedSignature?: Signature;    // Cached signature of signature node or call expression
-        resolvedSymbol?: Symbol;          // Cached name resolution result
-        resolvedIndexInfo?: IndexInfo;    // Cached indexing info resolution result
-        flags?: NodeCheckFlags;           // Set of flags specific to Node
-        enumMemberValue?: number;         // Constant value of enum member
-        isVisible?: boolean;              // Is this node visible
-        hasReportedStatementInAmbientContext?: boolean;  // Cache boolean if we report statements in ambient context
-        jsxFlags?: JsxFlags;              // flags for knowing what kind of element/attributes we're dealing with
-        resolvedJsxType?: Type;           // resolved element attributes type of a JSX openinglike element
-        hasSuperCall?: boolean;           // recorded result when we try to find super-call. We only try to find one if this flag is undefined, indicating that we haven't made an attempt.
-        superCall?: ExpressionStatement;  // Cached first super-call found in the constructor. Used in checking whether super is called before this-accessing
-    }
-
-    export const enum TypeFlags {
-        Any                     = 0x00000001,
-        String                  = 0x00000002,
-        Number                  = 0x00000004,
-        Boolean                 = 0x00000008,
-        Void                    = 0x00000010,
-        Undefined               = 0x00000020,
-        Null                    = 0x00000040,
-        Enum                    = 0x00000080,  // Enum type
-        StringLiteral           = 0x00000100,  // String literal type
-        TypeParameter           = 0x00000200,  // Type parameter
-        Class                   = 0x00000400,  // Class
-        Interface               = 0x00000800,  // Interface
-        Reference               = 0x00001000,  // Generic type reference
-        Tuple                   = 0x00002000,  // Tuple
-        Union                   = 0x00004000,  // Union (T | U)
-        Intersection            = 0x00008000,  // Intersection (T & U)
-        Anonymous               = 0x00010000,  // Anonymous
-        Instantiated            = 0x00020000,  // Instantiated anonymous type
-        /* @internal */
-        FromSignature           = 0x00040000,  // Created for signature assignment check
-        ObjectLiteral           = 0x00080000,  // Originates in an object literal
-        /* @internal */
-        FreshObjectLiteral      = 0x00100000,  // Fresh object literal type
-        /* @internal */
-        ContainsWideningType    = 0x00200000,  // Type is or contains undefined or null widening type
-        /* @internal */
-        ContainsObjectLiteral   = 0x00400000,  // Type is or contains object literal type
-        /* @internal */
-        ContainsAnyFunctionType = 0x00800000,  // Type is or contains object literal type
-        ESSymbol                = 0x01000000,  // Type of symbol primitive introduced in ES6
-        ThisType                = 0x02000000,  // This type
-        ObjectLiteralPatternWithComputedProperties = 0x04000000,  // Object literal type implied by binding pattern has computed properties
-        Never                   = 0x08000000,  // Never type
-
-        /* @internal */
-        Nullable = Undefined | Null,
-        Falsy = String | Number | Boolean | Void | Undefined | Null,
-        /* @internal */
-        Intrinsic = Any | String | Number | Boolean | ESSymbol | Void | Undefined | Null | Never,
-        /* @internal */
-        Primitive = String | Number | Boolean | ESSymbol | Void | Undefined | Null | StringLiteral | Enum,
-        StringLike = String | StringLiteral,
-        NumberLike = Number | Enum,
-        ObjectType = Class | Interface | Reference | Tuple | Anonymous,
-        UnionOrIntersection = Union | Intersection,
-        StructuredType = ObjectType | Union | Intersection,
-
-        // 'Narrowable' types are types where narrowing actually narrows.
-        // This *should* be every type other than null, undefined, void, and never
-        Narrowable = Any | StructuredType | TypeParameter | StringLike | NumberLike | Boolean | ESSymbol,
-        /* @internal */
-        RequiresWidening = ContainsWideningType | ContainsObjectLiteral,
-        /* @internal */
-        PropagatingFlags = ContainsWideningType | ContainsObjectLiteral | ContainsAnyFunctionType
-    }
-
-    export type DestructuringPattern = BindingPattern | ObjectLiteralExpression | ArrayLiteralExpression;
-
-    // Properties common to all types
-    export interface Type {
-        flags: TypeFlags;                // Flags
-        /* @internal */ id: number;      // Unique ID
-        symbol?: Symbol;                 // Symbol associated with type (if any)
-        pattern?: DestructuringPattern;  // Destructuring pattern represented by type (if any)
-    }
-
-    /* @internal */
-    // Intrinsic types (TypeFlags.Intrinsic)
-    export interface IntrinsicType extends Type {
-        intrinsicName: string;  // Name of intrinsic type
-    }
-
-    // String literal types (TypeFlags.StringLiteral)
-    export interface StringLiteralType extends Type {
-        text: string;  // Text of string literal
-    }
-
-    // Object types (TypeFlags.ObjectType)
-    export interface ObjectType extends Type { }
-
-    // Class and interface types (TypeFlags.Class and TypeFlags.Interface)
-    export interface InterfaceType extends ObjectType {
-        typeParameters: TypeParameter[];           // Type parameters (undefined if non-generic)
-        outerTypeParameters: TypeParameter[];      // Outer type parameters (undefined if none)
-        localTypeParameters: TypeParameter[];      // Local type parameters (undefined if none)
-        thisType: TypeParameter;                   // The "this" type (undefined if none)
-        /* @internal */
-        resolvedBaseConstructorType?: Type;        // Resolved base constructor type of class
-        /* @internal */
-        resolvedBaseTypes: ObjectType[];           // Resolved base types
-    }
-
-    export interface InterfaceTypeWithDeclaredMembers extends InterfaceType {
-        declaredProperties: Symbol[];              // Declared members
-        declaredCallSignatures: Signature[];       // Declared call signatures
-        declaredConstructSignatures: Signature[];  // Declared construct signatures
-        declaredStringIndexInfo: IndexInfo;        // Declared string indexing info
-        declaredNumberIndexInfo: IndexInfo;        // Declared numeric indexing info
-    }
-
-    // Type references (TypeFlags.Reference). When a class or interface has type parameters or
-    // a "this" type, references to the class or interface are made using type references. The
-    // typeArguments property specifies the types to substitute for the type parameters of the
-    // class or interface and optionally includes an extra element that specifies the type to
-    // substitute for "this" in the resulting instantiation. When no extra argument is present,
-    // the type reference itself is substituted for "this". The typeArguments property is undefined
-    // if the class or interface has no type parameters and the reference isn't specifying an
-    // explicit "this" argument.
-    export interface TypeReference extends ObjectType {
-        target: GenericType;    // Type reference target
-        typeArguments: Type[];  // Type reference type arguments (undefined if none)
-    }
-
-    // Generic class and interface types
-    export interface GenericType extends InterfaceType, TypeReference {
-        /* @internal */
-        instantiations: Map<TypeReference>;   // Generic instantiation cache
-    }
-
-    export interface TupleType extends ObjectType {
-        elementTypes: Type[];  // Element types
-    }
-
-    export interface UnionOrIntersectionType extends Type {
-        types: Type[];                    // Constituent types
-        /* @internal */
-        reducedType: Type;                // Reduced union type (all subtypes removed)
-        /* @internal */
-        resolvedProperties: SymbolTable;  // Cache of resolved properties
-    }
-
-    export interface UnionType extends UnionOrIntersectionType { }
-
-    export interface IntersectionType extends UnionOrIntersectionType { }
-
-    /* @internal */
-    // An instantiated anonymous type has a target and a mapper
-    export interface AnonymousType extends ObjectType {
-        target?: AnonymousType;  // Instantiation target
-        mapper?: TypeMapper;     // Instantiation mapper
-    }
-
-    /* @internal */
-    // Resolved object, union, or intersection type
-    export interface ResolvedType extends ObjectType, UnionOrIntersectionType {
-        members: SymbolTable;              // Properties by name
-        properties: Symbol[];              // Properties
-        callSignatures: Signature[];       // Call signatures of type
-        constructSignatures: Signature[];  // Construct signatures of type
-        stringIndexInfo?: IndexInfo;       // String indexing info
-        numberIndexInfo?: IndexInfo;       // Numeric indexing info
-    }
-
-    /* @internal */
-    // Object literals are initially marked fresh. Freshness disappears following an assignment,
-    // before a type assertion, or when when an object literal's type is widened. The regular
-    // version of a fresh type is identical except for the TypeFlags.FreshObjectLiteral flag.
-    export interface FreshObjectLiteralType extends ResolvedType {
-        regularType: ResolvedType;  // Regular version of fresh type
-    }
-
-    // Just a place to cache element types of iterables and iterators
-    /* @internal */
-    export interface IterableOrIteratorType extends ObjectType, UnionType {
-        iterableElementType?: Type;
-        iteratorElementType?: Type;
-    }
-
-    // Type parameters (TypeFlags.TypeParameter)
-    export interface TypeParameter extends Type {
-        constraint: Type;        // Constraint
-        /* @internal */
-        target?: TypeParameter;  // Instantiation target
-        /* @internal */
-        mapper?: TypeMapper;     // Instantiation mapper
-        /* @internal */
-        resolvedApparentType: Type;
-    }
-
-    export const enum SignatureKind {
-        Call,
-        Construct,
-    }
-
-    export interface Signature {
-        declaration: SignatureDeclaration;  // Originating declaration
-        typeParameters: TypeParameter[];    // Type parameters (undefined if non-generic)
-        parameters: Symbol[];               // Parameters
-        thisType?: Type;                    // type of this-type
-        /* @internal */
-        resolvedReturnType: Type;           // Resolved return type
-        /* @internal */
-        minArgumentCount: number;           // Number of non-optional parameters
-        /* @internal */
-        hasRestParameter: boolean;          // True if last parameter is rest parameter
-        /* @internal */
-        hasStringLiterals: boolean;         // True if specialized
-        /* @internal */
-        target?: Signature;                 // Instantiation target
-        /* @internal */
-        mapper?: TypeMapper;                // Instantiation mapper
-        /* @internal */
-        unionSignatures?: Signature[];      // Underlying signatures of a union signature
-        /* @internal */
-        erasedSignatureCache?: Signature;   // Erased version of signature (deferred)
-        /* @internal */
-        isolatedSignatureType?: ObjectType; // A manufactured type that just contains the signature for purposes of signature comparison
-        /* @internal */
-        typePredicate?: TypePredicate;
-    }
-
-    export const enum IndexKind {
-        String,
-        Number,
-    }
-
-    export interface IndexInfo {
-        type: Type;
-        isReadonly: boolean;
-        declaration?: SignatureDeclaration;
-    }
-
-    /* @internal */
-    export interface TypeMapper {
-        (t: TypeParameter): Type;
-        mappedTypes?: Type[];       // Types mapped by this mapper
-        instantiations?: Type[];    // Cache of instantiations created using this type mapper.
-        context?: InferenceContext; // The inference context this mapper was created from.
-                                    // Only inference mappers have this set (in createInferenceMapper).
-                                    // The identity mapper and regular instantiation mappers do not need it.
-    }
-
-    /* @internal */
-    export interface TypeInferences {
-        primary: Type[];    // Inferences made directly to a type parameter
-        secondary: Type[];  // Inferences made to a type parameter in a union type
-        isFixed: boolean;   // Whether the type parameter is fixed, as defined in section 4.12.2 of the TypeScript spec
-                            // If a type parameter is fixed, no more inferences can be made for the type parameter
-    }
-
-    /* @internal */
-    export interface InferenceContext {
-        typeParameters: TypeParameter[];    // Type parameters for which inferences are made
-        inferUnionTypes: boolean;           // Infer union types for disjoint candidates (otherwise undefinedType)
-        inferences: TypeInferences[];       // Inferences made for each type parameter
-        inferredTypes: Type[];              // Inferred type for each type parameter
-        mapper?: TypeMapper;                // Type mapper for this inference context
-        failedTypeParameterIndex?: number;  // Index of type parameter for which inference failed
-        // It is optional because in contextual signature instantiation, nothing fails
-    }
-
-    /* @internal */
-    export const enum SpecialPropertyAssignmentKind {
-        None,
-        /// exports.name = expr
-        ExportsProperty,
-        /// module.exports = expr
-        ModuleExports,
-        /// className.prototype.name = expr
-        PrototypeProperty,
-        /// this.name = expr
-        ThisProperty
-    }
-
-    export interface DiagnosticMessage {
-        key: string;
-        category: DiagnosticCategory;
-        code: number;
-        message: string;
-    }
-
-    /**
-     * A linked list of formatted diagnostic messages to be used as part of a multiline message.
-     * It is built from the bottom up, leaving the head to be the "main" diagnostic.
-     * While it seems that DiagnosticMessageChain is structurally similar to DiagnosticMessage,
-     * the difference is that messages are all preformatted in DMC.
-     */
-    export interface DiagnosticMessageChain {
-        messageText: string;
-        category: DiagnosticCategory;
-        code: number;
-        next?: DiagnosticMessageChain;
-    }
-
-    export interface Diagnostic {
-        file: SourceFile;
-        start: number;
-        length: number;
-        messageText: string | DiagnosticMessageChain;
-        category: DiagnosticCategory;
-        code: number;
-    }
-
-    export enum DiagnosticCategory {
-        Warning,
-        Error,
-        Message,
-    }
-
-    export enum ModuleResolutionKind {
-        Classic  = 1,
-        NodeJs   = 2
-    }
-
-    export type RootPaths = string[];
-    export type PathSubstitutions = Map<string[]>;
-    export type TsConfigOnlyOptions = RootPaths | PathSubstitutions;
-
-    export type CompilerOptionsValue = string | number | boolean | (string | number)[] | TsConfigOnlyOptions;
-
-    export interface CompilerOptions {
-        allowJs?: boolean;
-        /*@internal*/ allowNonTsExtensions?: boolean;
-        allowSyntheticDefaultImports?: boolean;
-        allowUnreachableCode?: boolean;
-        allowUnusedLabels?: boolean;
-        baseUrl?: string;
-        charset?: string;
-        /* @internal */ configFilePath?: string;
-        declaration?: boolean;
-        declarationDir?: string;
-        /* @internal */ diagnostics?: boolean;
-        emitBOM?: boolean;
-        emitDecoratorMetadata?: boolean;
-        experimentalDecorators?: boolean;
-        forceConsistentCasingInFileNames?: boolean;
-        /*@internal*/help?: boolean;
-        /*@internal*/init?: boolean;
-        inlineSourceMap?: boolean;
-        inlineSources?: boolean;
-        isolatedModules?: boolean;
-        jsx?: JsxEmit;
-        lib?: string[];
-        /*@internal*/listEmittedFiles?: boolean;
-        /*@internal*/listFiles?: boolean;
-        locale?: string;
-        mapRoot?: string;
-        module?: ModuleKind;
-        moduleResolution?: ModuleResolutionKind;
-        newLine?: NewLineKind;
-        noEmit?: boolean;
-        noEmitHelpers?: boolean;
-        noEmitOnError?: boolean;
-        noErrorTruncation?: boolean;
-        noFallthroughCasesInSwitch?: boolean;
-        noImplicitAny?: boolean;
-        noImplicitReturns?: boolean;
-        noImplicitThis?: boolean;
-        noImplicitUseStrict?: boolean;
-        noLib?: boolean;
-        noResolve?: boolean;
-        out?: string;
-        outDir?: string;
-        outFile?: string;
-        paths?: PathSubstitutions;
-        preserveConstEnums?: boolean;
-        project?: string;
-        /* @internal */ pretty?: DiagnosticStyle;
-        reactNamespace?: string;
-        removeComments?: boolean;
-        rootDir?: string;
-        rootDirs?: RootPaths;
-        skipLibCheck?: boolean;
-        skipDefaultLibCheck?: boolean;
-        sourceMap?: boolean;
-        sourceRoot?: string;
-        strictNullChecks?: boolean;
-<<<<<<< HEAD
-        disableSizeLimit?: boolean;
-        lib?: string[];
-=======
->>>>>>> d0f669e9
-        /* @internal */ stripInternal?: boolean;
-        suppressExcessPropertyErrors?: boolean;
-        suppressImplicitAnyIndexErrors?: boolean;
-        /* @internal */ suppressOutputPathCheck?: boolean;
-        target?: ScriptTarget;
-        traceResolution?: boolean;
-        types?: string[];
-        /* @internal */ typesRoot?: string;
-        typesSearchPaths?: string[];
-        /*@internal*/ version?: boolean;
-        /*@internal*/ watch?: boolean;
-
-        [option: string]: CompilerOptionsValue | undefined;
-    }
-
-    export interface TypingOptions {
-        enableAutoDiscovery?: boolean;
-        include?: string[];
-        exclude?: string[];
-        [option: string]: string[] | boolean | undefined;
-    }
-
-    export interface DiscoverTypingsInfo {
-        fileNames: string[];                            // The file names that belong to the same project.
-        projectRootPath: string;                        // The path to the project root directory
-        safeListPath: string;                           // The path used to retrieve the safe list
-        packageNameToTypingLocation: Map<string>;       // The map of package names to their cached typing locations
-        typingOptions: TypingOptions;                   // Used to customize the typing inference process
-        compilerOptions: CompilerOptions;               // Used as a source for typing inference
-    }
-
-    export enum ModuleKind {
-        None = 0,
-        CommonJS = 1,
-        AMD = 2,
-        UMD = 3,
-        System = 4,
-        ES6 = 5,
-        ES2015 = ES6,
-    }
-
-    export const enum JsxEmit {
-        None = 0,
-        Preserve = 1,
-        React = 2
-    }
-
-    export const enum NewLineKind {
-        CarriageReturnLineFeed = 0,
-        LineFeed = 1,
-    }
-
-    export interface LineAndCharacter {
-        line: number;
-        /*
-         * This value denotes the character position in line and is different from the 'column' because of tab characters.
-         */
-        character: number;
-    }
-
-    export const enum ScriptKind {
-        Unknown = 0,
-        JS = 1,
-        JSX = 2,
-        TS = 3,
-        TSX = 4
-    }
-
-    export const enum ScriptTarget {
-        ES3 = 0,
-        ES5 = 1,
-        ES6 = 2,
-        ES2015 = ES6,
-        Latest = ES6,
-    }
-
-    export const enum LanguageVariant {
-        Standard,
-        JSX,
-    }
-
-    /* @internal */
-    export const enum DiagnosticStyle {
-        Simple,
-        Pretty,
-    }
-
-    export interface ParsedCommandLine {
-        options: CompilerOptions;
-        typingOptions?: TypingOptions;
-        fileNames: string[];
-        raw?: any;
-        errors: Diagnostic[];
-    }
-
-    /* @internal */
-    export interface CommandLineOptionBase {
-        name: string;
-        type: "string" | "number" | "boolean" | "object" | "list" | Map<number | string>;    // a value of a primitive type, or an object literal mapping named values to actual values
-        isFilePath?: boolean;                                   // True if option value is a path or fileName
-        shortName?: string;                                     // A short mnemonic for convenience - for instance, 'h' can be used in place of 'help'
-        description?: DiagnosticMessage;                        // The message describing what the command line switch does
-        paramType?: DiagnosticMessage;                          // The name to be used for a non-boolean option's parameter
-        experimental?: boolean;
-        isTSConfigOnly?: boolean;                               // True if option can only be specified via tsconfig.json file
-    }
-
-    /* @internal */
-    export interface CommandLineOptionOfPrimitiveType extends CommandLineOptionBase {
-        type: "string" | "number" | "boolean";
-    }
-
-    /* @internal */
-    export interface CommandLineOptionOfCustomType extends CommandLineOptionBase {
-        type: Map<number | string>;             // an object literal mapping named values to actual values
-    }
-
-    /* @internal */
-    export interface TsConfigOnlyOption extends CommandLineOptionBase {
-        type: "object";
-    }
-
-    /* @internal */
-    export interface CommandLineOptionOfListType extends CommandLineOptionBase {
-        type: "list";
-        element: CommandLineOptionOfCustomType | CommandLineOptionOfPrimitiveType;
-    }
-
-    /* @internal */
-    export type CommandLineOption = CommandLineOptionOfCustomType | CommandLineOptionOfPrimitiveType | TsConfigOnlyOption | CommandLineOptionOfListType;
-
-    /* @internal */
-    export const enum CharacterCodes {
-        nullCharacter = 0,
-        maxAsciiCharacter = 0x7F,
-
-        lineFeed = 0x0A,              // \n
-        carriageReturn = 0x0D,        // \r
-        lineSeparator = 0x2028,
-        paragraphSeparator = 0x2029,
-        nextLine = 0x0085,
-
-        // Unicode 3.0 space characters
-        space = 0x0020,   // " "
-        nonBreakingSpace = 0x00A0,   //
-        enQuad = 0x2000,
-        emQuad = 0x2001,
-        enSpace = 0x2002,
-        emSpace = 0x2003,
-        threePerEmSpace = 0x2004,
-        fourPerEmSpace = 0x2005,
-        sixPerEmSpace = 0x2006,
-        figureSpace = 0x2007,
-        punctuationSpace = 0x2008,
-        thinSpace = 0x2009,
-        hairSpace = 0x200A,
-        zeroWidthSpace = 0x200B,
-        narrowNoBreakSpace = 0x202F,
-        ideographicSpace = 0x3000,
-        mathematicalSpace = 0x205F,
-        ogham = 0x1680,
-
-        _ = 0x5F,
-        $ = 0x24,
-
-        _0 = 0x30,
-        _1 = 0x31,
-        _2 = 0x32,
-        _3 = 0x33,
-        _4 = 0x34,
-        _5 = 0x35,
-        _6 = 0x36,
-        _7 = 0x37,
-        _8 = 0x38,
-        _9 = 0x39,
-
-        a = 0x61,
-        b = 0x62,
-        c = 0x63,
-        d = 0x64,
-        e = 0x65,
-        f = 0x66,
-        g = 0x67,
-        h = 0x68,
-        i = 0x69,
-        j = 0x6A,
-        k = 0x6B,
-        l = 0x6C,
-        m = 0x6D,
-        n = 0x6E,
-        o = 0x6F,
-        p = 0x70,
-        q = 0x71,
-        r = 0x72,
-        s = 0x73,
-        t = 0x74,
-        u = 0x75,
-        v = 0x76,
-        w = 0x77,
-        x = 0x78,
-        y = 0x79,
-        z = 0x7A,
-
-        A = 0x41,
-        B = 0x42,
-        C = 0x43,
-        D = 0x44,
-        E = 0x45,
-        F = 0x46,
-        G = 0x47,
-        H = 0x48,
-        I = 0x49,
-        J = 0x4A,
-        K = 0x4B,
-        L = 0x4C,
-        M = 0x4D,
-        N = 0x4E,
-        O = 0x4F,
-        P = 0x50,
-        Q = 0x51,
-        R = 0x52,
-        S = 0x53,
-        T = 0x54,
-        U = 0x55,
-        V = 0x56,
-        W = 0x57,
-        X = 0x58,
-        Y = 0x59,
-        Z = 0x5a,
-
-        ampersand = 0x26,             // &
-        asterisk = 0x2A,              // *
-        at = 0x40,                    // @
-        backslash = 0x5C,             // \
-        backtick = 0x60,              // `
-        bar = 0x7C,                   // |
-        caret = 0x5E,                 // ^
-        closeBrace = 0x7D,            // }
-        closeBracket = 0x5D,          // ]
-        closeParen = 0x29,            // )
-        colon = 0x3A,                 // :
-        comma = 0x2C,                 // ,
-        dot = 0x2E,                   // .
-        doubleQuote = 0x22,           // "
-        equals = 0x3D,                // =
-        exclamation = 0x21,           // !
-        greaterThan = 0x3E,           // >
-        hash = 0x23,                  // #
-        lessThan = 0x3C,              // <
-        minus = 0x2D,                 // -
-        openBrace = 0x7B,             // {
-        openBracket = 0x5B,           // [
-        openParen = 0x28,             // (
-        percent = 0x25,               // %
-        plus = 0x2B,                  // +
-        question = 0x3F,              // ?
-        semicolon = 0x3B,             // ;
-        singleQuote = 0x27,           // '
-        slash = 0x2F,                 // /
-        tilde = 0x7E,                 // ~
-
-        backspace = 0x08,             // \b
-        formFeed = 0x0C,              // \f
-        byteOrderMark = 0xFEFF,
-        tab = 0x09,                   // \t
-        verticalTab = 0x0B,           // \v
-    }
-
-    export interface ModuleResolutionHost {
-        fileExists(fileName: string): boolean;
-        // readFile function is used to read arbitrary text files on disk, i.e. when resolution procedure needs the content of 'package.json'
-        // to determine location of bundled typings for node module
-        readFile(fileName: string): string;
-        trace?(s: string): void;
-        directoryExists?(directoryName: string): boolean;
-        realpath?(path: string): string;
-        getCurrentDirectory?(): string;
-    }
-
-    export interface ResolvedModule {
-        resolvedFileName: string;
-        /*
-         * Denotes if 'resolvedFileName' is isExternalLibraryImport and thus should be proper external module:
-         * - be a .d.ts file
-         * - use top level imports\exports
-         * - don't use tripleslash references
-         */
-        isExternalLibraryImport?: boolean;
-    }
-
-    export interface ResolvedModuleWithFailedLookupLocations {
-        resolvedModule: ResolvedModule;
-        failedLookupLocations: string[];
-    }
-
-    export interface ResolvedTypeReferenceDirective {
-        // True if the type declaration file was found in a primary lookup location
-        primary: boolean;
-        // The location of the .d.ts file we located, or undefined if resolution failed
-        resolvedFileName?: string;
-    }
-
-    export interface ResolvedTypeReferenceDirectiveWithFailedLookupLocations {
-        resolvedTypeReferenceDirective: ResolvedTypeReferenceDirective;
-        failedLookupLocations: string[];
-    }
-
-    export interface CompilerHost extends ModuleResolutionHost {
-        getSourceFile(fileName: string, languageVersion: ScriptTarget, onError?: (message: string) => void): SourceFile;
-        getSourceFileByPath?(fileName: string, path: Path, languageVersion: ScriptTarget, onError?: (message: string) => void): SourceFile;
-        getCancellationToken?(): CancellationToken;
-        getDefaultLibFileName(options: CompilerOptions): string;
-        getDefaultLibLocation?(): string;
-        getDefaultTypeDirectiveNames?(rootPath: string): string[];
-        writeFile: WriteFileCallback;
-        getCurrentDirectory(): string;
-        getCanonicalFileName(fileName: string): string;
-        useCaseSensitiveFileNames(): boolean;
-        getNewLine(): string;
-
-        /*
-         * CompilerHost must either implement resolveModuleNames (in case if it wants to be completely in charge of
-         * module name resolution) or provide implementation for methods from ModuleResolutionHost (in this case compiler
-         * will apply built-in module resolution logic and use members of ModuleResolutionHost to ask host specific questions).
-         * If resolveModuleNames is implemented then implementation for members from ModuleResolutionHost can be just
-         * 'throw new Error("NotImplemented")'
-         */
-        resolveModuleNames?(moduleNames: string[], containingFile: string): ResolvedModule[];
-        /**
-         * This method is a companion for 'resolveModuleNames' and is used to resolve 'types' references to actual type declaration files
-         */
-        resolveTypeReferenceDirectives?(typeReferenceDirectiveNames: string[], containingFile: string): ResolvedTypeReferenceDirective[];
-    }
-
-    export interface TextSpan {
-        start: number;
-        length: number;
-    }
-
-    export interface TextChangeRange {
-        span: TextSpan;
-        newLength: number;
-    }
-
-    /* @internal */
-    export interface DiagnosticCollection {
-        // Adds a diagnostic to this diagnostic collection.
-        add(diagnostic: Diagnostic): void;
-
-        // Gets all the diagnostics that aren't associated with a file.
-        getGlobalDiagnostics(): Diagnostic[];
-
-        // If fileName is provided, gets all the diagnostics associated with that file name.
-        // Otherwise, returns all the diagnostics (global and file associated) in this collection.
-        getDiagnostics(fileName?: string): Diagnostic[];
-
-        // Gets a count of how many times this collection has been modified.  This value changes
-        // each time 'add' is called (regardless of whether or not an equivalent diagnostic was
-        // already in the collection).  As such, it can be used as a simple way to tell if any
-        // operation caused diagnostics to be returned by storing and comparing the return value
-        // of this method before/after the operation is performed.
-        getModificationCount(): number;
-
-        /* @internal */ reattachFileDiagnostics(newFile: SourceFile): void;
-    }
-
-    // SyntaxKind.SyntaxList
-    export interface SyntaxList extends Node {
-        _children: Node[];
-    }
-}
+
+namespace ts {
+    export interface Map<T> {
+        [index: string]: T;
+    }
+
+    // branded string type used to store absolute, normalized and canonicalized paths
+    // arbitrary file name can be converted to Path via toPath function
+    export type Path = string & { __pathBrand: any };
+
+    export interface FileMap<T> {
+        get(fileName: Path): T;
+        set(fileName: Path, value: T): void;
+        contains(fileName: Path): boolean;
+        remove(fileName: Path): void;
+
+        forEachValue(f: (key: Path, v: T) => void): void;
+        clear(): void;
+    }
+
+    export interface TextRange {
+        pos: number;
+        end: number;
+    }
+
+    // token > SyntaxKind.Identifer => token is a keyword
+    // Also, If you add a new SyntaxKind be sure to keep the `Markers` section at the bottom in sync
+    export const enum SyntaxKind {
+        Unknown,
+        EndOfFileToken,
+        SingleLineCommentTrivia,
+        MultiLineCommentTrivia,
+        NewLineTrivia,
+        WhitespaceTrivia,
+        // We detect and preserve #! on the first line
+        ShebangTrivia,
+        // We detect and provide better error recovery when we encounter a git merge marker.  This
+        // allows us to edit files with git-conflict markers in them in a much more pleasant manner.
+        ConflictMarkerTrivia,
+        // Literals
+        NumericLiteral,
+        StringLiteral,
+        RegularExpressionLiteral,
+        NoSubstitutionTemplateLiteral,
+        // Pseudo-literals
+        TemplateHead,
+        TemplateMiddle,
+        TemplateTail,
+        // Punctuation
+        OpenBraceToken,
+        CloseBraceToken,
+        OpenParenToken,
+        CloseParenToken,
+        OpenBracketToken,
+        CloseBracketToken,
+        DotToken,
+        DotDotDotToken,
+        SemicolonToken,
+        CommaToken,
+        LessThanToken,
+        LessThanSlashToken,
+        GreaterThanToken,
+        LessThanEqualsToken,
+        GreaterThanEqualsToken,
+        EqualsEqualsToken,
+        ExclamationEqualsToken,
+        EqualsEqualsEqualsToken,
+        ExclamationEqualsEqualsToken,
+        EqualsGreaterThanToken,
+        PlusToken,
+        MinusToken,
+        AsteriskToken,
+        AsteriskAsteriskToken,
+        SlashToken,
+        PercentToken,
+        PlusPlusToken,
+        MinusMinusToken,
+        LessThanLessThanToken,
+        GreaterThanGreaterThanToken,
+        GreaterThanGreaterThanGreaterThanToken,
+        AmpersandToken,
+        BarToken,
+        CaretToken,
+        ExclamationToken,
+        TildeToken,
+        AmpersandAmpersandToken,
+        BarBarToken,
+        QuestionToken,
+        ColonToken,
+        AtToken,
+        // Assignments
+        EqualsToken,
+        PlusEqualsToken,
+        MinusEqualsToken,
+        AsteriskEqualsToken,
+        AsteriskAsteriskEqualsToken,
+        SlashEqualsToken,
+        PercentEqualsToken,
+        LessThanLessThanEqualsToken,
+        GreaterThanGreaterThanEqualsToken,
+        GreaterThanGreaterThanGreaterThanEqualsToken,
+        AmpersandEqualsToken,
+        BarEqualsToken,
+        CaretEqualsToken,
+        // Identifiers
+        Identifier,
+        // Reserved words
+        BreakKeyword,
+        CaseKeyword,
+        CatchKeyword,
+        ClassKeyword,
+        ConstKeyword,
+        ContinueKeyword,
+        DebuggerKeyword,
+        DefaultKeyword,
+        DeleteKeyword,
+        DoKeyword,
+        ElseKeyword,
+        EnumKeyword,
+        ExportKeyword,
+        ExtendsKeyword,
+        FalseKeyword,
+        FinallyKeyword,
+        ForKeyword,
+        FunctionKeyword,
+        IfKeyword,
+        ImportKeyword,
+        InKeyword,
+        InstanceOfKeyword,
+        NewKeyword,
+        NullKeyword,
+        ReturnKeyword,
+        SuperKeyword,
+        SwitchKeyword,
+        ThisKeyword,
+        ThrowKeyword,
+        TrueKeyword,
+        TryKeyword,
+        TypeOfKeyword,
+        VarKeyword,
+        VoidKeyword,
+        WhileKeyword,
+        WithKeyword,
+        // Strict mode reserved words
+        ImplementsKeyword,
+        InterfaceKeyword,
+        LetKeyword,
+        PackageKeyword,
+        PrivateKeyword,
+        ProtectedKeyword,
+        PublicKeyword,
+        StaticKeyword,
+        YieldKeyword,
+        // Contextual keywords
+        AbstractKeyword,
+        AsKeyword,
+        AnyKeyword,
+        AsyncKeyword,
+        AwaitKeyword,
+        BooleanKeyword,
+        ConstructorKeyword,
+        DeclareKeyword,
+        GetKeyword,
+        IsKeyword,
+        ModuleKeyword,
+        NamespaceKeyword,
+        NeverKeyword,
+        ReadonlyKeyword,
+        RequireKeyword,
+        NumberKeyword,
+        SetKeyword,
+        StringKeyword,
+        SymbolKeyword,
+        TypeKeyword,
+        UndefinedKeyword,
+        FromKeyword,
+        GlobalKeyword,
+        OfKeyword, // LastKeyword and LastToken
+
+        // Parse tree nodes
+
+        // Names
+        QualifiedName,
+        ComputedPropertyName,
+        // Signature elements
+        TypeParameter,
+        Parameter,
+        Decorator,
+        // TypeMember
+        PropertySignature,
+        PropertyDeclaration,
+        MethodSignature,
+        MethodDeclaration,
+        Constructor,
+        GetAccessor,
+        SetAccessor,
+        CallSignature,
+        ConstructSignature,
+        IndexSignature,
+        // Type
+        TypePredicate,
+        TypeReference,
+        FunctionType,
+        ConstructorType,
+        TypeQuery,
+        TypeLiteral,
+        ArrayType,
+        TupleType,
+        UnionType,
+        IntersectionType,
+        ParenthesizedType,
+        ThisType,
+        StringLiteralType,
+        // Binding patterns
+        ObjectBindingPattern,
+        ArrayBindingPattern,
+        BindingElement,
+        // Expression
+        ArrayLiteralExpression,
+        ObjectLiteralExpression,
+        PropertyAccessExpression,
+        ElementAccessExpression,
+        CallExpression,
+        NewExpression,
+        TaggedTemplateExpression,
+        TypeAssertionExpression,
+        ParenthesizedExpression,
+        FunctionExpression,
+        ArrowFunction,
+        DeleteExpression,
+        TypeOfExpression,
+        VoidExpression,
+        AwaitExpression,
+        PrefixUnaryExpression,
+        PostfixUnaryExpression,
+        BinaryExpression,
+        ConditionalExpression,
+        TemplateExpression,
+        YieldExpression,
+        SpreadElementExpression,
+        ClassExpression,
+        OmittedExpression,
+        ExpressionWithTypeArguments,
+        AsExpression,
+        NonNullExpression,
+
+        // Misc
+        TemplateSpan,
+        SemicolonClassElement,
+        // Element
+        Block,
+        VariableStatement,
+        EmptyStatement,
+        ExpressionStatement,
+        IfStatement,
+        DoStatement,
+        WhileStatement,
+        ForStatement,
+        ForInStatement,
+        ForOfStatement,
+        ContinueStatement,
+        BreakStatement,
+        ReturnStatement,
+        WithStatement,
+        SwitchStatement,
+        LabeledStatement,
+        ThrowStatement,
+        TryStatement,
+        DebuggerStatement,
+        VariableDeclaration,
+        VariableDeclarationList,
+        FunctionDeclaration,
+        ClassDeclaration,
+        InterfaceDeclaration,
+        TypeAliasDeclaration,
+        EnumDeclaration,
+        ModuleDeclaration,
+        ModuleBlock,
+        CaseBlock,
+        NamespaceExportDeclaration,
+        ImportEqualsDeclaration,
+        ImportDeclaration,
+        ImportClause,
+        NamespaceImport,
+        NamedImports,
+        ImportSpecifier,
+        ExportAssignment,
+        ExportDeclaration,
+        NamedExports,
+        ExportSpecifier,
+        MissingDeclaration,
+
+        // Module references
+        ExternalModuleReference,
+
+        // JSX
+        JsxElement,
+        JsxSelfClosingElement,
+        JsxOpeningElement,
+        JsxText,
+        JsxClosingElement,
+        JsxAttribute,
+        JsxSpreadAttribute,
+        JsxExpression,
+
+        // Clauses
+        CaseClause,
+        DefaultClause,
+        HeritageClause,
+        CatchClause,
+
+        // Property assignments
+        PropertyAssignment,
+        ShorthandPropertyAssignment,
+
+        // Enum
+        EnumMember,
+        // Top-level nodes
+        SourceFile,
+
+        // JSDoc nodes
+        JSDocTypeExpression,
+        // The * type
+        JSDocAllType,
+        // The ? type
+        JSDocUnknownType,
+        JSDocArrayType,
+        JSDocUnionType,
+        JSDocTupleType,
+        JSDocNullableType,
+        JSDocNonNullableType,
+        JSDocRecordType,
+        JSDocRecordMember,
+        JSDocTypeReference,
+        JSDocOptionalType,
+        JSDocFunctionType,
+        JSDocVariadicType,
+        JSDocConstructorType,
+        JSDocThisType,
+        JSDocComment,
+        JSDocTag,
+        JSDocParameterTag,
+        JSDocReturnTag,
+        JSDocTypeTag,
+        JSDocTemplateTag,
+        JSDocTypedefTag,
+        JSDocPropertyTag,
+        JSDocTypeLiteral,
+
+        // Synthesized list
+        SyntaxList,
+        // Enum value count
+        Count,
+        // Markers
+        FirstAssignment = EqualsToken,
+        LastAssignment = CaretEqualsToken,
+        FirstReservedWord = BreakKeyword,
+        LastReservedWord = WithKeyword,
+        FirstKeyword = BreakKeyword,
+        LastKeyword = OfKeyword,
+        FirstFutureReservedWord = ImplementsKeyword,
+        LastFutureReservedWord = YieldKeyword,
+        FirstTypeNode = TypePredicate,
+        LastTypeNode = StringLiteralType,
+        FirstPunctuation = OpenBraceToken,
+        LastPunctuation = CaretEqualsToken,
+        FirstToken = Unknown,
+        LastToken = LastKeyword,
+        FirstTriviaToken = SingleLineCommentTrivia,
+        LastTriviaToken = ConflictMarkerTrivia,
+        FirstLiteralToken = NumericLiteral,
+        LastLiteralToken = NoSubstitutionTemplateLiteral,
+        FirstTemplateToken = NoSubstitutionTemplateLiteral,
+        LastTemplateToken = TemplateTail,
+        FirstBinaryOperator = LessThanToken,
+        LastBinaryOperator = CaretEqualsToken,
+        FirstNode = QualifiedName,
+        FirstJSDocNode = JSDocTypeExpression,
+        LastJSDocNode = JSDocTypeLiteral,
+        FirstJSDocTagNode = JSDocComment,
+        LastJSDocTagNode = JSDocTypeLiteral
+    }
+
+    export const enum NodeFlags {
+        None =               0,
+        Export =             1 << 0,  // Declarations
+        Ambient =            1 << 1,  // Declarations
+        Public =             1 << 2,  // Property/Method
+        Private =            1 << 3,  // Property/Method
+        Protected =          1 << 4,  // Property/Method
+        Static =             1 << 5,  // Property/Method
+        Readonly =           1 << 6,  // Property/Method
+        Abstract =           1 << 7,  // Class/Method/ConstructSignature
+        Async =              1 << 8,  // Property/Method/Function
+        Default =            1 << 9,  // Function/Class (export default declaration)
+        Let =                1 << 10,  // Variable declaration
+        Const =              1 << 11,  // Variable declaration
+        Namespace =          1 << 12,  // Namespace declaration
+        ExportContext =      1 << 13,  // Export context (initialized by binding)
+        ContainsThis =       1 << 14,  // Interface contains references to "this"
+        HasImplicitReturn =  1 << 15,  // If function implicitly returns on one of codepaths (initialized by binding)
+        HasExplicitReturn =  1 << 16,  // If function has explicit reachable return on one of codepaths (initialized by binding)
+        GlobalAugmentation = 1 << 17,  // Set if module declaration is an augmentation for the global scope
+        HasClassExtends =    1 << 18,  // If the file has a non-ambient class with an extends clause in ES5 or lower (initialized by binding)
+        HasDecorators =      1 << 19,  // If the file has decorators (initialized by binding)
+        HasParamDecorators = 1 << 20,  // If the file has parameter decorators (initialized by binding)
+        HasAsyncFunctions =  1 << 21,  // If the file has async functions (initialized by binding)
+        DisallowInContext =  1 << 22,  // If node was parsed in a context where 'in-expressions' are not allowed
+        YieldContext =       1 << 23,  // If node was parsed in the 'yield' context created when parsing a generator
+        DecoratorContext =   1 << 24,  // If node was parsed as part of a decorator
+        AwaitContext =       1 << 25,  // If node was parsed in the 'await' context created when parsing an async function
+        ThisNodeHasError =   1 << 26,  // If the parser encountered an error when parsing the code that created this node
+        JavaScriptFile =     1 << 27,  // If node was parsed in a JavaScript
+        ThisNodeOrAnySubNodesHasError = 1 << 28,  // If this node or any of its children had an error
+        HasAggregatedChildData = 1 << 29,  // If we've computed data from children and cached it in this node
+        HasJsxSpreadAttribute = 1 << 30,
+
+        Modifier = Export | Ambient | Public | Private | Protected | Static | Abstract | Default | Async | Readonly,
+        AccessibilityModifier = Public | Private | Protected,
+        // Accessibility modifiers and 'readonly' can be attached to a parameter in a constructor to make it a property.
+        ParameterPropertyModifier = AccessibilityModifier | Readonly,
+        BlockScoped = Let | Const,
+
+        ReachabilityCheckFlags = HasImplicitReturn | HasExplicitReturn,
+        EmitHelperFlags = HasClassExtends | HasDecorators | HasParamDecorators | HasAsyncFunctions,
+        ReachabilityAndEmitFlags = ReachabilityCheckFlags | EmitHelperFlags,
+
+        // Parsing context flags
+        ContextFlags = DisallowInContext | YieldContext | DecoratorContext | AwaitContext | JavaScriptFile,
+
+        // Exclude these flags when parsing a Type
+        TypeExcludesFlags = YieldContext | AwaitContext,
+    }
+
+    export const enum JsxFlags {
+        None = 0,
+        /** An element from a named property of the JSX.IntrinsicElements interface */
+        IntrinsicNamedElement = 1 << 0,
+        /** An element inferred from the string index signature of the JSX.IntrinsicElements interface */
+        IntrinsicIndexedElement = 1 << 1,
+
+        IntrinsicElement = IntrinsicNamedElement | IntrinsicIndexedElement,
+    }
+
+    /* @internal */
+    export const enum RelationComparisonResult {
+        Succeeded = 1, // Should be truthy
+        Failed = 2,
+        FailedAndReported = 3
+    }
+
+    export interface Node extends TextRange {
+        kind: SyntaxKind;
+        flags: NodeFlags;
+        decorators?: NodeArray<Decorator>;              // Array of decorators (in document order)
+        modifiers?: ModifiersArray;                     // Array of modifiers
+        /* @internal */ id?: number;                    // Unique id (used to look up NodeLinks)
+        parent?: Node;                                  // Parent node (initialized by binding
+        /* @internal */ jsDocComments?: JSDocComment[]; // JSDoc for the node, if it has any.  Only for .js files.
+        /* @internal */ symbol?: Symbol;                // Symbol declared by node (initialized by binding)
+        /* @internal */ locals?: SymbolTable;           // Locals associated with node (initialized by binding)
+        /* @internal */ nextContainer?: Node;           // Next container in declaration order (initialized by binding)
+        /* @internal */ localSymbol?: Symbol;           // Local symbol declared by node (initialized by binding only for exported nodes)
+        /* @internal */ flowNode?: FlowNode;            // Associated FlowNode (initialized by binding)
+    }
+
+    export interface NodeArray<T> extends Array<T>, TextRange {
+        hasTrailingComma?: boolean;
+    }
+
+    export interface ModifiersArray extends NodeArray<Modifier> {
+        flags: number;
+    }
+
+    // @kind(SyntaxKind.AbstractKeyword)
+    // @kind(SyntaxKind.AsyncKeyword)
+    // @kind(SyntaxKind.ConstKeyword)
+    // @kind(SyntaxKind.DeclareKeyword)
+    // @kind(SyntaxKind.DefaultKeyword)
+    // @kind(SyntaxKind.ExportKeyword)
+    // @kind(SyntaxKind.PublicKeyword)
+    // @kind(SyntaxKind.PrivateKeyword)
+    // @kind(SyntaxKind.ProtectedKeyword)
+    // @kind(SyntaxKind.StaticKeyword)
+    export interface Modifier extends Node { }
+
+    // @kind(SyntaxKind.Identifier)
+    export interface Identifier extends PrimaryExpression {
+        text: string;                                  // Text of identifier (with escapes converted to characters)
+        originalKeywordKind?: SyntaxKind;              // Original syntaxKind which get set so that we can report an error later
+    }
+
+    // @kind(SyntaxKind.QualifiedName)
+    export interface QualifiedName extends Node {
+        // Must have same layout as PropertyAccess
+        left: EntityName;
+        right: Identifier;
+    }
+
+    export type EntityName = Identifier | QualifiedName;
+
+    export type PropertyName = Identifier | LiteralExpression | ComputedPropertyName;
+
+    export type DeclarationName = Identifier | LiteralExpression | ComputedPropertyName | BindingPattern;
+
+    export interface Declaration extends Node {
+        _declarationBrand: any;
+        name?: DeclarationName;
+    }
+
+    export interface DeclarationStatement extends Declaration, Statement {
+        name?: Identifier;
+    }
+
+    // @kind(SyntaxKind.ComputedPropertyName)
+    export interface ComputedPropertyName extends Node {
+        expression: Expression;
+    }
+
+    // @kind(SyntaxKind.Decorator)
+    export interface Decorator extends Node {
+        expression: LeftHandSideExpression;
+    }
+
+    // @kind(SyntaxKind.TypeParameter)
+    export interface TypeParameterDeclaration extends Declaration {
+        name: Identifier;
+        constraint?: TypeNode;
+
+        // For error recovery purposes.
+        expression?: Expression;
+    }
+
+    export interface SignatureDeclaration extends Declaration {
+        name?: PropertyName;
+        typeParameters?: NodeArray<TypeParameterDeclaration>;
+        parameters: NodeArray<ParameterDeclaration>;
+        type?: TypeNode;
+    }
+
+    // @kind(SyntaxKind.CallSignature)
+    export interface CallSignatureDeclaration extends SignatureDeclaration, TypeElement { }
+
+    // @kind(SyntaxKind.ConstructSignature)
+    export interface ConstructSignatureDeclaration extends SignatureDeclaration, TypeElement { }
+
+    // @kind(SyntaxKind.VariableDeclaration)
+    export interface VariableDeclaration extends Declaration {
+        parent?: VariableDeclarationList;
+        name: Identifier | BindingPattern;  // Declared variable name
+        type?: TypeNode;                    // Optional type annotation
+        initializer?: Expression;           // Optional initializer
+    }
+
+    // @kind(SyntaxKind.VariableDeclarationList)
+    export interface VariableDeclarationList extends Node {
+        declarations: NodeArray<VariableDeclaration>;
+    }
+
+    // @kind(SyntaxKind.Parameter)
+    export interface ParameterDeclaration extends Declaration {
+        dotDotDotToken?: Node;              // Present on rest parameter
+        name: Identifier | BindingPattern;  // Declared parameter name
+        questionToken?: Node;               // Present on optional parameter
+        type?: TypeNode;                    // Optional type annotation
+        initializer?: Expression;           // Optional initializer
+    }
+
+    // @kind(SyntaxKind.BindingElement)
+    export interface BindingElement extends Declaration {
+        propertyName?: PropertyName;        // Binding property name (in object binding pattern)
+        dotDotDotToken?: Node;              // Present on rest binding element
+        name: Identifier | BindingPattern;  // Declared binding element name
+        initializer?: Expression;           // Optional initializer
+    }
+
+    // @kind(SyntaxKind.PropertySignature)
+    export interface PropertySignature extends TypeElement {
+        name: PropertyName;                 // Declared property name
+        questionToken?: Node;               // Present on optional property
+        type?: TypeNode;                    // Optional type annotation
+        initializer?: Expression;           // Optional initializer
+    }
+
+    // @kind(SyntaxKind.PropertyDeclaration)
+    export interface PropertyDeclaration extends ClassElement {
+        questionToken?: Node;               // Present for use with reporting a grammar error
+        name: PropertyName;
+        type?: TypeNode;
+        initializer?: Expression;           // Optional initializer
+    }
+
+    export interface ObjectLiteralElement extends Declaration {
+        _objectLiteralBrandBrand: any;
+        name?: PropertyName;
+   }
+
+    // @kind(SyntaxKind.PropertyAssignment)
+    export interface PropertyAssignment extends ObjectLiteralElement {
+        _propertyAssignmentBrand: any;
+        name: PropertyName;
+        questionToken?: Node;
+        initializer: Expression;
+    }
+
+    // @kind(SyntaxKind.ShorthandPropertyAssignment)
+    export interface ShorthandPropertyAssignment extends ObjectLiteralElement {
+        name: Identifier;
+        questionToken?: Node;
+        // used when ObjectLiteralExpression is used in ObjectAssignmentPattern
+        // it is grammar error to appear in actual object initializer
+        equalsToken?: Node;
+        objectAssignmentInitializer?: Expression;
+    }
+
+    // SyntaxKind.VariableDeclaration
+    // SyntaxKind.Parameter
+    // SyntaxKind.BindingElement
+    // SyntaxKind.Property
+    // SyntaxKind.PropertyAssignment
+    // SyntaxKind.ShorthandPropertyAssignment
+    // SyntaxKind.EnumMember
+    // SyntaxKind.JSDocPropertyTag
+    export interface VariableLikeDeclaration extends Declaration {
+        propertyName?: PropertyName;
+        dotDotDotToken?: Node;
+        name: DeclarationName;
+        questionToken?: Node;
+        type?: TypeNode;
+        initializer?: Expression;
+    }
+
+    export interface PropertyLikeDeclaration extends Declaration {
+        name: PropertyName;
+    }
+
+    export interface BindingPattern extends Node {
+        elements: NodeArray<BindingElement>;
+    }
+
+    // @kind(SyntaxKind.ObjectBindingPattern)
+    export interface ObjectBindingPattern extends BindingPattern { }
+
+    // @kind(SyntaxKind.ArrayBindingPattern)
+    export interface ArrayBindingPattern extends BindingPattern { }
+
+    /**
+     * Several node kinds share function-like features such as a signature,
+     * a name, and a body. These nodes should extend FunctionLikeDeclaration.
+     * Examples:
+     * - FunctionDeclaration
+     * - MethodDeclaration
+     * - AccessorDeclaration
+     */
+    export interface FunctionLikeDeclaration extends SignatureDeclaration {
+        _functionLikeDeclarationBrand: any;
+
+        asteriskToken?: Node;
+        questionToken?: Node;
+        body?: Block | Expression;
+    }
+
+    // @kind(SyntaxKind.FunctionDeclaration)
+    export interface FunctionDeclaration extends FunctionLikeDeclaration, DeclarationStatement {
+        name?: Identifier;
+        body?: FunctionBody;
+    }
+
+    // @kind(SyntaxKind.MethodSignature)
+    export interface MethodSignature extends SignatureDeclaration, TypeElement {
+        name: PropertyName;
+    }
+
+    // Note that a MethodDeclaration is considered both a ClassElement and an ObjectLiteralElement.
+    // Both the grammars for ClassDeclaration and ObjectLiteralExpression allow for MethodDeclarations
+    // as child elements, and so a MethodDeclaration satisfies both interfaces.  This avoids the
+    // alternative where we would need separate kinds/types for ClassMethodDeclaration and
+    // ObjectLiteralMethodDeclaration, which would look identical.
+    //
+    // Because of this, it may be necessary to determine what sort of MethodDeclaration you have
+    // at later stages of the compiler pipeline.  In that case, you can either check the parent kind
+    // of the method, or use helpers like isObjectLiteralMethodDeclaration
+    // @kind(SyntaxKind.MethodDeclaration)
+    export interface MethodDeclaration extends FunctionLikeDeclaration, ClassElement, ObjectLiteralElement {
+        name: PropertyName;
+        body?: FunctionBody;
+    }
+
+    // @kind(SyntaxKind.Constructor)
+    export interface ConstructorDeclaration extends FunctionLikeDeclaration, ClassElement {
+        body?: FunctionBody;
+    }
+
+    // For when we encounter a semicolon in a class declaration.  ES6 allows these as class elements.
+    // @kind(SyntaxKind.SemicolonClassElement)
+    export interface SemicolonClassElement extends ClassElement {
+        _semicolonClassElementBrand: any;
+    }
+
+    // See the comment on MethodDeclaration for the intuition behind AccessorDeclaration being a
+    // ClassElement and an ObjectLiteralElement.
+    export interface AccessorDeclaration extends FunctionLikeDeclaration, ClassElement, ObjectLiteralElement {
+        _accessorDeclarationBrand: any;
+        name: PropertyName;
+        body: FunctionBody;
+    }
+
+    // @kind(SyntaxKind.GetAccessor)
+    export interface GetAccessorDeclaration extends AccessorDeclaration { }
+
+    // @kind(SyntaxKind.SetAccessor)
+    export interface SetAccessorDeclaration extends AccessorDeclaration { }
+
+    // @kind(SyntaxKind.IndexSignature)
+    export interface IndexSignatureDeclaration extends SignatureDeclaration, ClassElement, TypeElement {
+        _indexSignatureDeclarationBrand: any;
+    }
+
+    // @kind(SyntaxKind.AnyKeyword)
+    // @kind(SyntaxKind.NumberKeyword)
+    // @kind(SyntaxKind.BooleanKeyword)
+    // @kind(SyntaxKind.StringKeyword)
+    // @kind(SyntaxKind.SymbolKeyword)
+    // @kind(SyntaxKind.VoidKeyword)
+    export interface TypeNode extends Node {
+        _typeNodeBrand: any;
+    }
+
+    // @kind(SyntaxKind.ThisType)
+    export interface ThisTypeNode extends TypeNode {
+        _thisTypeNodeBrand: any;
+    }
+
+    export interface FunctionOrConstructorTypeNode extends TypeNode, SignatureDeclaration {
+        _functionOrConstructorTypeNodeBrand: any;
+    }
+
+    // @kind(SyntaxKind.FunctionType)
+    export interface FunctionTypeNode extends FunctionOrConstructorTypeNode { }
+
+    // @kind(SyntaxKind.ConstructorType)
+    export interface ConstructorTypeNode extends FunctionOrConstructorTypeNode { }
+
+    // @kind(SyntaxKind.TypeReference)
+    export interface TypeReferenceNode extends TypeNode {
+        typeName: EntityName;
+        typeArguments?: NodeArray<TypeNode>;
+    }
+
+    // @kind(SyntaxKind.TypePredicate)
+    export interface TypePredicateNode extends TypeNode {
+        parameterName: Identifier | ThisTypeNode;
+        type: TypeNode;
+    }
+
+    // @kind(SyntaxKind.TypeQuery)
+    export interface TypeQueryNode extends TypeNode {
+        exprName: EntityName;
+    }
+
+    // A TypeLiteral is the declaration node for an anonymous symbol.
+    // @kind(SyntaxKind.TypeLiteral)
+    export interface TypeLiteralNode extends TypeNode, Declaration {
+        members: NodeArray<TypeElement>;
+    }
+
+    // @kind(SyntaxKind.ArrayType)
+    export interface ArrayTypeNode extends TypeNode {
+        elementType: TypeNode;
+    }
+
+    // @kind(SyntaxKind.TupleType)
+    export interface TupleTypeNode extends TypeNode {
+        elementTypes: NodeArray<TypeNode>;
+    }
+
+    export interface UnionOrIntersectionTypeNode extends TypeNode {
+        types: NodeArray<TypeNode>;
+    }
+
+    // @kind(SyntaxKind.UnionType)
+    export interface UnionTypeNode extends UnionOrIntersectionTypeNode { }
+
+    // @kind(SyntaxKind.IntersectionType)
+    export interface IntersectionTypeNode extends UnionOrIntersectionTypeNode { }
+
+    // @kind(SyntaxKind.ParenthesizedType)
+    export interface ParenthesizedTypeNode extends TypeNode {
+        type: TypeNode;
+    }
+
+    // @kind(SyntaxKind.StringLiteralType)
+    export interface StringLiteralTypeNode extends LiteralLikeNode, TypeNode {
+        _stringLiteralTypeBrand: any;
+    }
+
+    // @kind(SyntaxKind.StringLiteral)
+    export interface StringLiteral extends LiteralExpression {
+        _stringLiteralBrand: any;
+    }
+
+    // Note: 'brands' in our syntax nodes serve to give us a small amount of nominal typing.
+    // Consider 'Expression'.  Without the brand, 'Expression' is actually no different
+    // (structurally) than 'Node'.  Because of this you can pass any Node to a function that
+    // takes an Expression without any error.  By using the 'brands' we ensure that the type
+    // checker actually thinks you have something of the right type.  Note: the brands are
+    // never actually given values.  At runtime they have zero cost.
+
+    export interface Expression extends Node {
+        _expressionBrand: any;
+        contextualType?: Type;  // Used to temporarily assign a contextual type during overload resolution
+    }
+
+    // @kind(SyntaxKind.OmittedExpression)
+    export interface OmittedExpression extends Expression { }
+
+    export interface UnaryExpression extends Expression {
+        _unaryExpressionBrand: any;
+    }
+
+    export interface IncrementExpression extends UnaryExpression {
+        _incrementExpressionBrand: any;
+    }
+
+    // @kind(SyntaxKind.PrefixUnaryExpression)
+    export interface PrefixUnaryExpression extends IncrementExpression {
+        operator: SyntaxKind;
+        operand: UnaryExpression;
+    }
+
+    // @kind(SyntaxKind.PostfixUnaryExpression)
+    export interface PostfixUnaryExpression extends IncrementExpression {
+        operand: LeftHandSideExpression;
+        operator: SyntaxKind;
+    }
+
+    export interface PostfixExpression extends UnaryExpression {
+        _postfixExpressionBrand: any;
+    }
+
+    export interface LeftHandSideExpression extends IncrementExpression {
+        _leftHandSideExpressionBrand: any;
+    }
+
+    export interface MemberExpression extends LeftHandSideExpression {
+        _memberExpressionBrand: any;
+    }
+
+    // @kind(SyntaxKind.TrueKeyword)
+    // @kind(SyntaxKind.FalseKeyword)
+    // @kind(SyntaxKind.NullKeyword)
+    // @kind(SyntaxKind.ThisKeyword)
+    // @kind(SyntaxKind.SuperKeyword)
+    export interface PrimaryExpression extends MemberExpression {
+        _primaryExpressionBrand: any;
+    }
+
+    // @kind(SyntaxKind.DeleteExpression)
+    export interface DeleteExpression extends UnaryExpression {
+        expression: UnaryExpression;
+    }
+
+    // @kind(SyntaxKind.TypeOfExpression)
+    export interface TypeOfExpression extends UnaryExpression {
+        expression: UnaryExpression;
+    }
+
+    // @kind(SyntaxKind.VoidExpression)
+    export interface VoidExpression extends UnaryExpression {
+        expression: UnaryExpression;
+    }
+
+    // @kind(SyntaxKind.AwaitExpression)
+    export interface AwaitExpression extends UnaryExpression {
+        expression: UnaryExpression;
+    }
+
+    // @kind(SyntaxKind.YieldExpression)
+    export interface YieldExpression extends Expression {
+        asteriskToken?: Node;
+        expression?: Expression;
+    }
+
+    // @kind(SyntaxKind.BinaryExpression)
+    // Binary expressions can be declarations if they are 'exports.foo = bar' expressions in JS files
+    export interface BinaryExpression extends Expression, Declaration {
+        left: Expression;
+        operatorToken: Node;
+        right: Expression;
+    }
+
+    // @kind(SyntaxKind.ConditionalExpression)
+    export interface ConditionalExpression extends Expression {
+        condition: Expression;
+        questionToken: Node;
+        whenTrue: Expression;
+        colonToken: Node;
+        whenFalse: Expression;
+    }
+
+    export type FunctionBody = Block;
+    export type ConciseBody = FunctionBody | Expression;
+
+    // @kind(SyntaxKind.FunctionExpression)
+    export interface FunctionExpression extends PrimaryExpression, FunctionLikeDeclaration {
+        name?: Identifier;
+        body: FunctionBody;  // Required, whereas the member inherited from FunctionDeclaration is optional
+    }
+
+    // @kind(SyntaxKind.ArrowFunction)
+    export interface ArrowFunction extends Expression, FunctionLikeDeclaration {
+        equalsGreaterThanToken: Node;
+        body: ConciseBody;
+    }
+
+    export interface LiteralLikeNode extends Node {
+        text: string;
+        isUnterminated?: boolean;
+        hasExtendedUnicodeEscape?: boolean;
+        /* @internal */
+        isOctalLiteral?: boolean;
+    }
+
+    // The text property of a LiteralExpression stores the interpreted value of the literal in text form. For a StringLiteral,
+    // or any literal of a template, this means quotes have been removed and escapes have been converted to actual characters.
+    // For a NumericLiteral, the stored value is the toString() representation of the number. For example 1, 1.00, and 1e0 are all stored as just "1".
+    // @kind(SyntaxKind.NumericLiteral)
+    // @kind(SyntaxKind.RegularExpressionLiteral)
+    // @kind(SyntaxKind.NoSubstitutionTemplateLiteral)
+    export interface LiteralExpression extends LiteralLikeNode, PrimaryExpression {
+        _literalExpressionBrand: any;
+    }
+
+    // @kind(SyntaxKind.TemplateHead)
+    // @kind(SyntaxKind.TemplateMiddle)
+    // @kind(SyntaxKind.TemplateTail)
+    export interface TemplateLiteralFragment extends LiteralLikeNode {
+        _templateLiteralFragmentBrand: any;
+    }
+
+    // @kind(SyntaxKind.TemplateExpression)
+    export interface TemplateExpression extends PrimaryExpression {
+        head: TemplateLiteralFragment;
+        templateSpans: NodeArray<TemplateSpan>;
+    }
+
+    // Each of these corresponds to a substitution expression and a template literal, in that order.
+    // The template literal must have kind TemplateMiddleLiteral or TemplateTailLiteral.
+    // @kind(SyntaxKind.TemplateSpan)
+    export interface TemplateSpan extends Node {
+        expression: Expression;
+        literal: TemplateLiteralFragment;
+    }
+
+    // @kind(SyntaxKind.ParenthesizedExpression)
+    export interface ParenthesizedExpression extends PrimaryExpression {
+        expression: Expression;
+    }
+
+    // @kind(SyntaxKind.ArrayLiteralExpression)
+    export interface ArrayLiteralExpression extends PrimaryExpression {
+        elements: NodeArray<Expression>;
+        /* @internal */
+        multiLine?: boolean;
+    }
+
+    // @kind(SyntaxKind.SpreadElementExpression)
+    export interface SpreadElementExpression extends Expression {
+        expression: Expression;
+    }
+
+    // An ObjectLiteralExpression is the declaration node for an anonymous symbol.
+    // @kind(SyntaxKind.ObjectLiteralExpression)
+    export interface ObjectLiteralExpression extends PrimaryExpression, Declaration {
+        properties: NodeArray<ObjectLiteralElement>;
+        /* @internal */
+        multiLine?: boolean;
+    }
+
+    // @kind(SyntaxKind.PropertyAccessExpression)
+    export interface PropertyAccessExpression extends MemberExpression, Declaration {
+        expression: LeftHandSideExpression;
+        dotToken: Node;
+        name: Identifier;
+    }
+
+    export type IdentifierOrPropertyAccess = Identifier | PropertyAccessExpression;
+
+    // @kind(SyntaxKind.ElementAccessExpression)
+    export interface ElementAccessExpression extends MemberExpression {
+        expression: LeftHandSideExpression;
+        argumentExpression?: Expression;
+    }
+
+    // @kind(SyntaxKind.CallExpression)
+    export interface CallExpression extends LeftHandSideExpression, Declaration {
+        expression: LeftHandSideExpression;
+        typeArguments?: NodeArray<TypeNode>;
+        arguments: NodeArray<Expression>;
+    }
+
+    // @kind(SyntaxKind.ExpressionWithTypeArguments)
+    export interface ExpressionWithTypeArguments extends TypeNode {
+        expression: LeftHandSideExpression;
+        typeArguments?: NodeArray<TypeNode>;
+    }
+
+    // @kind(SyntaxKind.NewExpression)
+    export interface NewExpression extends CallExpression, PrimaryExpression { }
+
+    // @kind(SyntaxKind.TaggedTemplateExpression)
+    export interface TaggedTemplateExpression extends MemberExpression {
+        tag: LeftHandSideExpression;
+        template: LiteralExpression | TemplateExpression;
+    }
+
+    export type CallLikeExpression = CallExpression | NewExpression | TaggedTemplateExpression | Decorator;
+
+    // @kind(SyntaxKind.AsExpression)
+    export interface AsExpression extends Expression {
+        expression: Expression;
+        type: TypeNode;
+    }
+
+    // @kind(SyntaxKind.TypeAssertionExpression)
+    export interface TypeAssertion extends UnaryExpression {
+        type: TypeNode;
+        expression: UnaryExpression;
+    }
+
+    export type AssertionExpression = TypeAssertion | AsExpression;
+
+    // @kind(SyntaxKind.NonNullExpression)
+    export interface NonNullExpression extends LeftHandSideExpression {
+        expression: Expression;
+    }
+
+    /// A JSX expression of the form <TagName attrs>...</TagName>
+    // @kind(SyntaxKind.JsxElement)
+    export interface JsxElement extends PrimaryExpression {
+        openingElement: JsxOpeningElement;
+        children: NodeArray<JsxChild>;
+        closingElement: JsxClosingElement;
+    }
+
+    /// The opening element of a <Tag>...</Tag> JsxElement
+    // @kind(SyntaxKind.JsxOpeningElement)
+    export interface JsxOpeningElement extends Expression {
+        _openingElementBrand?: any;
+        tagName: EntityName;
+        attributes: NodeArray<JsxAttribute | JsxSpreadAttribute>;
+    }
+
+    /// A JSX expression of the form <TagName attrs />
+    // @kind(SyntaxKind.JsxSelfClosingElement)
+    export interface JsxSelfClosingElement extends PrimaryExpression, JsxOpeningElement {
+        _selfClosingElementBrand?: any;
+    }
+
+    /// Either the opening tag in a <Tag>...</Tag> pair, or the lone <Tag /> in a self-closing form
+    export type JsxOpeningLikeElement = JsxSelfClosingElement | JsxOpeningElement;
+
+    // @kind(SyntaxKind.JsxAttribute)
+    export interface JsxAttribute extends Node {
+        name: Identifier;
+        /// JSX attribute initializers are optional; <X y /> is sugar for <X y={true} />
+        initializer?: Expression;
+    }
+
+    // @kind(SyntaxKind.JsxSpreadAttribute)
+    export interface JsxSpreadAttribute extends Node {
+        expression: Expression;
+    }
+
+    // @kind(SyntaxKind.JsxClosingElement)
+    export interface JsxClosingElement extends Node {
+        tagName: EntityName;
+    }
+
+    // @kind(SyntaxKind.JsxExpression)
+    export interface JsxExpression extends Expression {
+        expression?: Expression;
+    }
+
+    // @kind(SyntaxKind.JsxText)
+    export interface JsxText extends Node {
+        _jsxTextExpressionBrand: any;
+    }
+
+    export type JsxChild = JsxText | JsxExpression | JsxElement | JsxSelfClosingElement;
+
+    export interface Statement extends Node {
+        _statementBrand: any;
+    }
+
+    // @kind(SyntaxKind.EmptyStatement)
+    export interface EmptyStatement extends Statement { }
+
+    // @kind(SyntaxKind.DebuggerStatement)
+    export interface DebuggerStatement extends Statement { }
+
+    // @kind(SyntaxKind.MissingDeclaration)
+    export interface MissingDeclaration extends DeclarationStatement, ClassElement, ObjectLiteralElement, TypeElement {
+        name?: Identifier;
+    }
+
+    export type BlockLike = SourceFile | Block | ModuleBlock | CaseClause;
+
+    // @kind(SyntaxKind.Block)
+    export interface Block extends Statement {
+        statements: NodeArray<Statement>;
+    }
+
+    // @kind(SyntaxKind.VariableStatement)
+    export interface VariableStatement extends Statement {
+        declarationList: VariableDeclarationList;
+    }
+
+    // @kind(SyntaxKind.ExpressionStatement)
+    export interface ExpressionStatement extends Statement {
+        expression: Expression;
+    }
+
+    // @kind(SyntaxKind.IfStatement)
+    export interface IfStatement extends Statement {
+        expression: Expression;
+        thenStatement: Statement;
+        elseStatement?: Statement;
+    }
+
+    export interface IterationStatement extends Statement {
+        statement: Statement;
+    }
+
+    // @kind(SyntaxKind.DoStatement)
+    export interface DoStatement extends IterationStatement {
+        expression: Expression;
+    }
+
+    // @kind(SyntaxKind.WhileStatement)
+    export interface WhileStatement extends IterationStatement {
+        expression: Expression;
+    }
+
+    // @kind(SyntaxKind.ForStatement)
+    export interface ForStatement extends IterationStatement {
+        initializer?: VariableDeclarationList | Expression;
+        condition?: Expression;
+        incrementor?: Expression;
+    }
+
+    // @kind(SyntaxKind.ForInStatement)
+    export interface ForInStatement extends IterationStatement {
+        initializer: VariableDeclarationList | Expression;
+        expression: Expression;
+    }
+
+    // @kind(SyntaxKind.ForOfStatement)
+    export interface ForOfStatement extends IterationStatement {
+        initializer: VariableDeclarationList | Expression;
+        expression: Expression;
+    }
+
+    // @kind(SyntaxKind.BreakStatement)
+    export interface BreakStatement extends Statement {
+        label?: Identifier;
+    }
+
+    // @kind(SyntaxKind.ContinueStatement)
+    export interface ContinueStatement extends Statement {
+        label?: Identifier;
+    }
+
+    export type BreakOrContinueStatement = BreakStatement | ContinueStatement;
+
+    // @kind(SyntaxKind.ReturnStatement)
+    export interface ReturnStatement extends Statement {
+        expression?: Expression;
+    }
+
+    // @kind(SyntaxKind.WithStatement)
+    export interface WithStatement extends Statement {
+        expression: Expression;
+        statement: Statement;
+    }
+
+    // @kind(SyntaxKind.SwitchStatement)
+    export interface SwitchStatement extends Statement {
+        expression: Expression;
+        caseBlock: CaseBlock;
+    }
+
+    // @kind(SyntaxKind.CaseBlock)
+    export interface CaseBlock extends Node {
+        clauses: NodeArray<CaseOrDefaultClause>;
+    }
+
+    // @kind(SyntaxKind.CaseClause)
+    export interface CaseClause extends Node {
+        expression: Expression;
+        statements: NodeArray<Statement>;
+    }
+
+    // @kind(SyntaxKind.DefaultClause)
+    export interface DefaultClause extends Node {
+        statements: NodeArray<Statement>;
+    }
+
+    export type CaseOrDefaultClause = CaseClause | DefaultClause;
+
+    // @kind(SyntaxKind.LabeledStatement)
+    export interface LabeledStatement extends Statement {
+        label: Identifier;
+        statement: Statement;
+    }
+
+    // @kind(SyntaxKind.ThrowStatement)
+    export interface ThrowStatement extends Statement {
+        expression: Expression;
+    }
+
+    // @kind(SyntaxKind.TryStatement)
+    export interface TryStatement extends Statement {
+        tryBlock: Block;
+        catchClause?: CatchClause;
+        finallyBlock?: Block;
+    }
+
+    // @kind(SyntaxKind.CatchClause)
+    export interface CatchClause extends Node {
+        variableDeclaration: VariableDeclaration;
+        block: Block;
+    }
+
+    export type DeclarationWithTypeParameters = SignatureDeclaration | ClassLikeDeclaration | InterfaceDeclaration | TypeAliasDeclaration;
+
+    export interface ClassLikeDeclaration extends Declaration {
+        name?: Identifier;
+        typeParameters?: NodeArray<TypeParameterDeclaration>;
+        heritageClauses?: NodeArray<HeritageClause>;
+        members: NodeArray<ClassElement>;
+    }
+
+    // @kind(SyntaxKind.ClassDeclaration)
+    export interface ClassDeclaration extends ClassLikeDeclaration, DeclarationStatement {
+        name?: Identifier;
+    }
+
+    // @kind(SyntaxKind.ClassExpression)
+    export interface ClassExpression extends ClassLikeDeclaration, PrimaryExpression {
+    }
+
+    export interface ClassElement extends Declaration {
+        _classElementBrand: any;
+        name?: PropertyName;
+    }
+
+    export interface TypeElement extends Declaration {
+        _typeElementBrand: any;
+        name?: PropertyName;
+        questionToken?: Node;
+    }
+
+    // @kind(SyntaxKind.InterfaceDeclaration)
+    export interface InterfaceDeclaration extends DeclarationStatement {
+        name: Identifier;
+        typeParameters?: NodeArray<TypeParameterDeclaration>;
+        heritageClauses?: NodeArray<HeritageClause>;
+        members: NodeArray<TypeElement>;
+    }
+
+    // @kind(SyntaxKind.HeritageClause)
+    export interface HeritageClause extends Node {
+        token: SyntaxKind;
+        types?: NodeArray<ExpressionWithTypeArguments>;
+    }
+
+    // @kind(SyntaxKind.TypeAliasDeclaration)
+    export interface TypeAliasDeclaration extends DeclarationStatement {
+        name: Identifier;
+        typeParameters?: NodeArray<TypeParameterDeclaration>;
+        type: TypeNode;
+    }
+
+    // @kind(SyntaxKind.EnumMember)
+    export interface EnumMember extends Declaration {
+        // This does include ComputedPropertyName, but the parser will give an error
+        // if it parses a ComputedPropertyName in an EnumMember
+        name: DeclarationName;
+        initializer?: Expression;
+    }
+
+    // @kind(SyntaxKind.EnumDeclaration)
+    export interface EnumDeclaration extends DeclarationStatement {
+        name: Identifier;
+        members: NodeArray<EnumMember>;
+    }
+
+    export type ModuleBody = ModuleBlock | ModuleDeclaration;
+
+    // @kind(SyntaxKind.ModuleDeclaration)
+    export interface ModuleDeclaration extends DeclarationStatement {
+        name: Identifier | LiteralExpression;
+        body: ModuleBlock | ModuleDeclaration;
+    }
+
+    // @kind(SyntaxKind.ModuleBlock)
+    export interface ModuleBlock extends Node, Statement {
+        statements: NodeArray<Statement>;
+    }
+
+    // @kind(SyntaxKind.ImportEqualsDeclaration)
+    export interface ImportEqualsDeclaration extends DeclarationStatement {
+        name: Identifier;
+
+        // 'EntityName' for an internal module reference, 'ExternalModuleReference' for an external
+        // module reference.
+        moduleReference: EntityName | ExternalModuleReference;
+    }
+
+    // @kind(SyntaxKind.ExternalModuleReference)
+    export interface ExternalModuleReference extends Node {
+        expression?: Expression;
+    }
+
+    // In case of:
+    // import "mod"  => importClause = undefined, moduleSpecifier = "mod"
+    // In rest of the cases, module specifier is string literal corresponding to module
+    // ImportClause information is shown at its declaration below.
+    // @kind(SyntaxKind.ImportDeclaration)
+    export interface ImportDeclaration extends Statement {
+        importClause?: ImportClause;
+        moduleSpecifier: Expression;
+    }
+
+    // In case of:
+    // import d from "mod" => name = d, namedBinding = undefined
+    // import * as ns from "mod" => name = undefined, namedBinding: NamespaceImport = { name: ns }
+    // import d, * as ns from "mod" => name = d, namedBinding: NamespaceImport = { name: ns }
+    // import { a, b as x } from "mod" => name = undefined, namedBinding: NamedImports = { elements: [{ name: a }, { name: x, propertyName: b}]}
+    // import d, { a, b as x } from "mod" => name = d, namedBinding: NamedImports = { elements: [{ name: a }, { name: x, propertyName: b}]}
+    // @kind(SyntaxKind.ImportClause)
+    export interface ImportClause extends Declaration {
+        name?: Identifier; // Default binding
+        namedBindings?: NamespaceImport | NamedImports;
+    }
+
+    // @kind(SyntaxKind.NamespaceImport)
+    export interface NamespaceImport extends Declaration {
+        name: Identifier;
+    }
+
+    // @kind(SyntaxKind.NamespaceExportDeclaration)
+    export interface NamespaceExportDeclaration extends DeclarationStatement {
+        name: Identifier;
+        moduleReference: LiteralLikeNode;
+    }
+
+    // @kind(SyntaxKind.ExportDeclaration)
+    export interface ExportDeclaration extends DeclarationStatement {
+        exportClause?: NamedExports;
+        moduleSpecifier?: Expression;
+    }
+
+    // @kind(SyntaxKind.NamedImports)
+    export interface NamedImports extends Node {
+        elements: NodeArray<ImportSpecifier>;
+    }
+
+    // @kind(SyntaxKind.NamedExports)
+    export interface NamedExports extends Node {
+        elements: NodeArray<ExportSpecifier>;
+    }
+
+    export type NamedImportsOrExports = NamedImports | NamedExports;
+
+    // @kind(SyntaxKind.ImportSpecifier)
+    export interface ImportSpecifier extends Declaration {
+        propertyName?: Identifier;  // Name preceding "as" keyword (or undefined when "as" is absent)
+        name: Identifier;           // Declared name
+    }
+
+    // @kind(SyntaxKind.ExportSpecifier)
+    export interface ExportSpecifier extends Declaration {
+        propertyName?: Identifier;  // Name preceding "as" keyword (or undefined when "as" is absent)
+        name: Identifier;           // Declared name
+    }
+
+    export type ImportOrExportSpecifier = ImportSpecifier | ExportSpecifier;
+
+    // @kind(SyntaxKind.ExportAssignment)
+    export interface ExportAssignment extends DeclarationStatement {
+        isExportEquals?: boolean;
+        expression: Expression;
+    }
+
+    export interface FileReference extends TextRange {
+        fileName: string;
+    }
+
+    export interface CommentRange extends TextRange {
+        hasTrailingNewLine?: boolean;
+        kind: SyntaxKind;
+    }
+
+    // represents a top level: { type } expression in a JSDoc comment.
+    // @kind(SyntaxKind.JSDocTypeExpression)
+    export interface JSDocTypeExpression extends Node {
+        type: JSDocType;
+    }
+
+    export interface JSDocType extends TypeNode {
+        _jsDocTypeBrand: any;
+    }
+
+    // @kind(SyntaxKind.JSDocAllType)
+    export interface JSDocAllType extends JSDocType {
+        _JSDocAllTypeBrand: any;
+    }
+
+    // @kind(SyntaxKind.JSDocUnknownType)
+    export interface JSDocUnknownType extends JSDocType {
+        _JSDocUnknownTypeBrand: any;
+    }
+
+    // @kind(SyntaxKind.JSDocArrayType)
+    export interface JSDocArrayType extends JSDocType {
+        elementType: JSDocType;
+    }
+
+    // @kind(SyntaxKind.JSDocUnionType)
+    export interface JSDocUnionType extends JSDocType {
+        types: NodeArray<JSDocType>;
+    }
+
+    // @kind(SyntaxKind.JSDocTupleType)
+    export interface JSDocTupleType extends JSDocType {
+        types: NodeArray<JSDocType>;
+    }
+
+    // @kind(SyntaxKind.JSDocNonNullableType)
+    export interface JSDocNonNullableType extends JSDocType {
+        type: JSDocType;
+    }
+
+    // @kind(SyntaxKind.JSDocNullableType)
+    export interface JSDocNullableType extends JSDocType {
+        type: JSDocType;
+    }
+
+    // @kind(SyntaxKind.JSDocRecordType)
+    export interface JSDocRecordType extends JSDocType, TypeLiteralNode {
+        members: NodeArray<JSDocRecordMember>;
+    }
+
+    // @kind(SyntaxKind.JSDocTypeReference)
+    export interface JSDocTypeReference extends JSDocType {
+        name: EntityName;
+        typeArguments: NodeArray<JSDocType>;
+    }
+
+    // @kind(SyntaxKind.JSDocOptionalType)
+    export interface JSDocOptionalType extends JSDocType {
+        type: JSDocType;
+    }
+
+    // @kind(SyntaxKind.JSDocFunctionType)
+    export interface JSDocFunctionType extends JSDocType, SignatureDeclaration {
+        parameters: NodeArray<ParameterDeclaration>;
+        type: JSDocType;
+    }
+
+    // @kind(SyntaxKind.JSDocVariadicType)
+    export interface JSDocVariadicType extends JSDocType {
+        type: JSDocType;
+    }
+
+    // @kind(SyntaxKind.JSDocConstructorType)
+    export interface JSDocConstructorType extends JSDocType {
+        type: JSDocType;
+    }
+
+    // @kind(SyntaxKind.JSDocThisType)
+    export interface JSDocThisType extends JSDocType {
+        type: JSDocType;
+    }
+
+    export type JSDocTypeReferencingNode = JSDocThisType | JSDocConstructorType | JSDocVariadicType | JSDocOptionalType | JSDocNullableType | JSDocNonNullableType;
+
+    // @kind(SyntaxKind.JSDocRecordMember)
+    export interface JSDocRecordMember extends PropertySignature {
+        name: Identifier | LiteralExpression;
+        type?: JSDocType;
+    }
+
+    // @kind(SyntaxKind.JSDocComment)
+    export interface JSDocComment extends Node {
+        tags: NodeArray<JSDocTag>;
+    }
+
+    // @kind(SyntaxKind.JSDocTag)
+    export interface JSDocTag extends Node {
+        atToken: Node;
+        tagName: Identifier;
+    }
+
+    // @kind(SyntaxKind.JSDocTemplateTag)
+    export interface JSDocTemplateTag extends JSDocTag {
+        typeParameters: NodeArray<TypeParameterDeclaration>;
+    }
+
+    // @kind(SyntaxKind.JSDocReturnTag)
+    export interface JSDocReturnTag extends JSDocTag {
+        typeExpression: JSDocTypeExpression;
+    }
+
+    // @kind(SyntaxKind.JSDocTypeTag)
+    export interface JSDocTypeTag extends JSDocTag {
+        typeExpression: JSDocTypeExpression;
+    }
+
+    // @kind(SyntaxKind.JSDocTypedefTag)
+    export interface JSDocTypedefTag extends JSDocTag, Declaration {
+        name?: Identifier;
+        typeExpression?: JSDocTypeExpression;
+        jsDocTypeLiteral?: JSDocTypeLiteral;
+    }
+
+    // @kind(SyntaxKind.JSDocPropertyTag)
+    export interface JSDocPropertyTag extends JSDocTag, TypeElement {
+        name: Identifier;
+        typeExpression: JSDocTypeExpression;
+    }
+
+    // @kind(SyntaxKind.JSDocTypeLiteral)
+    export interface JSDocTypeLiteral extends JSDocType {
+        jsDocPropertyTags?: NodeArray<JSDocPropertyTag>;
+        jsDocTypeTag?: JSDocTypeTag;
+    }
+
+    // @kind(SyntaxKind.JSDocParameterTag)
+    export interface JSDocParameterTag extends JSDocTag {
+        preParameterName?: Identifier;
+        typeExpression?: JSDocTypeExpression;
+        postParameterName?: Identifier;
+        isBracketed: boolean;
+    }
+
+    export const enum FlowFlags {
+        Unreachable    = 1 << 0,  // Unreachable code
+        Start          = 1 << 1,  // Start of flow graph
+        BranchLabel    = 1 << 2,  // Non-looping junction
+        LoopLabel      = 1 << 3,  // Looping junction
+        Assignment     = 1 << 4,  // Assignment
+        TrueCondition  = 1 << 5,  // Condition known to be true
+        FalseCondition = 1 << 6,  // Condition known to be false
+        Referenced     = 1 << 7,  // Referenced as antecedent once
+        Shared         = 1 << 8,  // Referenced as antecedent more than once
+        Label = BranchLabel | LoopLabel,
+        Condition = TrueCondition | FalseCondition
+    }
+
+    export interface FlowNode {
+        flags: FlowFlags;
+        id?: number;     // Node id used by flow type cache in checker
+    }
+
+    // FlowStart represents the start of a control flow. For a function expression or arrow
+    // function, the container property references the function (which in turn has a flowNode
+    // property for the containing control flow).
+    export interface FlowStart extends FlowNode {
+        container?: FunctionExpression | ArrowFunction;
+    }
+
+    // FlowLabel represents a junction with multiple possible preceding control flows.
+    export interface FlowLabel extends FlowNode {
+        antecedents: FlowNode[];
+    }
+
+    // FlowAssignment represents a node that assigns a value to a narrowable reference,
+    // i.e. an identifier or a dotted name that starts with an identifier or 'this'.
+    export interface FlowAssignment extends FlowNode {
+        node: Expression | VariableDeclaration | BindingElement;
+        antecedent: FlowNode;
+    }
+
+    // FlowCondition represents a condition that is known to be true or false at the
+    // node's location in the control flow.
+    export interface FlowCondition extends FlowNode {
+        expression: Expression;
+        antecedent: FlowNode;
+    }
+
+    export interface AmdDependency {
+        path: string;
+        name: string;
+    }
+
+    // Source files are declarations when they are external modules.
+    // @kind(SyntaxKind.SourceFile)
+    export interface SourceFile extends Declaration {
+        statements: NodeArray<Statement>;
+        endOfFileToken: Node;
+
+        fileName: string;
+        /* internal */ path: Path;
+        text: string;
+
+        amdDependencies: AmdDependency[];
+        moduleName: string;
+        referencedFiles: FileReference[];
+        typeReferenceDirectives: FileReference[];
+        languageVariant: LanguageVariant;
+        isDeclarationFile: boolean;
+
+        // this map is used by transpiler to supply alternative names for dependencies (i.e. in case of bundling)
+        /* @internal */
+        renamedDependencies?: Map<string>;
+
+        /**
+         * lib.d.ts should have a reference comment like
+         *
+         *  /// <reference no-default-lib="true"/>
+         *
+         * If any other file has this comment, it signals not to include lib.d.ts
+         * because this containing file is intended to act as a default library.
+         */
+        hasNoDefaultLib: boolean;
+
+        languageVersion: ScriptTarget;
+        /* @internal */ scriptKind: ScriptKind;
+
+        // The first node that causes this file to be an external module
+        /* @internal */ externalModuleIndicator: Node;
+        // The first node that causes this file to be a CommonJS module
+        /* @internal */ commonJsModuleIndicator: Node;
+
+        /* @internal */ identifiers: Map<string>;
+        /* @internal */ nodeCount: number;
+        /* @internal */ identifierCount: number;
+        /* @internal */ symbolCount: number;
+
+        // File level diagnostics reported by the parser (includes diagnostics about /// references
+        // as well as code diagnostics).
+        /* @internal */ parseDiagnostics: Diagnostic[];
+
+        // File level diagnostics reported by the binder.
+        /* @internal */ bindDiagnostics: Diagnostic[];
+
+        // Stores a line map for the file.
+        // This field should never be used directly to obtain line map, use getLineMap function instead.
+        /* @internal */ lineMap: number[];
+        /* @internal */ classifiableNames?: Map<string>;
+        // Stores a mapping 'external module reference text' -> 'resolved file name' | undefined
+        // It is used to resolve module names in the checker.
+        // Content of this field should never be used directly - use getResolvedModuleFileName/setResolvedModuleFileName functions instead
+        /* @internal */ resolvedModules: Map<ResolvedModule>;
+        /* @internal */ resolvedTypeReferenceDirectiveNames: Map<ResolvedTypeReferenceDirective>;
+        /* @internal */ imports: LiteralExpression[];
+        /* @internal */ moduleAugmentations: LiteralExpression[];
+        /* @internal */ patternAmbientModules?: PatternAmbientModule[];
+    }
+
+    export interface ScriptReferenceHost {
+        getCompilerOptions(): CompilerOptions;
+        getSourceFile(fileName: string): SourceFile;
+        getSourceFileByPath(path: Path): SourceFile;
+        getCurrentDirectory(): string;
+    }
+
+    export interface ParseConfigHost {
+        readDirectory(rootDir: string, extension: string, exclude: string[]): string[];
+        readDirectoryWithMultipleExtensions?(rootDir: string, extensions: string[], exclude: string[]): string[];
+    }
+
+    export interface WriteFileCallback {
+        (fileName: string, data: string, writeByteOrderMark: boolean, onError?: (message: string) => void, sourceFiles?: SourceFile[]): void;
+    }
+
+    export class OperationCanceledException { }
+
+    export interface CancellationToken {
+        isCancellationRequested(): boolean;
+
+        /** @throws OperationCanceledException if isCancellationRequested is true */
+        throwIfCancellationRequested(): void;
+    }
+
+    export interface Program extends ScriptReferenceHost {
+
+        /**
+         * Get a list of root file names that were passed to a 'createProgram'
+         */
+        getRootFileNames(): string[];
+
+        /**
+         * Get a list of files in the program
+         */
+        getSourceFiles(): SourceFile[];
+
+        /**
+         * Emits the JavaScript and declaration files.  If targetSourceFile is not specified, then
+         * the JavaScript and declaration files will be produced for all the files in this program.
+         * If targetSourceFile is specified, then only the JavaScript and declaration for that
+         * specific file will be generated.
+         *
+         * If writeFile is not specified then the writeFile callback from the compiler host will be
+         * used for writing the JavaScript and declaration files.  Otherwise, the writeFile parameter
+         * will be invoked when writing the JavaScript and declaration files.
+         */
+        emit(targetSourceFile?: SourceFile, writeFile?: WriteFileCallback, cancellationToken?: CancellationToken): EmitResult;
+
+        getOptionsDiagnostics(cancellationToken?: CancellationToken): Diagnostic[];
+        getGlobalDiagnostics(cancellationToken?: CancellationToken): Diagnostic[];
+        getSyntacticDiagnostics(sourceFile?: SourceFile, cancellationToken?: CancellationToken): Diagnostic[];
+        getSemanticDiagnostics(sourceFile?: SourceFile, cancellationToken?: CancellationToken): Diagnostic[];
+        getDeclarationDiagnostics(sourceFile?: SourceFile, cancellationToken?: CancellationToken): Diagnostic[];
+
+        /**
+         * Gets a type checker that can be used to semantically analyze source fils in the program.
+         */
+        getTypeChecker(): TypeChecker;
+
+        /* @internal */ getCommonSourceDirectory(): string;
+
+        // For testing purposes only.  Should not be used by any other consumers (including the
+        // language service).
+        /* @internal */ getDiagnosticsProducingTypeChecker(): TypeChecker;
+
+        /* @internal */ getClassifiableNames(): Map<string>;
+
+        /* @internal */ getNodeCount(): number;
+        /* @internal */ getIdentifierCount(): number;
+        /* @internal */ getSymbolCount(): number;
+        /* @internal */ getTypeCount(): number;
+
+        /* @internal */ getFileProcessingDiagnostics(): DiagnosticCollection;
+        /* @internal */ getResolvedTypeReferenceDirectives(): Map<ResolvedTypeReferenceDirective>;
+        // For testing purposes only.
+        /* @internal */ structureIsReused?: boolean;
+    }
+
+    export interface SourceMapSpan {
+        /** Line number in the .js file. */
+        emittedLine: number;
+        /** Column number in the .js file. */
+        emittedColumn: number;
+        /** Line number in the .ts file. */
+        sourceLine: number;
+        /** Column number in the .ts file. */
+        sourceColumn: number;
+        /** Optional name (index into names array) associated with this span. */
+        nameIndex?: number;
+        /** .ts file (index into sources array) associated with this span */
+        sourceIndex: number;
+    }
+
+    export interface SourceMapData {
+        sourceMapFilePath: string;           // Where the sourcemap file is written
+        jsSourceMappingURL: string;          // source map URL written in the .js file
+        sourceMapFile: string;               // Source map's file field - .js file name
+        sourceMapSourceRoot: string;         // Source map's sourceRoot field - location where the sources will be present if not ""
+        sourceMapSources: string[];          // Source map's sources field - list of sources that can be indexed in this source map
+        sourceMapSourcesContent?: string[];  // Source map's sourcesContent field - list of the sources' text to be embedded in the source map
+        inputSourceFileNames: string[];      // Input source file (which one can use on program to get the file), 1:1 mapping with the sourceMapSources list
+        sourceMapNames?: string[];           // Source map's names field - list of names that can be indexed in this source map
+        sourceMapMappings: string;           // Source map's mapping field - encoded source map spans
+        sourceMapDecodedMappings: SourceMapSpan[];  // Raw source map spans that were encoded into the sourceMapMappings
+    }
+
+    /** Return code used by getEmitOutput function to indicate status of the function */
+    export enum ExitStatus {
+        // Compiler ran successfully.  Either this was a simple do-nothing compilation (for example,
+        // when -version or -help was provided, or this was a normal compilation, no diagnostics
+        // were produced, and all outputs were generated successfully.
+        Success = 0,
+
+        // Diagnostics were produced and because of them no code was generated.
+        DiagnosticsPresent_OutputsSkipped = 1,
+
+        // Diagnostics were produced and outputs were generated in spite of them.
+        DiagnosticsPresent_OutputsGenerated = 2,
+    }
+
+    export interface EmitResult {
+        emitSkipped: boolean;
+        /** Contains declaration emit diagnostics */
+        diagnostics: Diagnostic[];
+        emittedFiles: string[]; // Array of files the compiler wrote to disk
+        /* @internal */ sourceMaps: SourceMapData[];  // Array of sourceMapData if compiler emitted sourcemaps
+    }
+
+    /* @internal */
+    export interface TypeCheckerHost {
+        getCompilerOptions(): CompilerOptions;
+
+        getSourceFiles(): SourceFile[];
+        getSourceFile(fileName: string): SourceFile;
+        getResolvedTypeReferenceDirectives(): Map<ResolvedTypeReferenceDirective>;
+    }
+
+    export interface TypeChecker {
+        getTypeOfSymbolAtLocation(symbol: Symbol, node: Node): Type;
+        getDeclaredTypeOfSymbol(symbol: Symbol): Type;
+        getPropertiesOfType(type: Type): Symbol[];
+        getPropertyOfType(type: Type, propertyName: string): Symbol;
+        getSignaturesOfType(type: Type, kind: SignatureKind): Signature[];
+        getIndexTypeOfType(type: Type, kind: IndexKind): Type;
+        getBaseTypes(type: InterfaceType): ObjectType[];
+        getReturnTypeOfSignature(signature: Signature): Type;
+        getNonNullableType(type: Type): Type;
+
+        getSymbolsInScope(location: Node, meaning: SymbolFlags): Symbol[];
+        getSymbolAtLocation(node: Node): Symbol;
+        getSymbolsOfParameterPropertyDeclaration(parameter: ParameterDeclaration, parameterName: string): Symbol[];
+        getShorthandAssignmentValueSymbol(location: Node): Symbol;
+        getExportSpecifierLocalTargetSymbol(location: ExportSpecifier): Symbol;
+        getPropertySymbolOfDestructuringAssignment(location: Identifier): Symbol;
+        getTypeAtLocation(node: Node): Type;
+        typeToString(type: Type, enclosingDeclaration?: Node, flags?: TypeFormatFlags): string;
+        symbolToString(symbol: Symbol, enclosingDeclaration?: Node, meaning?: SymbolFlags): string;
+        getSymbolDisplayBuilder(): SymbolDisplayBuilder;
+        getFullyQualifiedName(symbol: Symbol): string;
+        getAugmentedPropertiesOfType(type: Type): Symbol[];
+        getRootSymbols(symbol: Symbol): Symbol[];
+        getContextualType(node: Expression): Type;
+        getResolvedSignature(node: CallLikeExpression, candidatesOutArray?: Signature[]): Signature;
+        getSignatureFromDeclaration(declaration: SignatureDeclaration): Signature;
+        isImplementationOfOverload(node: FunctionLikeDeclaration): boolean;
+        isUndefinedSymbol(symbol: Symbol): boolean;
+        isArgumentsSymbol(symbol: Symbol): boolean;
+        isUnknownSymbol(symbol: Symbol): boolean;
+
+        getConstantValue(node: EnumMember | PropertyAccessExpression | ElementAccessExpression): number;
+        isValidPropertyAccess(node: PropertyAccessExpression | QualifiedName, propertyName: string): boolean;
+        getAliasedSymbol(symbol: Symbol): Symbol;
+        getExportsOfModule(moduleSymbol: Symbol): Symbol[];
+
+        getJsxElementAttributesType(elementNode: JsxOpeningLikeElement): Type;
+        getJsxIntrinsicTagNames(): Symbol[];
+        isOptionalParameter(node: ParameterDeclaration): boolean;
+
+        // Should not be called directly.  Should only be accessed through the Program instance.
+        /* @internal */ getDiagnostics(sourceFile?: SourceFile, cancellationToken?: CancellationToken): Diagnostic[];
+        /* @internal */ getGlobalDiagnostics(): Diagnostic[];
+        /* @internal */ getEmitResolver(sourceFile?: SourceFile, cancellationToken?: CancellationToken): EmitResolver;
+
+        /* @internal */ getNodeCount(): number;
+        /* @internal */ getIdentifierCount(): number;
+        /* @internal */ getSymbolCount(): number;
+        /* @internal */ getTypeCount(): number;
+    }
+
+    export interface SymbolDisplayBuilder {
+        buildTypeDisplay(type: Type, writer: SymbolWriter, enclosingDeclaration?: Node, flags?: TypeFormatFlags): void;
+        buildSymbolDisplay(symbol: Symbol, writer: SymbolWriter, enclosingDeclaration?: Node, meaning?: SymbolFlags, flags?: SymbolFormatFlags): void;
+        buildSignatureDisplay(signatures: Signature, writer: SymbolWriter, enclosingDeclaration?: Node, flags?: TypeFormatFlags, kind?: SignatureKind): void;
+        buildParameterDisplay(parameter: Symbol, writer: SymbolWriter, enclosingDeclaration?: Node, flags?: TypeFormatFlags): void;
+        buildTypeParameterDisplay(tp: TypeParameter, writer: SymbolWriter, enclosingDeclaration?: Node, flags?: TypeFormatFlags): void;
+        buildTypePredicateDisplay(predicate: TypePredicate, writer: SymbolWriter, enclosingDeclaration?: Node, flags?: TypeFormatFlags): void;
+        buildTypeParameterDisplayFromSymbol(symbol: Symbol, writer: SymbolWriter, enclosingDeclaration?: Node, flags?: TypeFormatFlags): void;
+        buildDisplayForParametersAndDelimiters(thisType: Type, parameters: Symbol[], writer: SymbolWriter, enclosingDeclaration?: Node, flags?: TypeFormatFlags): void;
+        buildDisplayForTypeParametersAndDelimiters(typeParameters: TypeParameter[], writer: SymbolWriter, enclosingDeclaration?: Node, flags?: TypeFormatFlags): void;
+        buildReturnTypeDisplay(signature: Signature, writer: SymbolWriter, enclosingDeclaration?: Node, flags?: TypeFormatFlags): void;
+    }
+
+    export interface SymbolWriter {
+        writeKeyword(text: string): void;
+        writeOperator(text: string): void;
+        writePunctuation(text: string): void;
+        writeSpace(text: string): void;
+        writeStringLiteral(text: string): void;
+        writeParameter(text: string): void;
+        writeSymbol(text: string, symbol: Symbol): void;
+        writeLine(): void;
+        increaseIndent(): void;
+        decreaseIndent(): void;
+        clear(): void;
+
+        // Called when the symbol writer encounters a symbol to write.  Currently only used by the
+        // declaration emitter to help determine if it should patch up the final declaration file
+        // with import statements it previously saw (but chose not to emit).
+        trackSymbol(symbol: Symbol, enclosingDeclaration?: Node, meaning?: SymbolFlags): void;
+        reportInaccessibleThisError(): void;
+    }
+
+    export const enum TypeFormatFlags {
+        None                            = 0x00000000,
+        WriteArrayAsGenericType         = 0x00000001,  // Write Array<T> instead T[]
+        UseTypeOfFunction               = 0x00000002,  // Write typeof instead of function type literal
+        NoTruncation                    = 0x00000004,  // Don't truncate typeToString result
+        WriteArrowStyleSignature        = 0x00000008,  // Write arrow style signature
+        WriteOwnNameForAnyLike          = 0x00000010,  // Write symbol's own name instead of 'any' for any like types (eg. unknown, __resolving__ etc)
+        WriteTypeArgumentsOfSignature   = 0x00000020,  // Write the type arguments instead of type parameters of the signature
+        InElementType                   = 0x00000040,  // Writing an array or union element type
+        UseFullyQualifiedType           = 0x00000080,  // Write out the fully qualified type name (eg. Module.Type, instead of Type)
+        InFirstTypeArgument             = 0x00000100,  // Writing first type argument of the instantiated type
+    }
+
+    export const enum SymbolFormatFlags {
+        None = 0x00000000,
+
+        // Write symbols's type argument if it is instantiated symbol
+        // eg. class C<T> { p: T }   <-- Show p as C<T>.p here
+        //     var a: C<number>;
+        //     var p = a.p;  <--- Here p is property of C<number> so show it as C<number>.p instead of just C.p
+        WriteTypeParametersOrArguments = 0x00000001,
+
+        // Use only external alias information to get the symbol name in the given context
+        // eg.  module m { export class c { } } import x = m.c;
+        // When this flag is specified m.c will be used to refer to the class instead of alias symbol x
+        UseOnlyExternalAliasing = 0x00000002,
+    }
+
+    /* @internal */
+    export const enum SymbolAccessibility {
+        Accessible,
+        NotAccessible,
+        CannotBeNamed
+    }
+
+    export const enum TypePredicateKind {
+        This,
+        Identifier
+    }
+
+    export interface TypePredicateBase {
+        kind: TypePredicateKind;
+        type: Type;
+    }
+
+    // @kind (TypePredicateKind.This)
+    export interface ThisTypePredicate extends TypePredicateBase {
+        _thisTypePredicateBrand: any;
+    }
+
+    // @kind (TypePredicateKind.Identifier)
+    export interface IdentifierTypePredicate extends TypePredicateBase {
+        parameterName: string;
+        parameterIndex: number;
+    }
+
+    export type TypePredicate = IdentifierTypePredicate | ThisTypePredicate;
+
+    /* @internal */
+    export type AnyImportSyntax = ImportDeclaration | ImportEqualsDeclaration;
+
+    /* @internal */
+    export interface SymbolVisibilityResult {
+        accessibility: SymbolAccessibility;
+        aliasesToMakeVisible?: AnyImportSyntax[]; // aliases that need to have this symbol visible
+        errorSymbolName?: string; // Optional symbol name that results in error
+        errorNode?: Node; // optional node that results in error
+    }
+
+    /* @internal */
+    export interface SymbolAccessibilityResult extends SymbolVisibilityResult {
+        errorModuleName?: string; // If the symbol is not visible from module, module's name
+    }
+
+    /** Indicates how to serialize the name for a TypeReferenceNode when emitting decorator
+      * metadata */
+    /* @internal */
+    export enum TypeReferenceSerializationKind {
+        Unknown,                            // The TypeReferenceNode could not be resolved. The type name
+                                            // should be emitted using a safe fallback.
+        TypeWithConstructSignatureAndValue, // The TypeReferenceNode resolves to a type with a constructor
+                                            // function that can be reached at runtime (e.g. a `class`
+                                            // declaration or a `var` declaration for the static side
+                                            // of a type, such as the global `Promise` type in lib.d.ts).
+        VoidType,                           // The TypeReferenceNode resolves to a Void-like type.
+        NumberLikeType,                     // The TypeReferenceNode resolves to a Number-like type.
+        StringLikeType,                     // The TypeReferenceNode resolves to a String-like type.
+        BooleanType,                        // The TypeReferenceNode resolves to a Boolean-like type.
+        ArrayLikeType,                      // The TypeReferenceNode resolves to an Array-like type.
+        ESSymbolType,                       // The TypeReferenceNode resolves to the ESSymbol type.
+        TypeWithCallSignature,              // The TypeReferenceNode resolves to a Function type or a type
+                                            // with call signatures.
+        ObjectType,                         // The TypeReferenceNode resolves to any other type.
+    }
+
+    /* @internal */
+    export interface EmitResolver {
+        hasGlobalName(name: string): boolean;
+        getReferencedExportContainer(node: Identifier): SourceFile | ModuleDeclaration | EnumDeclaration;
+        getReferencedImportDeclaration(node: Identifier): Declaration;
+        getReferencedDeclarationWithCollidingName(node: Identifier): Declaration;
+        isDeclarationWithCollidingName(node: Declaration): boolean;
+        isValueAliasDeclaration(node: Node): boolean;
+        isReferencedAliasDeclaration(node: Node, checkChildren?: boolean): boolean;
+        isTopLevelValueImportEqualsWithEntityName(node: ImportEqualsDeclaration): boolean;
+        getNodeCheckFlags(node: Node): NodeCheckFlags;
+        isDeclarationVisible(node: Declaration): boolean;
+        collectLinkedAliases(node: Identifier): Node[];
+        isImplementationOfOverload(node: FunctionLikeDeclaration): boolean;
+        writeTypeOfDeclaration(declaration: AccessorDeclaration | VariableLikeDeclaration, enclosingDeclaration: Node, flags: TypeFormatFlags, writer: SymbolWriter): void;
+        writeReturnTypeOfSignatureDeclaration(signatureDeclaration: SignatureDeclaration, enclosingDeclaration: Node, flags: TypeFormatFlags, writer: SymbolWriter): void;
+        writeTypeOfExpression(expr: Expression, enclosingDeclaration: Node, flags: TypeFormatFlags, writer: SymbolWriter): void;
+        writeBaseConstructorTypeOfClass(node: ClassLikeDeclaration, enclosingDeclaration: Node, flags: TypeFormatFlags, writer: SymbolWriter): void;
+        isSymbolAccessible(symbol: Symbol, enclosingDeclaration: Node, meaning: SymbolFlags): SymbolAccessibilityResult;
+        isEntityNameVisible(entityName: EntityName | Expression, enclosingDeclaration: Node): SymbolVisibilityResult;
+        // Returns the constant value this property access resolves to, or 'undefined' for a non-constant
+        getConstantValue(node: EnumMember | PropertyAccessExpression | ElementAccessExpression): number;
+        getReferencedValueDeclaration(reference: Identifier): Declaration;
+        getTypeReferenceSerializationKind(typeName: EntityName): TypeReferenceSerializationKind;
+        isOptionalParameter(node: ParameterDeclaration): boolean;
+        moduleExportsSomeValue(moduleReferenceExpression: Expression): boolean;
+        isArgumentsLocalBinding(node: Identifier): boolean;
+        getExternalModuleFileFromDeclaration(declaration: ImportEqualsDeclaration | ImportDeclaration | ExportDeclaration | ModuleDeclaration): SourceFile;
+        getTypeReferenceDirectivesForEntityName(name: EntityName | PropertyAccessExpression): string[];
+        getTypeReferenceDirectivesForSymbol(symbol: Symbol, meaning?: SymbolFlags): string[];
+    }
+
+    export const enum SymbolFlags {
+        None                    = 0,
+        FunctionScopedVariable  = 0x00000001,  // Variable (var) or parameter
+        BlockScopedVariable     = 0x00000002,  // A block-scoped variable (let or const)
+        Property                = 0x00000004,  // Property or enum member
+        EnumMember              = 0x00000008,  // Enum member
+        Function                = 0x00000010,  // Function
+        Class                   = 0x00000020,  // Class
+        Interface               = 0x00000040,  // Interface
+        ConstEnum               = 0x00000080,  // Const enum
+        RegularEnum             = 0x00000100,  // Enum
+        ValueModule             = 0x00000200,  // Instantiated module
+        NamespaceModule         = 0x00000400,  // Uninstantiated module
+        TypeLiteral             = 0x00000800,  // Type Literal
+        ObjectLiteral           = 0x00001000,  // Object Literal
+        Method                  = 0x00002000,  // Method
+        Constructor             = 0x00004000,  // Constructor
+        GetAccessor             = 0x00008000,  // Get accessor
+        SetAccessor             = 0x00010000,  // Set accessor
+        Signature               = 0x00020000,  // Call, construct, or index signature
+        TypeParameter           = 0x00040000,  // Type parameter
+        TypeAlias               = 0x00080000,  // Type alias
+        ExportValue             = 0x00100000,  // Exported value marker (see comment in declareModuleMember in binder)
+        ExportType              = 0x00200000,  // Exported type marker (see comment in declareModuleMember in binder)
+        ExportNamespace         = 0x00400000,  // Exported namespace marker (see comment in declareModuleMember in binder)
+        Alias                   = 0x00800000,  // An alias for another symbol (see comment in isAliasSymbolDeclaration in checker)
+        Instantiated            = 0x01000000,  // Instantiated symbol
+        Merged                  = 0x02000000,  // Merged symbol (created during program binding)
+        Transient               = 0x04000000,  // Transient symbol (created during type check)
+        Prototype               = 0x08000000,  // Prototype property (no source representation)
+        SyntheticProperty       = 0x10000000,  // Property in union or intersection type
+        Optional                = 0x20000000,  // Optional property
+        ExportStar              = 0x40000000,  // Export * declaration
+
+        Enum = RegularEnum | ConstEnum,
+        Variable = FunctionScopedVariable | BlockScopedVariable,
+        Value = Variable | Property | EnumMember | Function | Class | Enum | ValueModule | Method | GetAccessor | SetAccessor,
+        Type = Class | Interface | Enum | TypeLiteral | ObjectLiteral | TypeParameter | TypeAlias,
+        Namespace = ValueModule | NamespaceModule,
+        Module = ValueModule | NamespaceModule,
+        Accessor = GetAccessor | SetAccessor,
+
+        // Variables can be redeclared, but can not redeclare a block-scoped declaration with the
+        // same name, or any other value that is not a variable, e.g. ValueModule or Class
+        FunctionScopedVariableExcludes = Value & ~FunctionScopedVariable,
+
+        // Block-scoped declarations are not allowed to be re-declared
+        // they can not merge with anything in the value space
+        BlockScopedVariableExcludes = Value,
+
+        ParameterExcludes = Value,
+        PropertyExcludes = None,
+        EnumMemberExcludes = Value,
+        FunctionExcludes = Value & ~(Function | ValueModule),
+        ClassExcludes = (Value | Type) & ~(ValueModule | Interface), // class-interface mergability done in checker.ts
+        InterfaceExcludes = Type & ~(Interface | Class),
+        RegularEnumExcludes = (Value | Type) & ~(RegularEnum | ValueModule), // regular enums merge only with regular enums and modules
+        ConstEnumExcludes = (Value | Type) & ~ConstEnum, // const enums merge only with const enums
+        ValueModuleExcludes = Value & ~(Function | Class | RegularEnum | ValueModule),
+        NamespaceModuleExcludes = 0,
+        MethodExcludes = Value & ~Method,
+        GetAccessorExcludes = Value & ~SetAccessor,
+        SetAccessorExcludes = Value & ~GetAccessor,
+        TypeParameterExcludes = Type & ~TypeParameter,
+        TypeAliasExcludes = Type,
+        AliasExcludes = Alias,
+
+        ModuleMember = Variable | Function | Class | Interface | Enum | Module | TypeAlias | Alias,
+
+        ExportHasLocal = Function | Class | Enum | ValueModule,
+
+        HasExports = Class | Enum | Module,
+        HasMembers = Class | Interface | TypeLiteral | ObjectLiteral,
+
+        BlockScoped = BlockScopedVariable | Class | Enum,
+
+        PropertyOrAccessor = Property | Accessor,
+        Export = ExportNamespace | ExportType | ExportValue,
+
+        /* @internal */
+        // The set of things we consider semantically classifiable.  Used to speed up the LS during
+        // classification.
+        Classifiable = Class | Enum | TypeAlias | Interface | TypeParameter | Module,
+    }
+
+    export interface Symbol {
+        flags: SymbolFlags;                     // Symbol flags
+        name: string;                           // Name of symbol
+        declarations?: Declaration[];           // Declarations associated with this symbol
+        valueDeclaration?: Declaration;         // First value declaration of the symbol
+
+        members?: SymbolTable;                  // Class, interface or literal instance members
+        exports?: SymbolTable;                  // Module exports
+        globalExports?: SymbolTable;            // Conditional global UMD exports
+        /* @internal */ id?: number;            // Unique id (used to look up SymbolLinks)
+        /* @internal */ mergeId?: number;       // Merge id (used to look up merged symbol)
+        /* @internal */ parent?: Symbol;        // Parent symbol
+        /* @internal */ exportSymbol?: Symbol;  // Exported symbol associated with this symbol
+        /* @internal */ constEnumOnlyModule?: boolean; // True if module contains only const enums or other modules with only const enums
+    }
+
+    /* @internal */
+    export interface SymbolLinks {
+        target?: Symbol;                    // Resolved (non-alias) target of an alias
+        type?: Type;                        // Type of value symbol
+        declaredType?: Type;                // Type of class, interface, enum, type alias, or type parameter
+        typeParameters?: TypeParameter[];   // Type parameters of type alias (undefined if non-generic)
+        inferredClassType?: Type;           // Type of an inferred ES5 class
+        instantiations?: Map<Type>;         // Instantiations of generic type alias (undefined if non-generic)
+        mapper?: TypeMapper;                // Type mapper for instantiation alias
+        referenced?: boolean;               // True if alias symbol has been referenced as a value
+        containingType?: UnionOrIntersectionType; // Containing union or intersection type for synthetic property
+        resolvedExports?: SymbolTable;      // Resolved exports of module
+        exportsChecked?: boolean;           // True if exports of external module have been checked
+        isDeclarationWithCollidingName?: boolean;    // True if symbol is block scoped redeclaration
+        bindingElement?: BindingElement;    // Binding element associated with property symbol
+        exportsSomeValue?: boolean;         // True if module exports some value (not just types)
+    }
+
+    /* @internal */
+    export interface TransientSymbol extends Symbol, SymbolLinks { }
+
+    export interface SymbolTable {
+        [index: string]: Symbol;
+    }
+
+    /** Represents a "prefix*suffix" pattern. */
+    /* @internal */
+    export interface Pattern {
+        prefix: string;
+        suffix: string;
+    }
+
+    /** Used to track a `declare module "foo*"`-like declaration. */
+    /* @internal */
+    export interface PatternAmbientModule {
+        pattern: Pattern;
+        symbol: Symbol;
+    }
+
+    /* @internal */
+    export const enum NodeCheckFlags {
+        TypeChecked                         = 0x00000001,  // Node has been type checked
+        LexicalThis                         = 0x00000002,  // Lexical 'this' reference
+        CaptureThis                         = 0x00000004,  // Lexical 'this' used in body
+        SuperInstance                       = 0x00000100,  // Instance 'super' reference
+        SuperStatic                         = 0x00000200,  // Static 'super' reference
+        ContextChecked                      = 0x00000400,  // Contextual types have been assigned
+        AsyncMethodWithSuper                = 0x00000800,  // An async method that reads a value from a member of 'super'.
+        AsyncMethodWithSuperBinding         = 0x00001000,  // An async method that assigns a value to a member of 'super'.
+        CaptureArguments                    = 0x00002000,  // Lexical 'arguments' used in body (for async functions)
+        EnumValuesComputed                  = 0x00004000, // Values for enum members have been computed, and any errors have been reported for them.
+        LexicalModuleMergesWithClass        = 0x00008000, // Instantiated lexical module declaration is merged with a previous class declaration.
+        LoopWithCapturedBlockScopedBinding  = 0x00010000, // Loop that contains block scoped variable captured in closure
+        CapturedBlockScopedBinding          = 0x00020000, // Block-scoped binding that is captured in some function
+        BlockScopedBindingInLoop            = 0x00040000, // Block-scoped binding with declaration nested inside iteration statement
+        ClassWithBodyScopedClassBinding     = 0x00080000, // Decorated class that contains a binding to itself inside of the class body.
+        BodyScopedClassBinding              = 0x00100000, // Binding to a decorated class inside of the class's body.
+        NeedsLoopOutParameter               = 0x00200000, // Block scoped binding whose value should be explicitly copied outside of the converted loop
+    }
+
+    /* @internal */
+    export interface NodeLinks {
+        resolvedType?: Type;              // Cached type of type node
+        resolvedSignature?: Signature;    // Cached signature of signature node or call expression
+        resolvedSymbol?: Symbol;          // Cached name resolution result
+        resolvedIndexInfo?: IndexInfo;    // Cached indexing info resolution result
+        flags?: NodeCheckFlags;           // Set of flags specific to Node
+        enumMemberValue?: number;         // Constant value of enum member
+        isVisible?: boolean;              // Is this node visible
+        hasReportedStatementInAmbientContext?: boolean;  // Cache boolean if we report statements in ambient context
+        jsxFlags?: JsxFlags;              // flags for knowing what kind of element/attributes we're dealing with
+        resolvedJsxType?: Type;           // resolved element attributes type of a JSX openinglike element
+        hasSuperCall?: boolean;           // recorded result when we try to find super-call. We only try to find one if this flag is undefined, indicating that we haven't made an attempt.
+        superCall?: ExpressionStatement;  // Cached first super-call found in the constructor. Used in checking whether super is called before this-accessing
+    }
+
+    export const enum TypeFlags {
+        Any                     = 0x00000001,
+        String                  = 0x00000002,
+        Number                  = 0x00000004,
+        Boolean                 = 0x00000008,
+        Void                    = 0x00000010,
+        Undefined               = 0x00000020,
+        Null                    = 0x00000040,
+        Enum                    = 0x00000080,  // Enum type
+        StringLiteral           = 0x00000100,  // String literal type
+        TypeParameter           = 0x00000200,  // Type parameter
+        Class                   = 0x00000400,  // Class
+        Interface               = 0x00000800,  // Interface
+        Reference               = 0x00001000,  // Generic type reference
+        Tuple                   = 0x00002000,  // Tuple
+        Union                   = 0x00004000,  // Union (T | U)
+        Intersection            = 0x00008000,  // Intersection (T & U)
+        Anonymous               = 0x00010000,  // Anonymous
+        Instantiated            = 0x00020000,  // Instantiated anonymous type
+        /* @internal */
+        FromSignature           = 0x00040000,  // Created for signature assignment check
+        ObjectLiteral           = 0x00080000,  // Originates in an object literal
+        /* @internal */
+        FreshObjectLiteral      = 0x00100000,  // Fresh object literal type
+        /* @internal */
+        ContainsWideningType    = 0x00200000,  // Type is or contains undefined or null widening type
+        /* @internal */
+        ContainsObjectLiteral   = 0x00400000,  // Type is or contains object literal type
+        /* @internal */
+        ContainsAnyFunctionType = 0x00800000,  // Type is or contains object literal type
+        ESSymbol                = 0x01000000,  // Type of symbol primitive introduced in ES6
+        ThisType                = 0x02000000,  // This type
+        ObjectLiteralPatternWithComputedProperties = 0x04000000,  // Object literal type implied by binding pattern has computed properties
+        Never                   = 0x08000000,  // Never type
+
+        /* @internal */
+        Nullable = Undefined | Null,
+        Falsy = String | Number | Boolean | Void | Undefined | Null,
+        /* @internal */
+        Intrinsic = Any | String | Number | Boolean | ESSymbol | Void | Undefined | Null | Never,
+        /* @internal */
+        Primitive = String | Number | Boolean | ESSymbol | Void | Undefined | Null | StringLiteral | Enum,
+        StringLike = String | StringLiteral,
+        NumberLike = Number | Enum,
+        ObjectType = Class | Interface | Reference | Tuple | Anonymous,
+        UnionOrIntersection = Union | Intersection,
+        StructuredType = ObjectType | Union | Intersection,
+
+        // 'Narrowable' types are types where narrowing actually narrows.
+        // This *should* be every type other than null, undefined, void, and never
+        Narrowable = Any | StructuredType | TypeParameter | StringLike | NumberLike | Boolean | ESSymbol,
+        /* @internal */
+        RequiresWidening = ContainsWideningType | ContainsObjectLiteral,
+        /* @internal */
+        PropagatingFlags = ContainsWideningType | ContainsObjectLiteral | ContainsAnyFunctionType
+    }
+
+    export type DestructuringPattern = BindingPattern | ObjectLiteralExpression | ArrayLiteralExpression;
+
+    // Properties common to all types
+    export interface Type {
+        flags: TypeFlags;                // Flags
+        /* @internal */ id: number;      // Unique ID
+        symbol?: Symbol;                 // Symbol associated with type (if any)
+        pattern?: DestructuringPattern;  // Destructuring pattern represented by type (if any)
+    }
+
+    /* @internal */
+    // Intrinsic types (TypeFlags.Intrinsic)
+    export interface IntrinsicType extends Type {
+        intrinsicName: string;  // Name of intrinsic type
+    }
+
+    // String literal types (TypeFlags.StringLiteral)
+    export interface StringLiteralType extends Type {
+        text: string;  // Text of string literal
+    }
+
+    // Object types (TypeFlags.ObjectType)
+    export interface ObjectType extends Type { }
+
+    // Class and interface types (TypeFlags.Class and TypeFlags.Interface)
+    export interface InterfaceType extends ObjectType {
+        typeParameters: TypeParameter[];           // Type parameters (undefined if non-generic)
+        outerTypeParameters: TypeParameter[];      // Outer type parameters (undefined if none)
+        localTypeParameters: TypeParameter[];      // Local type parameters (undefined if none)
+        thisType: TypeParameter;                   // The "this" type (undefined if none)
+        /* @internal */
+        resolvedBaseConstructorType?: Type;        // Resolved base constructor type of class
+        /* @internal */
+        resolvedBaseTypes: ObjectType[];           // Resolved base types
+    }
+
+    export interface InterfaceTypeWithDeclaredMembers extends InterfaceType {
+        declaredProperties: Symbol[];              // Declared members
+        declaredCallSignatures: Signature[];       // Declared call signatures
+        declaredConstructSignatures: Signature[];  // Declared construct signatures
+        declaredStringIndexInfo: IndexInfo;        // Declared string indexing info
+        declaredNumberIndexInfo: IndexInfo;        // Declared numeric indexing info
+    }
+
+    // Type references (TypeFlags.Reference). When a class or interface has type parameters or
+    // a "this" type, references to the class or interface are made using type references. The
+    // typeArguments property specifies the types to substitute for the type parameters of the
+    // class or interface and optionally includes an extra element that specifies the type to
+    // substitute for "this" in the resulting instantiation. When no extra argument is present,
+    // the type reference itself is substituted for "this". The typeArguments property is undefined
+    // if the class or interface has no type parameters and the reference isn't specifying an
+    // explicit "this" argument.
+    export interface TypeReference extends ObjectType {
+        target: GenericType;    // Type reference target
+        typeArguments: Type[];  // Type reference type arguments (undefined if none)
+    }
+
+    // Generic class and interface types
+    export interface GenericType extends InterfaceType, TypeReference {
+        /* @internal */
+        instantiations: Map<TypeReference>;   // Generic instantiation cache
+    }
+
+    export interface TupleType extends ObjectType {
+        elementTypes: Type[];  // Element types
+    }
+
+    export interface UnionOrIntersectionType extends Type {
+        types: Type[];                    // Constituent types
+        /* @internal */
+        reducedType: Type;                // Reduced union type (all subtypes removed)
+        /* @internal */
+        resolvedProperties: SymbolTable;  // Cache of resolved properties
+    }
+
+    export interface UnionType extends UnionOrIntersectionType { }
+
+    export interface IntersectionType extends UnionOrIntersectionType { }
+
+    /* @internal */
+    // An instantiated anonymous type has a target and a mapper
+    export interface AnonymousType extends ObjectType {
+        target?: AnonymousType;  // Instantiation target
+        mapper?: TypeMapper;     // Instantiation mapper
+    }
+
+    /* @internal */
+    // Resolved object, union, or intersection type
+    export interface ResolvedType extends ObjectType, UnionOrIntersectionType {
+        members: SymbolTable;              // Properties by name
+        properties: Symbol[];              // Properties
+        callSignatures: Signature[];       // Call signatures of type
+        constructSignatures: Signature[];  // Construct signatures of type
+        stringIndexInfo?: IndexInfo;       // String indexing info
+        numberIndexInfo?: IndexInfo;       // Numeric indexing info
+    }
+
+    /* @internal */
+    // Object literals are initially marked fresh. Freshness disappears following an assignment,
+    // before a type assertion, or when when an object literal's type is widened. The regular
+    // version of a fresh type is identical except for the TypeFlags.FreshObjectLiteral flag.
+    export interface FreshObjectLiteralType extends ResolvedType {
+        regularType: ResolvedType;  // Regular version of fresh type
+    }
+
+    // Just a place to cache element types of iterables and iterators
+    /* @internal */
+    export interface IterableOrIteratorType extends ObjectType, UnionType {
+        iterableElementType?: Type;
+        iteratorElementType?: Type;
+    }
+
+    // Type parameters (TypeFlags.TypeParameter)
+    export interface TypeParameter extends Type {
+        constraint: Type;        // Constraint
+        /* @internal */
+        target?: TypeParameter;  // Instantiation target
+        /* @internal */
+        mapper?: TypeMapper;     // Instantiation mapper
+        /* @internal */
+        resolvedApparentType: Type;
+    }
+
+    export const enum SignatureKind {
+        Call,
+        Construct,
+    }
+
+    export interface Signature {
+        declaration: SignatureDeclaration;  // Originating declaration
+        typeParameters: TypeParameter[];    // Type parameters (undefined if non-generic)
+        parameters: Symbol[];               // Parameters
+        thisType?: Type;                    // type of this-type
+        /* @internal */
+        resolvedReturnType: Type;           // Resolved return type
+        /* @internal */
+        minArgumentCount: number;           // Number of non-optional parameters
+        /* @internal */
+        hasRestParameter: boolean;          // True if last parameter is rest parameter
+        /* @internal */
+        hasStringLiterals: boolean;         // True if specialized
+        /* @internal */
+        target?: Signature;                 // Instantiation target
+        /* @internal */
+        mapper?: TypeMapper;                // Instantiation mapper
+        /* @internal */
+        unionSignatures?: Signature[];      // Underlying signatures of a union signature
+        /* @internal */
+        erasedSignatureCache?: Signature;   // Erased version of signature (deferred)
+        /* @internal */
+        isolatedSignatureType?: ObjectType; // A manufactured type that just contains the signature for purposes of signature comparison
+        /* @internal */
+        typePredicate?: TypePredicate;
+    }
+
+    export const enum IndexKind {
+        String,
+        Number,
+    }
+
+    export interface IndexInfo {
+        type: Type;
+        isReadonly: boolean;
+        declaration?: SignatureDeclaration;
+    }
+
+    /* @internal */
+    export interface TypeMapper {
+        (t: TypeParameter): Type;
+        mappedTypes?: Type[];       // Types mapped by this mapper
+        instantiations?: Type[];    // Cache of instantiations created using this type mapper.
+        context?: InferenceContext; // The inference context this mapper was created from.
+                                    // Only inference mappers have this set (in createInferenceMapper).
+                                    // The identity mapper and regular instantiation mappers do not need it.
+    }
+
+    /* @internal */
+    export interface TypeInferences {
+        primary: Type[];    // Inferences made directly to a type parameter
+        secondary: Type[];  // Inferences made to a type parameter in a union type
+        isFixed: boolean;   // Whether the type parameter is fixed, as defined in section 4.12.2 of the TypeScript spec
+                            // If a type parameter is fixed, no more inferences can be made for the type parameter
+    }
+
+    /* @internal */
+    export interface InferenceContext {
+        typeParameters: TypeParameter[];    // Type parameters for which inferences are made
+        inferUnionTypes: boolean;           // Infer union types for disjoint candidates (otherwise undefinedType)
+        inferences: TypeInferences[];       // Inferences made for each type parameter
+        inferredTypes: Type[];              // Inferred type for each type parameter
+        mapper?: TypeMapper;                // Type mapper for this inference context
+        failedTypeParameterIndex?: number;  // Index of type parameter for which inference failed
+        // It is optional because in contextual signature instantiation, nothing fails
+    }
+
+    /* @internal */
+    export const enum SpecialPropertyAssignmentKind {
+        None,
+        /// exports.name = expr
+        ExportsProperty,
+        /// module.exports = expr
+        ModuleExports,
+        /// className.prototype.name = expr
+        PrototypeProperty,
+        /// this.name = expr
+        ThisProperty
+    }
+
+    export interface DiagnosticMessage {
+        key: string;
+        category: DiagnosticCategory;
+        code: number;
+        message: string;
+    }
+
+    /**
+     * A linked list of formatted diagnostic messages to be used as part of a multiline message.
+     * It is built from the bottom up, leaving the head to be the "main" diagnostic.
+     * While it seems that DiagnosticMessageChain is structurally similar to DiagnosticMessage,
+     * the difference is that messages are all preformatted in DMC.
+     */
+    export interface DiagnosticMessageChain {
+        messageText: string;
+        category: DiagnosticCategory;
+        code: number;
+        next?: DiagnosticMessageChain;
+    }
+
+    export interface Diagnostic {
+        file: SourceFile;
+        start: number;
+        length: number;
+        messageText: string | DiagnosticMessageChain;
+        category: DiagnosticCategory;
+        code: number;
+    }
+
+    export enum DiagnosticCategory {
+        Warning,
+        Error,
+        Message,
+    }
+
+    export enum ModuleResolutionKind {
+        Classic  = 1,
+        NodeJs   = 2
+    }
+
+    export type RootPaths = string[];
+    export type PathSubstitutions = Map<string[]>;
+    export type TsConfigOnlyOptions = RootPaths | PathSubstitutions;
+
+    export type CompilerOptionsValue = string | number | boolean | (string | number)[] | TsConfigOnlyOptions;
+
+    export interface CompilerOptions {
+        allowJs?: boolean;
+        /*@internal*/ allowNonTsExtensions?: boolean;
+        allowSyntheticDefaultImports?: boolean;
+        allowUnreachableCode?: boolean;
+        allowUnusedLabels?: boolean;
+        baseUrl?: string;
+        charset?: string;
+        /* @internal */ configFilePath?: string;
+        declaration?: boolean;
+        declarationDir?: string;
+        /* @internal */ diagnostics?: boolean;
+        emitBOM?: boolean;
+        emitDecoratorMetadata?: boolean;
+        experimentalDecorators?: boolean;
+        forceConsistentCasingInFileNames?: boolean;
+        /*@internal*/help?: boolean;
+        /*@internal*/init?: boolean;
+        inlineSourceMap?: boolean;
+        inlineSources?: boolean;
+        isolatedModules?: boolean;
+        jsx?: JsxEmit;
+        lib?: string[];
+        /*@internal*/listEmittedFiles?: boolean;
+        /*@internal*/listFiles?: boolean;
+        locale?: string;
+        mapRoot?: string;
+        module?: ModuleKind;
+        moduleResolution?: ModuleResolutionKind;
+        newLine?: NewLineKind;
+        noEmit?: boolean;
+        noEmitHelpers?: boolean;
+        noEmitOnError?: boolean;
+        noErrorTruncation?: boolean;
+        noFallthroughCasesInSwitch?: boolean;
+        noImplicitAny?: boolean;
+        noImplicitReturns?: boolean;
+        noImplicitThis?: boolean;
+        noImplicitUseStrict?: boolean;
+        noLib?: boolean;
+        noResolve?: boolean;
+        out?: string;
+        outDir?: string;
+        outFile?: string;
+        paths?: PathSubstitutions;
+        preserveConstEnums?: boolean;
+        project?: string;
+        /* @internal */ pretty?: DiagnosticStyle;
+        reactNamespace?: string;
+        removeComments?: boolean;
+        rootDir?: string;
+        rootDirs?: RootPaths;
+        skipLibCheck?: boolean;
+        skipDefaultLibCheck?: boolean;
+        sourceMap?: boolean;
+        sourceRoot?: string;
+        strictNullChecks?: boolean;
+        /* @internal */ stripInternal?: boolean;
+        suppressExcessPropertyErrors?: boolean;
+        suppressImplicitAnyIndexErrors?: boolean;
+        /* @internal */ suppressOutputPathCheck?: boolean;
+        target?: ScriptTarget;
+        traceResolution?: boolean;
+        disableSizeLimit?: boolean;
+        types?: string[];
+        /* @internal */ typesRoot?: string;
+        typesSearchPaths?: string[];
+        /*@internal*/ version?: boolean;
+        /*@internal*/ watch?: boolean;
+
+        [option: string]: CompilerOptionsValue | undefined;
+    }
+
+    export interface TypingOptions {
+        enableAutoDiscovery?: boolean;
+        include?: string[];
+        exclude?: string[];
+        [option: string]: string[] | boolean | undefined;
+    }
+
+    export interface DiscoverTypingsInfo {
+        fileNames: string[];                            // The file names that belong to the same project.
+        projectRootPath: string;                        // The path to the project root directory
+        safeListPath: string;                           // The path used to retrieve the safe list
+        packageNameToTypingLocation: Map<string>;       // The map of package names to their cached typing locations
+        typingOptions: TypingOptions;                   // Used to customize the typing inference process
+        compilerOptions: CompilerOptions;               // Used as a source for typing inference
+    }
+
+    export enum ModuleKind {
+        None = 0,
+        CommonJS = 1,
+        AMD = 2,
+        UMD = 3,
+        System = 4,
+        ES6 = 5,
+        ES2015 = ES6,
+    }
+
+    export const enum JsxEmit {
+        None = 0,
+        Preserve = 1,
+        React = 2
+    }
+
+    export const enum NewLineKind {
+        CarriageReturnLineFeed = 0,
+        LineFeed = 1,
+    }
+
+    export interface LineAndCharacter {
+        line: number;
+        /*
+         * This value denotes the character position in line and is different from the 'column' because of tab characters.
+         */
+        character: number;
+    }
+
+    export const enum ScriptKind {
+        Unknown = 0,
+        JS = 1,
+        JSX = 2,
+        TS = 3,
+        TSX = 4
+    }
+
+    export const enum ScriptTarget {
+        ES3 = 0,
+        ES5 = 1,
+        ES6 = 2,
+        ES2015 = ES6,
+        Latest = ES6,
+    }
+
+    export const enum LanguageVariant {
+        Standard,
+        JSX,
+    }
+
+    /* @internal */
+    export const enum DiagnosticStyle {
+        Simple,
+        Pretty,
+    }
+
+    export interface ParsedCommandLine {
+        options: CompilerOptions;
+        typingOptions?: TypingOptions;
+        fileNames: string[];
+        raw?: any;
+        errors: Diagnostic[];
+    }
+
+    /* @internal */
+    export interface CommandLineOptionBase {
+        name: string;
+        type: "string" | "number" | "boolean" | "object" | "list" | Map<number | string>;    // a value of a primitive type, or an object literal mapping named values to actual values
+        isFilePath?: boolean;                                   // True if option value is a path or fileName
+        shortName?: string;                                     // A short mnemonic for convenience - for instance, 'h' can be used in place of 'help'
+        description?: DiagnosticMessage;                        // The message describing what the command line switch does
+        paramType?: DiagnosticMessage;                          // The name to be used for a non-boolean option's parameter
+        experimental?: boolean;
+        isTSConfigOnly?: boolean;                               // True if option can only be specified via tsconfig.json file
+    }
+
+    /* @internal */
+    export interface CommandLineOptionOfPrimitiveType extends CommandLineOptionBase {
+        type: "string" | "number" | "boolean";
+    }
+
+    /* @internal */
+    export interface CommandLineOptionOfCustomType extends CommandLineOptionBase {
+        type: Map<number | string>;             // an object literal mapping named values to actual values
+    }
+
+    /* @internal */
+    export interface TsConfigOnlyOption extends CommandLineOptionBase {
+        type: "object";
+    }
+
+    /* @internal */
+    export interface CommandLineOptionOfListType extends CommandLineOptionBase {
+        type: "list";
+        element: CommandLineOptionOfCustomType | CommandLineOptionOfPrimitiveType;
+    }
+
+    /* @internal */
+    export type CommandLineOption = CommandLineOptionOfCustomType | CommandLineOptionOfPrimitiveType | TsConfigOnlyOption | CommandLineOptionOfListType;
+
+    /* @internal */
+    export const enum CharacterCodes {
+        nullCharacter = 0,
+        maxAsciiCharacter = 0x7F,
+
+        lineFeed = 0x0A,              // \n
+        carriageReturn = 0x0D,        // \r
+        lineSeparator = 0x2028,
+        paragraphSeparator = 0x2029,
+        nextLine = 0x0085,
+
+        // Unicode 3.0 space characters
+        space = 0x0020,   // " "
+        nonBreakingSpace = 0x00A0,   //
+        enQuad = 0x2000,
+        emQuad = 0x2001,
+        enSpace = 0x2002,
+        emSpace = 0x2003,
+        threePerEmSpace = 0x2004,
+        fourPerEmSpace = 0x2005,
+        sixPerEmSpace = 0x2006,
+        figureSpace = 0x2007,
+        punctuationSpace = 0x2008,
+        thinSpace = 0x2009,
+        hairSpace = 0x200A,
+        zeroWidthSpace = 0x200B,
+        narrowNoBreakSpace = 0x202F,
+        ideographicSpace = 0x3000,
+        mathematicalSpace = 0x205F,
+        ogham = 0x1680,
+
+        _ = 0x5F,
+        $ = 0x24,
+
+        _0 = 0x30,
+        _1 = 0x31,
+        _2 = 0x32,
+        _3 = 0x33,
+        _4 = 0x34,
+        _5 = 0x35,
+        _6 = 0x36,
+        _7 = 0x37,
+        _8 = 0x38,
+        _9 = 0x39,
+
+        a = 0x61,
+        b = 0x62,
+        c = 0x63,
+        d = 0x64,
+        e = 0x65,
+        f = 0x66,
+        g = 0x67,
+        h = 0x68,
+        i = 0x69,
+        j = 0x6A,
+        k = 0x6B,
+        l = 0x6C,
+        m = 0x6D,
+        n = 0x6E,
+        o = 0x6F,
+        p = 0x70,
+        q = 0x71,
+        r = 0x72,
+        s = 0x73,
+        t = 0x74,
+        u = 0x75,
+        v = 0x76,
+        w = 0x77,
+        x = 0x78,
+        y = 0x79,
+        z = 0x7A,
+
+        A = 0x41,
+        B = 0x42,
+        C = 0x43,
+        D = 0x44,
+        E = 0x45,
+        F = 0x46,
+        G = 0x47,
+        H = 0x48,
+        I = 0x49,
+        J = 0x4A,
+        K = 0x4B,
+        L = 0x4C,
+        M = 0x4D,
+        N = 0x4E,
+        O = 0x4F,
+        P = 0x50,
+        Q = 0x51,
+        R = 0x52,
+        S = 0x53,
+        T = 0x54,
+        U = 0x55,
+        V = 0x56,
+        W = 0x57,
+        X = 0x58,
+        Y = 0x59,
+        Z = 0x5a,
+
+        ampersand = 0x26,             // &
+        asterisk = 0x2A,              // *
+        at = 0x40,                    // @
+        backslash = 0x5C,             // \
+        backtick = 0x60,              // `
+        bar = 0x7C,                   // |
+        caret = 0x5E,                 // ^
+        closeBrace = 0x7D,            // }
+        closeBracket = 0x5D,          // ]
+        closeParen = 0x29,            // )
+        colon = 0x3A,                 // :
+        comma = 0x2C,                 // ,
+        dot = 0x2E,                   // .
+        doubleQuote = 0x22,           // "
+        equals = 0x3D,                // =
+        exclamation = 0x21,           // !
+        greaterThan = 0x3E,           // >
+        hash = 0x23,                  // #
+        lessThan = 0x3C,              // <
+        minus = 0x2D,                 // -
+        openBrace = 0x7B,             // {
+        openBracket = 0x5B,           // [
+        openParen = 0x28,             // (
+        percent = 0x25,               // %
+        plus = 0x2B,                  // +
+        question = 0x3F,              // ?
+        semicolon = 0x3B,             // ;
+        singleQuote = 0x27,           // '
+        slash = 0x2F,                 // /
+        tilde = 0x7E,                 // ~
+
+        backspace = 0x08,             // \b
+        formFeed = 0x0C,              // \f
+        byteOrderMark = 0xFEFF,
+        tab = 0x09,                   // \t
+        verticalTab = 0x0B,           // \v
+    }
+
+    export interface ModuleResolutionHost {
+        fileExists(fileName: string): boolean;
+        // readFile function is used to read arbitrary text files on disk, i.e. when resolution procedure needs the content of 'package.json'
+        // to determine location of bundled typings for node module
+        readFile(fileName: string): string;
+        trace?(s: string): void;
+        directoryExists?(directoryName: string): boolean;
+        realpath?(path: string): string;
+        getCurrentDirectory?(): string;
+    }
+
+    export interface ResolvedModule {
+        resolvedFileName: string;
+        /*
+         * Denotes if 'resolvedFileName' is isExternalLibraryImport and thus should be proper external module:
+         * - be a .d.ts file
+         * - use top level imports\exports
+         * - don't use tripleslash references
+         */
+        isExternalLibraryImport?: boolean;
+    }
+
+    export interface ResolvedModuleWithFailedLookupLocations {
+        resolvedModule: ResolvedModule;
+        failedLookupLocations: string[];
+    }
+
+    export interface ResolvedTypeReferenceDirective {
+        // True if the type declaration file was found in a primary lookup location
+        primary: boolean;
+        // The location of the .d.ts file we located, or undefined if resolution failed
+        resolvedFileName?: string;
+    }
+
+    export interface ResolvedTypeReferenceDirectiveWithFailedLookupLocations {
+        resolvedTypeReferenceDirective: ResolvedTypeReferenceDirective;
+        failedLookupLocations: string[];
+    }
+
+    export interface CompilerHost extends ModuleResolutionHost {
+        getSourceFile(fileName: string, languageVersion: ScriptTarget, onError?: (message: string) => void): SourceFile;
+        getSourceFileByPath?(fileName: string, path: Path, languageVersion: ScriptTarget, onError?: (message: string) => void): SourceFile;
+        getCancellationToken?(): CancellationToken;
+        getDefaultLibFileName(options: CompilerOptions): string;
+        getDefaultLibLocation?(): string;
+        getDefaultTypeDirectiveNames?(rootPath: string): string[];
+        writeFile: WriteFileCallback;
+        getCurrentDirectory(): string;
+        getCanonicalFileName(fileName: string): string;
+        useCaseSensitiveFileNames(): boolean;
+        getNewLine(): string;
+
+        /*
+         * CompilerHost must either implement resolveModuleNames (in case if it wants to be completely in charge of
+         * module name resolution) or provide implementation for methods from ModuleResolutionHost (in this case compiler
+         * will apply built-in module resolution logic and use members of ModuleResolutionHost to ask host specific questions).
+         * If resolveModuleNames is implemented then implementation for members from ModuleResolutionHost can be just
+         * 'throw new Error("NotImplemented")'
+         */
+        resolveModuleNames?(moduleNames: string[], containingFile: string): ResolvedModule[];
+        /**
+         * This method is a companion for 'resolveModuleNames' and is used to resolve 'types' references to actual type declaration files
+         */
+        resolveTypeReferenceDirectives?(typeReferenceDirectiveNames: string[], containingFile: string): ResolvedTypeReferenceDirective[];
+    }
+
+    export interface TextSpan {
+        start: number;
+        length: number;
+    }
+
+    export interface TextChangeRange {
+        span: TextSpan;
+        newLength: number;
+    }
+
+    /* @internal */
+    export interface DiagnosticCollection {
+        // Adds a diagnostic to this diagnostic collection.
+        add(diagnostic: Diagnostic): void;
+
+        // Gets all the diagnostics that aren't associated with a file.
+        getGlobalDiagnostics(): Diagnostic[];
+
+        // If fileName is provided, gets all the diagnostics associated with that file name.
+        // Otherwise, returns all the diagnostics (global and file associated) in this collection.
+        getDiagnostics(fileName?: string): Diagnostic[];
+
+        // Gets a count of how many times this collection has been modified.  This value changes
+        // each time 'add' is called (regardless of whether or not an equivalent diagnostic was
+        // already in the collection).  As such, it can be used as a simple way to tell if any
+        // operation caused diagnostics to be returned by storing and comparing the return value
+        // of this method before/after the operation is performed.
+        getModificationCount(): number;
+
+        /* @internal */ reattachFileDiagnostics(newFile: SourceFile): void;
+    }
+
+    // SyntaxKind.SyntaxList
+    export interface SyntaxList extends Node {
+        _children: Node[];
+    }
+}