--- conflicted
+++ resolved
@@ -1,13 +1,6 @@
-//// [parserES5ComputedPropertyName3.ts]
-var v = { [e]() { } };
-
-//// [parserES5ComputedPropertyName3.js]
-<<<<<<< HEAD
-var v = (_a = {}, _a[e] = function () {
-}, _a);
-var _a;
-
-=======
-var v = { [e]: function () { } };
-
->>>>>>> 9788acf4
+//// [parserES5ComputedPropertyName3.ts]
+var v = { [e]() { } };
+
+//// [parserES5ComputedPropertyName3.js]
+var v = (_a = {}, _a[e] = function () { }, _a);
+var _a;