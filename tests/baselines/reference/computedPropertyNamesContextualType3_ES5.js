//// [computedPropertyNamesContextualType3_ES5.ts]
interface I {
    [s: string]: (x: string) => number;
}

var o: I = {
    [+"foo"](y) { return y.length; },
    [+"bar"]: y => y.length
}

//// [computedPropertyNamesContextualType3_ES5.js]
<<<<<<< HEAD
var o = (_a = {}, _a[+"foo"] = function (y) { return y.length; }, _a[+"bar"] = function (y) { return y.length; }, _a);
=======
var o = (_a = {}, _a[+"foo"] = function (y) {
    return y.length;
}, _a[+"bar"] =
function (y) { return y.length; },
_a);
>>>>>>> df963e42
var _a;
<|MERGE_RESOLUTION|>--- conflicted
+++ resolved
@@ -1,4 +1,4 @@
-//// [computedPropertyNamesContextualType3_ES5.ts]
+//// [computedPropertyNamesContextualType3_ES5.ts]
 interface I {
     [s: string]: (x: string) => number;
 }
@@ -6,16 +6,10 @@
 var o: I = {
     [+"foo"](y) { return y.length; },
     [+"bar"]: y => y.length
-}
-
-//// [computedPropertyNamesContextualType3_ES5.js]
-<<<<<<< HEAD
-var o = (_a = {}, _a[+"foo"] = function (y) { return y.length; }, _a[+"bar"] = function (y) { return y.length; }, _a);
-=======
-var o = (_a = {}, _a[+"foo"] = function (y) {
-    return y.length;
-}, _a[+"bar"] =
-function (y) { return y.length; },
-_a);
->>>>>>> df963e42
-var _a;
+}
+
+//// [computedPropertyNamesContextualType3_ES5.js]
+var o = (_a = {}, _a[+"foo"] = function (y) { return y.length; }, _a[+"bar"] =
+function (y) { return y.length; },
+_a);
+var _a;