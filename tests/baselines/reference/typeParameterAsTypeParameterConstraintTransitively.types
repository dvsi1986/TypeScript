--- conflicted
+++ resolved
@@ -1,159 +1,145 @@
-=== tests/cases/conformance/types/typeParameters/typeArgumentLists/typeParameterAsTypeParameterConstraintTransitively.ts ===
-// using a type parameter as a constraint for a type parameter is valid
-// no errors expected
-
-interface A { foo: number }
->A : A
->foo : number
-
-interface B extends A { bar: string; }
->B : B
->A : A
->bar : string
-
-interface C extends B { baz: boolean; }
->C : C
->B : B
->baz : boolean
-
-var a: A;
->a : A
->A : A
-
-var b: B;
->b : B
->B : B
-
-var c: C;
->c : C
->C : C
-
-function foo<T, U, V>(x: T, y: U, z: V): V { return z; }
->foo : <T, U, V>(x: T, y: U, z: V) => V
->T : T
->U : U
->V : V
->x : T
->T : T
->y : U
->U : U
->z : V
->V : V
->V : V
->z : V
-
-//function foo<T, U extends T, V extends U>(x: T, y: U, z: V): V { return z; }
-
-foo(1, 2, 3);
->foo(1, 2, 3) : 3
->foo : <T, U, V>(x: T, y: U, z: V) => V
->1 : 1
->2 : 2
->3 : 3
-
-foo({ x: 1 }, { x: 1, y: '' }, { x: 2, y: '', z: true });
->foo({ x: 1 }, { x: 1, y: '' }, { x: 2, y: '', z: true }) : { x: number; y: string; z: boolean; }
->foo : <T, U, V>(x: T, y: U, z: V) => V
->{ x: 1 } : { x: number; }
->x : number
->1 : 1
->{ x: 1, y: '' } : { x: number; y: string; }
->x : number
->1 : 1
->y : string
-<<<<<<< HEAD
->'' : string
-=======
->'' : ""
->>>>>>> 9950b98b
->{ x: 2, y: '', z: true } : { x: number; y: string; z: true; }
->x : number
->2 : 2
->y : string
-<<<<<<< HEAD
->'' : string
->z : true
-=======
->'' : ""
->z : boolean
->>>>>>> 9950b98b
->true : true
-
-foo(a, b, c);
->foo(a, b, c) : C
->foo : <T, U, V>(x: T, y: U, z: V) => V
->a : A
->b : B
->c : C
-
-foo(a, b, { foo: 1, bar: '', hm: true });
->foo(a, b, { foo: 1, bar: '', hm: true }) : { foo: number; bar: string; hm: boolean; }
->foo : <T, U, V>(x: T, y: U, z: V) => V
->a : A
->b : B
->{ foo: 1, bar: '', hm: true } : { foo: number; bar: string; hm: true; }
->foo : number
->1 : 1
->bar : string
-<<<<<<< HEAD
->'' : string
->hm : true
-=======
->'' : ""
->hm : boolean
->>>>>>> 9950b98b
->true : true
-
-foo((x: number, y) => { }, (x) => { }, () => { });
->foo((x: number, y) => { }, (x) => { }, () => { }) : () => void
->foo : <T, U, V>(x: T, y: U, z: V) => V
->(x: number, y) => { } : (x: number, y: any) => void
->x : number
->y : any
->(x) => { } : (x: any) => void
->x : any
->() => { } : () => void
-
-function foo2<T extends A, U, V>(x: T, y: U, z: V): V { return z; }
->foo2 : <T extends A, U, V>(x: T, y: U, z: V) => V
->T : T
->A : A
->U : U
->V : V
->x : T
->T : T
->y : U
->U : U
->z : V
->V : V
->V : V
->z : V
-
-//function foo2<T extends A, U extends T, V extends U>(x: T, y: U, z: V): V { return z; }
-foo(a, a, a);
->foo(a, a, a) : A
->foo : <T, U, V>(x: T, y: U, z: V) => V
->a : A
->a : A
->a : A
-
-foo(a, b, c);
->foo(a, b, c) : C
->foo : <T, U, V>(x: T, y: U, z: V) => V
->a : A
->b : B
->c : C
-
-foo(b, b, { foo: 1, bar: '', hm: '' });
->foo(b, b, { foo: 1, bar: '', hm: '' }) : { foo: number; bar: string; hm: string; }
->foo : <T, U, V>(x: T, y: U, z: V) => V
->b : B
->b : B
->{ foo: 1, bar: '', hm: '' } : { foo: number; bar: string; hm: string; }
->foo : number
->1 : 1
->bar : string
->'' : ""
->hm : string
->'' : ""
-
+=== tests/cases/conformance/types/typeParameters/typeArgumentLists/typeParameterAsTypeParameterConstraintTransitively.ts ===
+// using a type parameter as a constraint for a type parameter is valid
+// no errors expected
+
+interface A { foo: number }
+>A : A
+>foo : number
+
+interface B extends A { bar: string; }
+>B : B
+>A : A
+>bar : string
+
+interface C extends B { baz: boolean; }
+>C : C
+>B : B
+>baz : boolean
+
+var a: A;
+>a : A
+>A : A
+
+var b: B;
+>b : B
+>B : B
+
+var c: C;
+>c : C
+>C : C
+
+function foo<T, U, V>(x: T, y: U, z: V): V { return z; }
+>foo : <T, U, V>(x: T, y: U, z: V) => V
+>T : T
+>U : U
+>V : V
+>x : T
+>T : T
+>y : U
+>U : U
+>z : V
+>V : V
+>V : V
+>z : V
+
+//function foo<T, U extends T, V extends U>(x: T, y: U, z: V): V { return z; }
+
+foo(1, 2, 3);
+>foo(1, 2, 3) : 3
+>foo : <T, U, V>(x: T, y: U, z: V) => V
+>1 : 1
+>2 : 2
+>3 : 3
+
+foo({ x: 1 }, { x: 1, y: '' }, { x: 2, y: '', z: true });
+>foo({ x: 1 }, { x: 1, y: '' }, { x: 2, y: '', z: true }) : { x: number; y: string; z: boolean; }
+>foo : <T, U, V>(x: T, y: U, z: V) => V
+>{ x: 1 } : { x: number; }
+>x : number
+>1 : 1
+>{ x: 1, y: '' } : { x: number; y: string; }
+>x : number
+>1 : 1
+>y : string
+>'' : ""
+>{ x: 2, y: '', z: true } : { x: number; y: string; z: true; }
+>x : number
+>2 : 2
+>y : string
+>'' : ""
+>z : boolean
+>true : true
+
+foo(a, b, c);
+>foo(a, b, c) : C
+>foo : <T, U, V>(x: T, y: U, z: V) => V
+>a : A
+>b : B
+>c : C
+
+foo(a, b, { foo: 1, bar: '', hm: true });
+>foo(a, b, { foo: 1, bar: '', hm: true }) : { foo: number; bar: string; hm: boolean; }
+>foo : <T, U, V>(x: T, y: U, z: V) => V
+>a : A
+>b : B
+>{ foo: 1, bar: '', hm: true } : { foo: number; bar: string; hm: true; }
+>foo : number
+>1 : 1
+>bar : string
+>'' : ""
+>hm : boolean
+>true : true
+
+foo((x: number, y) => { }, (x) => { }, () => { });
+>foo((x: number, y) => { }, (x) => { }, () => { }) : () => void
+>foo : <T, U, V>(x: T, y: U, z: V) => V
+>(x: number, y) => { } : (x: number, y: any) => void
+>x : number
+>y : any
+>(x) => { } : (x: any) => void
+>x : any
+>() => { } : () => void
+
+function foo2<T extends A, U, V>(x: T, y: U, z: V): V { return z; }
+>foo2 : <T extends A, U, V>(x: T, y: U, z: V) => V
+>T : T
+>A : A
+>U : U
+>V : V
+>x : T
+>T : T
+>y : U
+>U : U
+>z : V
+>V : V
+>V : V
+>z : V
+
+//function foo2<T extends A, U extends T, V extends U>(x: T, y: U, z: V): V { return z; }
+foo(a, a, a);
+>foo(a, a, a) : A
+>foo : <T, U, V>(x: T, y: U, z: V) => V
+>a : A
+>a : A
+>a : A
+
+foo(a, b, c);
+>foo(a, b, c) : C
+>foo : <T, U, V>(x: T, y: U, z: V) => V
+>a : A
+>b : B
+>c : C
+
+foo(b, b, { foo: 1, bar: '', hm: '' });
+>foo(b, b, { foo: 1, bar: '', hm: '' }) : { foo: number; bar: string; hm: string; }
+>foo : <T, U, V>(x: T, y: U, z: V) => V
+>b : B
+>b : B
+>{ foo: 1, bar: '', hm: '' } : { foo: number; bar: string; hm: string; }
+>foo : number
+>1 : 1
+>bar : string
+>'' : ""
+>hm : string
+>'' : ""
+