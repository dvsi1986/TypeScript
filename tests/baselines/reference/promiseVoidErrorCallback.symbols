=== tests/cases/compiler/promiseVoidErrorCallback.ts ===
interface T1 {
>T1 : Symbol(T1, Decl(promiseVoidErrorCallback.ts, 0, 0))

    __t1: string;
>__t1 : Symbol(__t1, Decl(promiseVoidErrorCallback.ts, 0, 14))
}

interface T2 {
>T2 : Symbol(T2, Decl(promiseVoidErrorCallback.ts, 2, 1))

    __t2: string;
>__t2 : Symbol(__t2, Decl(promiseVoidErrorCallback.ts, 4, 14))
}

interface T3 {
>T3 : Symbol(T3, Decl(promiseVoidErrorCallback.ts, 6, 1))

    __t3: string;
>__t3 : Symbol(__t3, Decl(promiseVoidErrorCallback.ts, 8, 14))
}

function f1(): Promise<T1> {
>f1 : Symbol(f1, Decl(promiseVoidErrorCallback.ts, 10, 1))
<<<<<<< HEAD
>Promise : Symbol(Promise, Decl(lib.d.ts, 4770, 1), Decl(lib.d.ts, 4856, 11))
>T1 : Symbol(T1, Decl(promiseVoidErrorCallback.ts, 0, 0))

    return Promise.resolve({ __t1: "foo_t1" });
>Promise.resolve : Symbol(PromiseConstructor.resolve, Decl(lib.d.ts, 4838, 39), Decl(lib.d.ts, 4845, 54))
>Promise : Symbol(Promise, Decl(lib.d.ts, 4770, 1), Decl(lib.d.ts, 4856, 11))
>resolve : Symbol(PromiseConstructor.resolve, Decl(lib.d.ts, 4838, 39), Decl(lib.d.ts, 4845, 54))
=======
>Promise : Symbol(Promise, Decl(lib.d.ts, 4766, 1), Decl(lib.d.ts, 4851, 11))
>T1 : Symbol(T1, Decl(promiseVoidErrorCallback.ts, 0, 0))

    return Promise.resolve({ __t1: "foo_t1" });
>Promise.resolve : Symbol(PromiseConstructor.resolve, Decl(lib.d.ts, 4833, 39), Decl(lib.d.ts, 4840, 54))
>Promise : Symbol(Promise, Decl(lib.d.ts, 4766, 1), Decl(lib.d.ts, 4851, 11))
>resolve : Symbol(PromiseConstructor.resolve, Decl(lib.d.ts, 4833, 39), Decl(lib.d.ts, 4840, 54))
>>>>>>> 4fd3bcff
>__t1 : Symbol(__t1, Decl(promiseVoidErrorCallback.ts, 13, 28))
}

function f2(x: T1): T2 {
>f2 : Symbol(f2, Decl(promiseVoidErrorCallback.ts, 14, 1))
>x : Symbol(x, Decl(promiseVoidErrorCallback.ts, 16, 12))
>T1 : Symbol(T1, Decl(promiseVoidErrorCallback.ts, 0, 0))
>T2 : Symbol(T2, Decl(promiseVoidErrorCallback.ts, 2, 1))

    return { __t2: x.__t1 + ":foo_21" };
>__t2 : Symbol(__t2, Decl(promiseVoidErrorCallback.ts, 17, 12))
>x.__t1 : Symbol(T1.__t1, Decl(promiseVoidErrorCallback.ts, 0, 14))
>x : Symbol(x, Decl(promiseVoidErrorCallback.ts, 16, 12))
>__t1 : Symbol(T1.__t1, Decl(promiseVoidErrorCallback.ts, 0, 14))
}

var x3 = f1()
>x3 : Symbol(x3, Decl(promiseVoidErrorCallback.ts, 20, 3))
<<<<<<< HEAD
>f1()    .then(f2, (e: Error) => {    throw e;})    .then : Symbol(Promise.then, Decl(lib.d.ts, 4775, 22), Decl(lib.d.ts, 4782, 158))
>f1()    .then : Symbol(Promise.then, Decl(lib.d.ts, 4775, 22), Decl(lib.d.ts, 4782, 158))
>f1 : Symbol(f1, Decl(promiseVoidErrorCallback.ts, 10, 1))

    .then(f2, (e: Error) => {
>then : Symbol(Promise.then, Decl(lib.d.ts, 4775, 22), Decl(lib.d.ts, 4782, 158))
=======
>f1()    .then(f2, (e: Error) => {    throw e;})    .then : Symbol(Promise.then, Decl(lib.d.ts, 4771, 22), Decl(lib.d.ts, 4778, 158))
>f1()    .then : Symbol(Promise.then, Decl(lib.d.ts, 4771, 22), Decl(lib.d.ts, 4778, 158))
>f1 : Symbol(f1, Decl(promiseVoidErrorCallback.ts, 10, 1))

    .then(f2, (e: Error) => {
>then : Symbol(Promise.then, Decl(lib.d.ts, 4771, 22), Decl(lib.d.ts, 4778, 158))
>>>>>>> 4fd3bcff
>f2 : Symbol(f2, Decl(promiseVoidErrorCallback.ts, 14, 1))
>e : Symbol(e, Decl(promiseVoidErrorCallback.ts, 21, 15))
>Error : Symbol(Error, Decl(lib.d.ts, 876, 38), Decl(lib.d.ts, 889, 11))

    throw e;
>e : Symbol(e, Decl(promiseVoidErrorCallback.ts, 21, 15))

})
    .then((x: T2) => {
<<<<<<< HEAD
>then : Symbol(Promise.then, Decl(lib.d.ts, 4775, 22), Decl(lib.d.ts, 4782, 158))
=======
>then : Symbol(Promise.then, Decl(lib.d.ts, 4771, 22), Decl(lib.d.ts, 4778, 158))
>>>>>>> 4fd3bcff
>x : Symbol(x, Decl(promiseVoidErrorCallback.ts, 24, 11))
>T2 : Symbol(T2, Decl(promiseVoidErrorCallback.ts, 2, 1))

    return { __t3: x.__t2 + "bar" };
>__t3 : Symbol(__t3, Decl(promiseVoidErrorCallback.ts, 25, 12))
>x.__t2 : Symbol(T2.__t2, Decl(promiseVoidErrorCallback.ts, 4, 14))
>x : Symbol(x, Decl(promiseVoidErrorCallback.ts, 24, 11))
>__t2 : Symbol(T2.__t2, Decl(promiseVoidErrorCallback.ts, 4, 14))

});
<|MERGE_RESOLUTION|>--- conflicted
+++ resolved
@@ -1,98 +1,75 @@
-=== tests/cases/compiler/promiseVoidErrorCallback.ts ===
-interface T1 {
->T1 : Symbol(T1, Decl(promiseVoidErrorCallback.ts, 0, 0))
-
-    __t1: string;
->__t1 : Symbol(__t1, Decl(promiseVoidErrorCallback.ts, 0, 14))
-}
-
-interface T2 {
->T2 : Symbol(T2, Decl(promiseVoidErrorCallback.ts, 2, 1))
-
-    __t2: string;
->__t2 : Symbol(__t2, Decl(promiseVoidErrorCallback.ts, 4, 14))
-}
-
-interface T3 {
->T3 : Symbol(T3, Decl(promiseVoidErrorCallback.ts, 6, 1))
-
-    __t3: string;
->__t3 : Symbol(__t3, Decl(promiseVoidErrorCallback.ts, 8, 14))
-}
-
-function f1(): Promise<T1> {
->f1 : Symbol(f1, Decl(promiseVoidErrorCallback.ts, 10, 1))
-<<<<<<< HEAD
->Promise : Symbol(Promise, Decl(lib.d.ts, 4770, 1), Decl(lib.d.ts, 4856, 11))
->T1 : Symbol(T1, Decl(promiseVoidErrorCallback.ts, 0, 0))
-
-    return Promise.resolve({ __t1: "foo_t1" });
->Promise.resolve : Symbol(PromiseConstructor.resolve, Decl(lib.d.ts, 4838, 39), Decl(lib.d.ts, 4845, 54))
->Promise : Symbol(Promise, Decl(lib.d.ts, 4770, 1), Decl(lib.d.ts, 4856, 11))
->resolve : Symbol(PromiseConstructor.resolve, Decl(lib.d.ts, 4838, 39), Decl(lib.d.ts, 4845, 54))
-=======
->Promise : Symbol(Promise, Decl(lib.d.ts, 4766, 1), Decl(lib.d.ts, 4851, 11))
->T1 : Symbol(T1, Decl(promiseVoidErrorCallback.ts, 0, 0))
-
-    return Promise.resolve({ __t1: "foo_t1" });
->Promise.resolve : Symbol(PromiseConstructor.resolve, Decl(lib.d.ts, 4833, 39), Decl(lib.d.ts, 4840, 54))
->Promise : Symbol(Promise, Decl(lib.d.ts, 4766, 1), Decl(lib.d.ts, 4851, 11))
->resolve : Symbol(PromiseConstructor.resolve, Decl(lib.d.ts, 4833, 39), Decl(lib.d.ts, 4840, 54))
->>>>>>> 4fd3bcff
->__t1 : Symbol(__t1, Decl(promiseVoidErrorCallback.ts, 13, 28))
-}
-
-function f2(x: T1): T2 {
->f2 : Symbol(f2, Decl(promiseVoidErrorCallback.ts, 14, 1))
->x : Symbol(x, Decl(promiseVoidErrorCallback.ts, 16, 12))
->T1 : Symbol(T1, Decl(promiseVoidErrorCallback.ts, 0, 0))
->T2 : Symbol(T2, Decl(promiseVoidErrorCallback.ts, 2, 1))
-
-    return { __t2: x.__t1 + ":foo_21" };
->__t2 : Symbol(__t2, Decl(promiseVoidErrorCallback.ts, 17, 12))
->x.__t1 : Symbol(T1.__t1, Decl(promiseVoidErrorCallback.ts, 0, 14))
->x : Symbol(x, Decl(promiseVoidErrorCallback.ts, 16, 12))
->__t1 : Symbol(T1.__t1, Decl(promiseVoidErrorCallback.ts, 0, 14))
-}
-
-var x3 = f1()
->x3 : Symbol(x3, Decl(promiseVoidErrorCallback.ts, 20, 3))
-<<<<<<< HEAD
->f1()    .then(f2, (e: Error) => {    throw e;})    .then : Symbol(Promise.then, Decl(lib.d.ts, 4775, 22), Decl(lib.d.ts, 4782, 158))
->f1()    .then : Symbol(Promise.then, Decl(lib.d.ts, 4775, 22), Decl(lib.d.ts, 4782, 158))
->f1 : Symbol(f1, Decl(promiseVoidErrorCallback.ts, 10, 1))
-
-    .then(f2, (e: Error) => {
->then : Symbol(Promise.then, Decl(lib.d.ts, 4775, 22), Decl(lib.d.ts, 4782, 158))
-=======
->f1()    .then(f2, (e: Error) => {    throw e;})    .then : Symbol(Promise.then, Decl(lib.d.ts, 4771, 22), Decl(lib.d.ts, 4778, 158))
->f1()    .then : Symbol(Promise.then, Decl(lib.d.ts, 4771, 22), Decl(lib.d.ts, 4778, 158))
->f1 : Symbol(f1, Decl(promiseVoidErrorCallback.ts, 10, 1))
-
-    .then(f2, (e: Error) => {
->then : Symbol(Promise.then, Decl(lib.d.ts, 4771, 22), Decl(lib.d.ts, 4778, 158))
->>>>>>> 4fd3bcff
->f2 : Symbol(f2, Decl(promiseVoidErrorCallback.ts, 14, 1))
->e : Symbol(e, Decl(promiseVoidErrorCallback.ts, 21, 15))
->Error : Symbol(Error, Decl(lib.d.ts, 876, 38), Decl(lib.d.ts, 889, 11))
-
-    throw e;
->e : Symbol(e, Decl(promiseVoidErrorCallback.ts, 21, 15))
-
-})
-    .then((x: T2) => {
-<<<<<<< HEAD
->then : Symbol(Promise.then, Decl(lib.d.ts, 4775, 22), Decl(lib.d.ts, 4782, 158))
-=======
->then : Symbol(Promise.then, Decl(lib.d.ts, 4771, 22), Decl(lib.d.ts, 4778, 158))
->>>>>>> 4fd3bcff
->x : Symbol(x, Decl(promiseVoidErrorCallback.ts, 24, 11))
->T2 : Symbol(T2, Decl(promiseVoidErrorCallback.ts, 2, 1))
-
-    return { __t3: x.__t2 + "bar" };
->__t3 : Symbol(__t3, Decl(promiseVoidErrorCallback.ts, 25, 12))
->x.__t2 : Symbol(T2.__t2, Decl(promiseVoidErrorCallback.ts, 4, 14))
->x : Symbol(x, Decl(promiseVoidErrorCallback.ts, 24, 11))
->__t2 : Symbol(T2.__t2, Decl(promiseVoidErrorCallback.ts, 4, 14))
-
-});
+=== tests/cases/compiler/promiseVoidErrorCallback.ts ===
+interface T1 {
+>T1 : Symbol(T1, Decl(promiseVoidErrorCallback.ts, 0, 0))
+
+    __t1: string;
+>__t1 : Symbol(__t1, Decl(promiseVoidErrorCallback.ts, 0, 14))
+}
+
+interface T2 {
+>T2 : Symbol(T2, Decl(promiseVoidErrorCallback.ts, 2, 1))
+
+    __t2: string;
+>__t2 : Symbol(__t2, Decl(promiseVoidErrorCallback.ts, 4, 14))
+}
+
+interface T3 {
+>T3 : Symbol(T3, Decl(promiseVoidErrorCallback.ts, 6, 1))
+
+    __t3: string;
+>__t3 : Symbol(__t3, Decl(promiseVoidErrorCallback.ts, 8, 14))
+}
+
+function f1(): Promise<T1> {
+>f1 : Symbol(f1, Decl(promiseVoidErrorCallback.ts, 10, 1))
+>Promise : Symbol(Promise, Decl(lib.d.ts, 4767, 1), Decl(lib.d.ts, 4853, 11))
+>T1 : Symbol(T1, Decl(promiseVoidErrorCallback.ts, 0, 0))
+
+    return Promise.resolve({ __t1: "foo_t1" });
+>Promise.resolve : Symbol(PromiseConstructor.resolve, Decl(lib.d.ts, 4835, 39), Decl(lib.d.ts, 4842, 54))
+>Promise : Symbol(Promise, Decl(lib.d.ts, 4767, 1), Decl(lib.d.ts, 4853, 11))
+>resolve : Symbol(PromiseConstructor.resolve, Decl(lib.d.ts, 4835, 39), Decl(lib.d.ts, 4842, 54))
+>__t1 : Symbol(__t1, Decl(promiseVoidErrorCallback.ts, 13, 28))
+}
+
+function f2(x: T1): T2 {
+>f2 : Symbol(f2, Decl(promiseVoidErrorCallback.ts, 14, 1))
+>x : Symbol(x, Decl(promiseVoidErrorCallback.ts, 16, 12))
+>T1 : Symbol(T1, Decl(promiseVoidErrorCallback.ts, 0, 0))
+>T2 : Symbol(T2, Decl(promiseVoidErrorCallback.ts, 2, 1))
+
+    return { __t2: x.__t1 + ":foo_21" };
+>__t2 : Symbol(__t2, Decl(promiseVoidErrorCallback.ts, 17, 12))
+>x.__t1 : Symbol(T1.__t1, Decl(promiseVoidErrorCallback.ts, 0, 14))
+>x : Symbol(x, Decl(promiseVoidErrorCallback.ts, 16, 12))
+>__t1 : Symbol(T1.__t1, Decl(promiseVoidErrorCallback.ts, 0, 14))
+}
+
+var x3 = f1()
+>x3 : Symbol(x3, Decl(promiseVoidErrorCallback.ts, 20, 3))
+>f1()    .then(f2, (e: Error) => {    throw e;})    .then : Symbol(Promise.then, Decl(lib.d.ts, 4772, 22), Decl(lib.d.ts, 4779, 158))
+>f1()    .then : Symbol(Promise.then, Decl(lib.d.ts, 4772, 22), Decl(lib.d.ts, 4779, 158))
+>f1 : Symbol(f1, Decl(promiseVoidErrorCallback.ts, 10, 1))
+
+    .then(f2, (e: Error) => {
+>then : Symbol(Promise.then, Decl(lib.d.ts, 4772, 22), Decl(lib.d.ts, 4779, 158))
+>f2 : Symbol(f2, Decl(promiseVoidErrorCallback.ts, 14, 1))
+>e : Symbol(e, Decl(promiseVoidErrorCallback.ts, 21, 15))
+>Error : Symbol(Error, Decl(lib.d.ts, 876, 38), Decl(lib.d.ts, 889, 11))
+
+    throw e;
+>e : Symbol(e, Decl(promiseVoidErrorCallback.ts, 21, 15))
+
+})
+    .then((x: T2) => {
+>then : Symbol(Promise.then, Decl(lib.d.ts, 4772, 22), Decl(lib.d.ts, 4779, 158))
+>x : Symbol(x, Decl(promiseVoidErrorCallback.ts, 24, 11))
+>T2 : Symbol(T2, Decl(promiseVoidErrorCallback.ts, 2, 1))
+
+    return { __t3: x.__t2 + "bar" };
+>__t3 : Symbol(__t3, Decl(promiseVoidErrorCallback.ts, 25, 12))
+>x.__t2 : Symbol(T2.__t2, Decl(promiseVoidErrorCallback.ts, 4, 14))
+>x : Symbol(x, Decl(promiseVoidErrorCallback.ts, 24, 11))
+>__t2 : Symbol(T2.__t2, Decl(promiseVoidErrorCallback.ts, 4, 14))
+
+});