=== tests/cases/compiler/bestChoiceType.ts ===

// Repro from #10041

(''.match(/ /) || []).map(s => s.toLowerCase());
>(''.match(/ /) || []).map : Symbol(Array.map, Decl(lib.d.ts, --, --), Decl(lib.d.ts, --, --), Decl(lib.d.ts, --, --), Decl(lib.d.ts, --, --), Decl(lib.d.ts, --, --), Decl(lib.d.ts, --, --), Decl(lib.d.ts, --, --), Decl(lib.d.ts, --, --), Decl(lib.d.ts, --, --), Decl(lib.d.ts, --, --), Decl(lib.d.ts, --, --), Decl(lib.d.ts, --, --), Decl(lib.d.ts, --, --), Decl(lib.d.ts, --, --), Decl(lib.d.ts, --, --))
<<<<<<< HEAD
>''.match : Symbol(String.match, Decl(lib.d.ts, --, --), Decl(lib.d.ts, --, --))
>match : Symbol(String.match, Decl(lib.d.ts, --, --), Decl(lib.d.ts, --, --))
=======
>''.match : Symbol(String.match, Decl(lib.d.ts, --, --))
>match : Symbol(String.match, Decl(lib.d.ts, --, --))
>>>>>>> e7e1ac93
>map : Symbol(Array.map, Decl(lib.d.ts, --, --), Decl(lib.d.ts, --, --), Decl(lib.d.ts, --, --), Decl(lib.d.ts, --, --), Decl(lib.d.ts, --, --), Decl(lib.d.ts, --, --), Decl(lib.d.ts, --, --), Decl(lib.d.ts, --, --), Decl(lib.d.ts, --, --), Decl(lib.d.ts, --, --), Decl(lib.d.ts, --, --), Decl(lib.d.ts, --, --), Decl(lib.d.ts, --, --), Decl(lib.d.ts, --, --), Decl(lib.d.ts, --, --))
>s : Symbol(s, Decl(bestChoiceType.ts, 3, 26))
>s.toLowerCase : Symbol(String.toLowerCase, Decl(lib.d.ts, --, --))
>s : Symbol(s, Decl(bestChoiceType.ts, 3, 26))
>toLowerCase : Symbol(String.toLowerCase, Decl(lib.d.ts, --, --))

// Similar cases

function f1() {
>f1 : Symbol(f1, Decl(bestChoiceType.ts, 3, 48))

    let x = ''.match(/ /);
>x : Symbol(x, Decl(bestChoiceType.ts, 8, 7))
>''.match : Symbol(String.match, Decl(lib.d.ts, --, --))
>match : Symbol(String.match, Decl(lib.d.ts, --, --))

    let y = x || [];
>y : Symbol(y, Decl(bestChoiceType.ts, 9, 7))
>x : Symbol(x, Decl(bestChoiceType.ts, 8, 7))

    let z = y.map(s => s.toLowerCase());
>z : Symbol(z, Decl(bestChoiceType.ts, 10, 7))
>y.map : Symbol(Array.map, Decl(lib.d.ts, --, --), Decl(lib.d.ts, --, --), Decl(lib.d.ts, --, --), Decl(lib.d.ts, --, --), Decl(lib.d.ts, --, --), Decl(lib.d.ts, --, --), Decl(lib.d.ts, --, --), Decl(lib.d.ts, --, --), Decl(lib.d.ts, --, --), Decl(lib.d.ts, --, --), Decl(lib.d.ts, --, --), Decl(lib.d.ts, --, --), Decl(lib.d.ts, --, --), Decl(lib.d.ts, --, --), Decl(lib.d.ts, --, --))
>y : Symbol(y, Decl(bestChoiceType.ts, 9, 7))
>map : Symbol(Array.map, Decl(lib.d.ts, --, --), Decl(lib.d.ts, --, --), Decl(lib.d.ts, --, --), Decl(lib.d.ts, --, --), Decl(lib.d.ts, --, --), Decl(lib.d.ts, --, --), Decl(lib.d.ts, --, --), Decl(lib.d.ts, --, --), Decl(lib.d.ts, --, --), Decl(lib.d.ts, --, --), Decl(lib.d.ts, --, --), Decl(lib.d.ts, --, --), Decl(lib.d.ts, --, --), Decl(lib.d.ts, --, --), Decl(lib.d.ts, --, --))
>s : Symbol(s, Decl(bestChoiceType.ts, 10, 18))
>s.toLowerCase : Symbol(String.toLowerCase, Decl(lib.d.ts, --, --))
>s : Symbol(s, Decl(bestChoiceType.ts, 10, 18))
>toLowerCase : Symbol(String.toLowerCase, Decl(lib.d.ts, --, --))
}

function f2() {
>f2 : Symbol(f2, Decl(bestChoiceType.ts, 11, 1))

    let x = ''.match(/ /);
>x : Symbol(x, Decl(bestChoiceType.ts, 14, 7))
>''.match : Symbol(String.match, Decl(lib.d.ts, --, --))
>match : Symbol(String.match, Decl(lib.d.ts, --, --))

    let y = x ? x : [];
>y : Symbol(y, Decl(bestChoiceType.ts, 15, 7))
>x : Symbol(x, Decl(bestChoiceType.ts, 14, 7))
>x : Symbol(x, Decl(bestChoiceType.ts, 14, 7))

    let z = y.map(s => s.toLowerCase());
>z : Symbol(z, Decl(bestChoiceType.ts, 16, 7))
>y.map : Symbol(Array.map, Decl(lib.d.ts, --, --), Decl(lib.d.ts, --, --), Decl(lib.d.ts, --, --), Decl(lib.d.ts, --, --), Decl(lib.d.ts, --, --), Decl(lib.d.ts, --, --), Decl(lib.d.ts, --, --), Decl(lib.d.ts, --, --), Decl(lib.d.ts, --, --), Decl(lib.d.ts, --, --), Decl(lib.d.ts, --, --), Decl(lib.d.ts, --, --), Decl(lib.d.ts, --, --), Decl(lib.d.ts, --, --), Decl(lib.d.ts, --, --))
>y : Symbol(y, Decl(bestChoiceType.ts, 15, 7))
>map : Symbol(Array.map, Decl(lib.d.ts, --, --), Decl(lib.d.ts, --, --), Decl(lib.d.ts, --, --), Decl(lib.d.ts, --, --), Decl(lib.d.ts, --, --), Decl(lib.d.ts, --, --), Decl(lib.d.ts, --, --), Decl(lib.d.ts, --, --), Decl(lib.d.ts, --, --), Decl(lib.d.ts, --, --), Decl(lib.d.ts, --, --), Decl(lib.d.ts, --, --), Decl(lib.d.ts, --, --), Decl(lib.d.ts, --, --), Decl(lib.d.ts, --, --))
>s : Symbol(s, Decl(bestChoiceType.ts, 16, 18))
>s.toLowerCase : Symbol(String.toLowerCase, Decl(lib.d.ts, --, --))
>s : Symbol(s, Decl(bestChoiceType.ts, 16, 18))
>toLowerCase : Symbol(String.toLowerCase, Decl(lib.d.ts, --, --))
}

<|MERGE_RESOLUTION|>--- conflicted
+++ resolved
@@ -1,68 +1,63 @@
-=== tests/cases/compiler/bestChoiceType.ts ===
-
-// Repro from #10041
-
-(''.match(/ /) || []).map(s => s.toLowerCase());
->(''.match(/ /) || []).map : Symbol(Array.map, Decl(lib.d.ts, --, --), Decl(lib.d.ts, --, --), Decl(lib.d.ts, --, --), Decl(lib.d.ts, --, --), Decl(lib.d.ts, --, --), Decl(lib.d.ts, --, --), Decl(lib.d.ts, --, --), Decl(lib.d.ts, --, --), Decl(lib.d.ts, --, --), Decl(lib.d.ts, --, --), Decl(lib.d.ts, --, --), Decl(lib.d.ts, --, --), Decl(lib.d.ts, --, --), Decl(lib.d.ts, --, --), Decl(lib.d.ts, --, --))
-<<<<<<< HEAD
->''.match : Symbol(String.match, Decl(lib.d.ts, --, --), Decl(lib.d.ts, --, --))
->match : Symbol(String.match, Decl(lib.d.ts, --, --), Decl(lib.d.ts, --, --))
-=======
->''.match : Symbol(String.match, Decl(lib.d.ts, --, --))
->match : Symbol(String.match, Decl(lib.d.ts, --, --))
->>>>>>> e7e1ac93
->map : Symbol(Array.map, Decl(lib.d.ts, --, --), Decl(lib.d.ts, --, --), Decl(lib.d.ts, --, --), Decl(lib.d.ts, --, --), Decl(lib.d.ts, --, --), Decl(lib.d.ts, --, --), Decl(lib.d.ts, --, --), Decl(lib.d.ts, --, --), Decl(lib.d.ts, --, --), Decl(lib.d.ts, --, --), Decl(lib.d.ts, --, --), Decl(lib.d.ts, --, --), Decl(lib.d.ts, --, --), Decl(lib.d.ts, --, --), Decl(lib.d.ts, --, --))
->s : Symbol(s, Decl(bestChoiceType.ts, 3, 26))
->s.toLowerCase : Symbol(String.toLowerCase, Decl(lib.d.ts, --, --))
->s : Symbol(s, Decl(bestChoiceType.ts, 3, 26))
->toLowerCase : Symbol(String.toLowerCase, Decl(lib.d.ts, --, --))
-
-// Similar cases
-
-function f1() {
->f1 : Symbol(f1, Decl(bestChoiceType.ts, 3, 48))
-
-    let x = ''.match(/ /);
->x : Symbol(x, Decl(bestChoiceType.ts, 8, 7))
->''.match : Symbol(String.match, Decl(lib.d.ts, --, --))
->match : Symbol(String.match, Decl(lib.d.ts, --, --))
-
-    let y = x || [];
->y : Symbol(y, Decl(bestChoiceType.ts, 9, 7))
->x : Symbol(x, Decl(bestChoiceType.ts, 8, 7))
-
-    let z = y.map(s => s.toLowerCase());
->z : Symbol(z, Decl(bestChoiceType.ts, 10, 7))
->y.map : Symbol(Array.map, Decl(lib.d.ts, --, --), Decl(lib.d.ts, --, --), Decl(lib.d.ts, --, --), Decl(lib.d.ts, --, --), Decl(lib.d.ts, --, --), Decl(lib.d.ts, --, --), Decl(lib.d.ts, --, --), Decl(lib.d.ts, --, --), Decl(lib.d.ts, --, --), Decl(lib.d.ts, --, --), Decl(lib.d.ts, --, --), Decl(lib.d.ts, --, --), Decl(lib.d.ts, --, --), Decl(lib.d.ts, --, --), Decl(lib.d.ts, --, --))
->y : Symbol(y, Decl(bestChoiceType.ts, 9, 7))
->map : Symbol(Array.map, Decl(lib.d.ts, --, --), Decl(lib.d.ts, --, --), Decl(lib.d.ts, --, --), Decl(lib.d.ts, --, --), Decl(lib.d.ts, --, --), Decl(lib.d.ts, --, --), Decl(lib.d.ts, --, --), Decl(lib.d.ts, --, --), Decl(lib.d.ts, --, --), Decl(lib.d.ts, --, --), Decl(lib.d.ts, --, --), Decl(lib.d.ts, --, --), Decl(lib.d.ts, --, --), Decl(lib.d.ts, --, --), Decl(lib.d.ts, --, --))
->s : Symbol(s, Decl(bestChoiceType.ts, 10, 18))
->s.toLowerCase : Symbol(String.toLowerCase, Decl(lib.d.ts, --, --))
->s : Symbol(s, Decl(bestChoiceType.ts, 10, 18))
->toLowerCase : Symbol(String.toLowerCase, Decl(lib.d.ts, --, --))
-}
-
-function f2() {
->f2 : Symbol(f2, Decl(bestChoiceType.ts, 11, 1))
-
-    let x = ''.match(/ /);
->x : Symbol(x, Decl(bestChoiceType.ts, 14, 7))
->''.match : Symbol(String.match, Decl(lib.d.ts, --, --))
->match : Symbol(String.match, Decl(lib.d.ts, --, --))
-
-    let y = x ? x : [];
->y : Symbol(y, Decl(bestChoiceType.ts, 15, 7))
->x : Symbol(x, Decl(bestChoiceType.ts, 14, 7))
->x : Symbol(x, Decl(bestChoiceType.ts, 14, 7))
-
-    let z = y.map(s => s.toLowerCase());
->z : Symbol(z, Decl(bestChoiceType.ts, 16, 7))
->y.map : Symbol(Array.map, Decl(lib.d.ts, --, --), Decl(lib.d.ts, --, --), Decl(lib.d.ts, --, --), Decl(lib.d.ts, --, --), Decl(lib.d.ts, --, --), Decl(lib.d.ts, --, --), Decl(lib.d.ts, --, --), Decl(lib.d.ts, --, --), Decl(lib.d.ts, --, --), Decl(lib.d.ts, --, --), Decl(lib.d.ts, --, --), Decl(lib.d.ts, --, --), Decl(lib.d.ts, --, --), Decl(lib.d.ts, --, --), Decl(lib.d.ts, --, --))
->y : Symbol(y, Decl(bestChoiceType.ts, 15, 7))
->map : Symbol(Array.map, Decl(lib.d.ts, --, --), Decl(lib.d.ts, --, --), Decl(lib.d.ts, --, --), Decl(lib.d.ts, --, --), Decl(lib.d.ts, --, --), Decl(lib.d.ts, --, --), Decl(lib.d.ts, --, --), Decl(lib.d.ts, --, --), Decl(lib.d.ts, --, --), Decl(lib.d.ts, --, --), Decl(lib.d.ts, --, --), Decl(lib.d.ts, --, --), Decl(lib.d.ts, --, --), Decl(lib.d.ts, --, --), Decl(lib.d.ts, --, --))
->s : Symbol(s, Decl(bestChoiceType.ts, 16, 18))
->s.toLowerCase : Symbol(String.toLowerCase, Decl(lib.d.ts, --, --))
->s : Symbol(s, Decl(bestChoiceType.ts, 16, 18))
->toLowerCase : Symbol(String.toLowerCase, Decl(lib.d.ts, --, --))
-}
-
+=== tests/cases/compiler/bestChoiceType.ts ===
+
+// Repro from #10041
+
+(''.match(/ /) || []).map(s => s.toLowerCase());
+>(''.match(/ /) || []).map : Symbol(Array.map, Decl(lib.d.ts, --, --), Decl(lib.d.ts, --, --), Decl(lib.d.ts, --, --), Decl(lib.d.ts, --, --), Decl(lib.d.ts, --, --), Decl(lib.d.ts, --, --), Decl(lib.d.ts, --, --), Decl(lib.d.ts, --, --), Decl(lib.d.ts, --, --), Decl(lib.d.ts, --, --), Decl(lib.d.ts, --, --), Decl(lib.d.ts, --, --), Decl(lib.d.ts, --, --), Decl(lib.d.ts, --, --), Decl(lib.d.ts, --, --))
+>''.match : Symbol(String.match, Decl(lib.d.ts, --, --))
+>match : Symbol(String.match, Decl(lib.d.ts, --, --))
+>map : Symbol(Array.map, Decl(lib.d.ts, --, --), Decl(lib.d.ts, --, --), Decl(lib.d.ts, --, --), Decl(lib.d.ts, --, --), Decl(lib.d.ts, --, --), Decl(lib.d.ts, --, --), Decl(lib.d.ts, --, --), Decl(lib.d.ts, --, --), Decl(lib.d.ts, --, --), Decl(lib.d.ts, --, --), Decl(lib.d.ts, --, --), Decl(lib.d.ts, --, --), Decl(lib.d.ts, --, --), Decl(lib.d.ts, --, --), Decl(lib.d.ts, --, --))
+>s : Symbol(s, Decl(bestChoiceType.ts, 3, 26))
+>s.toLowerCase : Symbol(String.toLowerCase, Decl(lib.d.ts, --, --))
+>s : Symbol(s, Decl(bestChoiceType.ts, 3, 26))
+>toLowerCase : Symbol(String.toLowerCase, Decl(lib.d.ts, --, --))
+
+// Similar cases
+
+function f1() {
+>f1 : Symbol(f1, Decl(bestChoiceType.ts, 3, 48))
+
+    let x = ''.match(/ /);
+>x : Symbol(x, Decl(bestChoiceType.ts, 8, 7))
+>''.match : Symbol(String.match, Decl(lib.d.ts, --, --))
+>match : Symbol(String.match, Decl(lib.d.ts, --, --))
+
+    let y = x || [];
+>y : Symbol(y, Decl(bestChoiceType.ts, 9, 7))
+>x : Symbol(x, Decl(bestChoiceType.ts, 8, 7))
+
+    let z = y.map(s => s.toLowerCase());
+>z : Symbol(z, Decl(bestChoiceType.ts, 10, 7))
+>y.map : Symbol(Array.map, Decl(lib.d.ts, --, --), Decl(lib.d.ts, --, --), Decl(lib.d.ts, --, --), Decl(lib.d.ts, --, --), Decl(lib.d.ts, --, --), Decl(lib.d.ts, --, --), Decl(lib.d.ts, --, --), Decl(lib.d.ts, --, --), Decl(lib.d.ts, --, --), Decl(lib.d.ts, --, --), Decl(lib.d.ts, --, --), Decl(lib.d.ts, --, --), Decl(lib.d.ts, --, --), Decl(lib.d.ts, --, --), Decl(lib.d.ts, --, --))
+>y : Symbol(y, Decl(bestChoiceType.ts, 9, 7))
+>map : Symbol(Array.map, Decl(lib.d.ts, --, --), Decl(lib.d.ts, --, --), Decl(lib.d.ts, --, --), Decl(lib.d.ts, --, --), Decl(lib.d.ts, --, --), Decl(lib.d.ts, --, --), Decl(lib.d.ts, --, --), Decl(lib.d.ts, --, --), Decl(lib.d.ts, --, --), Decl(lib.d.ts, --, --), Decl(lib.d.ts, --, --), Decl(lib.d.ts, --, --), Decl(lib.d.ts, --, --), Decl(lib.d.ts, --, --), Decl(lib.d.ts, --, --))
+>s : Symbol(s, Decl(bestChoiceType.ts, 10, 18))
+>s.toLowerCase : Symbol(String.toLowerCase, Decl(lib.d.ts, --, --))
+>s : Symbol(s, Decl(bestChoiceType.ts, 10, 18))
+>toLowerCase : Symbol(String.toLowerCase, Decl(lib.d.ts, --, --))
+}
+
+function f2() {
+>f2 : Symbol(f2, Decl(bestChoiceType.ts, 11, 1))
+
+    let x = ''.match(/ /);
+>x : Symbol(x, Decl(bestChoiceType.ts, 14, 7))
+>''.match : Symbol(String.match, Decl(lib.d.ts, --, --))
+>match : Symbol(String.match, Decl(lib.d.ts, --, --))
+
+    let y = x ? x : [];
+>y : Symbol(y, Decl(bestChoiceType.ts, 15, 7))
+>x : Symbol(x, Decl(bestChoiceType.ts, 14, 7))
+>x : Symbol(x, Decl(bestChoiceType.ts, 14, 7))
+
+    let z = y.map(s => s.toLowerCase());
+>z : Symbol(z, Decl(bestChoiceType.ts, 16, 7))
+>y.map : Symbol(Array.map, Decl(lib.d.ts, --, --), Decl(lib.d.ts, --, --), Decl(lib.d.ts, --, --), Decl(lib.d.ts, --, --), Decl(lib.d.ts, --, --), Decl(lib.d.ts, --, --), Decl(lib.d.ts, --, --), Decl(lib.d.ts, --, --), Decl(lib.d.ts, --, --), Decl(lib.d.ts, --, --), Decl(lib.d.ts, --, --), Decl(lib.d.ts, --, --), Decl(lib.d.ts, --, --), Decl(lib.d.ts, --, --), Decl(lib.d.ts, --, --))
+>y : Symbol(y, Decl(bestChoiceType.ts, 15, 7))
+>map : Symbol(Array.map, Decl(lib.d.ts, --, --), Decl(lib.d.ts, --, --), Decl(lib.d.ts, --, --), Decl(lib.d.ts, --, --), Decl(lib.d.ts, --, --), Decl(lib.d.ts, --, --), Decl(lib.d.ts, --, --), Decl(lib.d.ts, --, --), Decl(lib.d.ts, --, --), Decl(lib.d.ts, --, --), Decl(lib.d.ts, --, --), Decl(lib.d.ts, --, --), Decl(lib.d.ts, --, --), Decl(lib.d.ts, --, --), Decl(lib.d.ts, --, --))
+>s : Symbol(s, Decl(bestChoiceType.ts, 16, 18))
+>s.toLowerCase : Symbol(String.toLowerCase, Decl(lib.d.ts, --, --))
+>s : Symbol(s, Decl(bestChoiceType.ts, 16, 18))
+>toLowerCase : Symbol(String.toLowerCase, Decl(lib.d.ts, --, --))
+}
+